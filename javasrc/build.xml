--- conflicted
+++ resolved
@@ -340,15 +340,8 @@
 	<!-- test is for running all current system tests to validate code 
 	     IMPORTANT: test-repo must be run before any test that will start a repo because it
 	     requires that a repo *not* be running when it starts -->
-<<<<<<< HEAD
-	<target name="test" depends="init, test-repo, test-protocol, test-impl, test-io, 
+	<target name="test" depends="unittest, test-repo, test-protocol, test-impl, test-io, 
 				test-security, test-udp, test-endtoend">
-=======
-	<!-- test-security-with-repo fails on some machines because they can't allocate enough memory
-	     so we are leaving it out for now -->
-	<target name="test" depends="unittest, test-repo, test-protocol, test-impl, test-io,
-				test-security-with-repo, test-endtoend">
->>>>>>> eb579a22
 	</target>
 
 	<target name="test-protocol" depends="test-protocol-without-repo, test-protocol-with-repo">
