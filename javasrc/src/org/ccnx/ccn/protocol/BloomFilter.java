/*
 * Part of the CCNx Java Library.
 *
 * Copyright (C) 2008, 2009, 2013 Palo Alto Research Center, Inc.
 *
 * This library is free software; you can redistribute it and/or modify it
 * under the terms of the GNU Lesser General Public License version 2.1
 * as published by the Free Software Foundation. 
 * This library is distributed in the hope that it will be useful,
 * but WITHOUT ANY WARRANTY; without even the implied warranty of
 * MERCHANTABILITY or FITNESS FOR A PARTICULAR PURPOSE. See the GNU
 * Lesser General Public License for more details. You should have received
 * a copy of the GNU Lesser General Public License along with this library;
 * if not, write to the Free Software Foundation, Inc., 51 Franklin Street,
 * Fifth Floor, Boston, MA 02110-1301 USA.
 */

package org.ccnx.ccn.protocol;

import java.io.ByteArrayInputStream;
import java.io.ByteArrayOutputStream;
import java.util.Arrays;
import java.util.Random;

import org.ccnx.ccn.impl.encoding.CCNProtocolDTags;
import org.ccnx.ccn.impl.encoding.XMLDecoder;
import org.ccnx.ccn.impl.encoding.XMLEncoder;
import org.ccnx.ccn.impl.support.DataUtils;
import org.ccnx.ccn.impl.support.Log;
import org.ccnx.ccn.io.content.ContentDecodingException;
import org.ccnx.ccn.io.content.ContentEncodingException;


/**
 * Deprecated - use named exclude elements instead.
 * 
 * Implement bloom filter operations
 * 
 * Bloom filters are used to exclude keys that are inserted into the filter
 */
<<<<<<< HEAD
public class BloomFilter extends Exclude.Filler implements Comparable<BloomFilter>, Cloneable {
=======
@Deprecated
public class BloomFilter extends Exclude.Filler implements Comparable<BloomFilter> {
>>>>>>> 5ff3b5de

	private int _lgBits;
	private int _nHash;
	
	// I am using a short for seed internally - even though it's
	// supposed to be a byte array - to get around unsigned arithmetic 
	// issues.
	private short [] _seed;
	private byte [] _bloom = new byte[1024];
	private int _size = 0;
	
	/**
	 * Constructor
	 * @param estimatedMembers The performance of the bloom filter can be improved by accurately
	 * 			estimating the number of members that will be inserted into it. Too low a number
	 * 			will increase the likelihood of false positives. Too high a number will cause the
	 * 			filter to be larger than necessary, impacting performance. It is better for this
	 * 			number to be too low than too high.
	 * @param seed Random seed data must be of length 4
	 */
	public BloomFilter(int estimatedMembers, byte [] seed) {
		if (seed.length != 4)
			throw new IllegalArgumentException("Bloom seed length must be 4"); // for now
		_seed = new short[seed.length];
		for (int i = 0; i < seed.length; i++)
			_seed[i] = (short)((seed[i]) & 0xff);
		
		 // Michael's comment: try for about m = 12*n (m = bits in Bloom filter)
		_lgBits = 13;
		while (_lgBits > 3 && (1 << _lgBits) > estimatedMembers * 12)
           _lgBits--;
		 // Michael's comment: optimum number of hash functions is ln(2)*(m/n); use ln(2) ~= 9/13
		_nHash = (9 << _lgBits) / (13 * estimatedMembers + 1);
        if (_nHash < 2)
            _nHash = 2;           
        if (_nHash > 32)
            _nHash = 32;
	}
	
	/**
	 * Create a seed from random values
	 * @return the seed
	 */
	public static byte[] createSeed() {
		byte[] seed = new byte[4];
		Random rand = new Random();
		rand.nextBytes(seed);
		return seed;
	}
	
	/**
	 * For decoding
	 */
	public BloomFilter() {} 
	
	/**
	 * Insert a key 
	 * @param key a key to exclude
	 */
	public void insert(byte [] key) {
		if (_size < 0)
			throw new IllegalArgumentException("Can't reuse bloomfilter from the network");
		long s = computeSeed();
		for (int i = 0; i < key.length; i++) 
			s = nextHash(s, key[i] + 1);
		long m = (8*_bloom.length - 1) & ((1 << _lgBits) - 1);
		for (int i = 0; i < _nHash; i++) {
			 s = nextHash(s, 0);
		     long h = s & m;
		     if ((_bloom[(int)(h >> 3)] & (1 << (h & 7))) == 0) {
		    	 _bloom[(int)(h >> 3)] |= (1 << (h & 7));
		     }
		}
		_size++;
	}
	
	/**
	 * Test if the bloom filter matches a particular key.
	 * Note - a negative result means the key was definitely not set, but a positive result only means the
	 * key was likely set.
	 * @param key key to test
	 * @return false if not set
	 */
	public boolean match(byte [] key) {
		int m = ((8*_bloom.length) - 1) & ((1 << _lgBits) - 1);
		long s = computeSeed();
		for (int k = 0; k < key.length; k++)
			s = nextHash(s, key[k] + 1);
		for (int i = 0; i < _nHash; i++) {
			s = nextHash(s, 0);
			long h = s & m;
			if (0 == (_bloom[(int)h >> 3] & (1 << (h & 7))))
				return false;
		}
		return true;
	}
	
	/**
	 * Returns the value given on creation by estimatedMembers 
	 * @see BloomFilter.BloomFilter
	 * @return the estimated members of this filter
	 */
	public int size() {
		return _size;
	}
	
	/**
	 * Get a copy of the seed
	 * @return copy of seed
	 */
	public byte[] seed() {
		byte [] outSeed = new byte[_seed.length];
		System.arraycopy(_seed, 0, outSeed, 0, _seed.length);
		return outSeed;
	}
	
	private long nextHash(long s, int u) {
		long k = 13; // Michael's comment: use this many bits of feedback shift output
	    long b = s & ((1 << k) - 1);
	    // Michael's comment: fsr primitive polynomial (modulo 2) x**31 + x**13 + 1
	    s = ((s >> k) ^ (b << (31 - k)) ^ (b << (13 - k))) + u;
	    return(s & 0x7FFFFFFF);
	}
	
	private int usedBits() {
		return 1 << (_lgBits - 3);
	}
	
	/**
	 * Gets the type of element this is within an exclude filter
	 */
	@Override
	public long getElementLabel() { return CCNProtocolDTags.Bloom; }
	
	@Override
	public void decode(XMLDecoder decoder) throws ContentDecodingException {
		ByteArrayInputStream bais = new ByteArrayInputStream(decoder.readBinaryElement(getElementLabel()));
		_lgBits = bais.read();
		_nHash = bais.read();
		bais.skip(2); // method & reserved - ignored for now
		_seed = new short[4];
		for (int i = 0; i < _seed.length; i++)
			_seed[i] = (byte)bais.read();
		for (int i = 0; i < _seed.length; i++)
			_seed[i] = (short)((_seed[i]) & 0xff);
		int i = 0;
		while (bais.available() > 0) 
			_bloom[i++] = (byte)bais.read();
		// DKS decoding check
		if (i != usedBits()) {
			Log.warning("Unexpected result in decoding BloomFilter: expecting " + usedBits() + " bytes, got " + i);
		}
		_size = -1;
	}
	
	@Override
	public void encode(XMLEncoder encoder) throws ContentEncodingException {
		ByteArrayOutputStream baos = new ByteArrayOutputStream();
		baos.write((byte)_lgBits);
		baos.write((byte)_nHash);
		baos.write('A');	// "method" - must be 'A' for now
		baos.write(0);		// "reserved" - must be 0 for now
		for (int i = 0; i < _seed.length; i++)
			baos.write((byte)_seed[i]);
		int size = usedBits();
		for (int i = 0; i < size; i++)
			baos.write(_bloom[i]);
		encoder.writeElement(getElementLabel(), baos.toByteArray());
	}

	public int compareTo(BloomFilter o) {
		return DataUtils.compare(_bloom, o._bloom);
	}
	
	private long computeSeed() {
		long u = ((_seed[0]) << 24) |((_seed[1]) << 16) |((_seed[2]) << 8) | (_seed[3]);
		return u & 0x7FFFFFFF;
	}
	
	public BloomFilter clone() throws CloneNotSupportedException {
		BloomFilter result = (BloomFilter)super.clone();
		result._seed = _seed.clone();
		result._bloom = _bloom.clone();
		return result;
	}

	@Override
	public boolean validate() {
		return true;
	}

	@Override
	public int hashCode() {
		final int prime = 31;
		int result = 1;
		result = prime * result + Arrays.hashCode(_bloom);
		result = prime * result + _lgBits;
		result = prime * result + _nHash;
		result = prime * result + Arrays.hashCode(_seed);
		return result;
	}

	@Override
	public boolean equals(Object obj) {
		if (this == obj)
			return true;
		if (obj == null)
			return false;
		if (getClass() != obj.getClass())
			return false;
		BloomFilter other = (BloomFilter) obj;
		if (_lgBits != other._lgBits)
			return false;
		if (_nHash != other._nHash)
			return false;
		// Only compare the number of bytes of _bloom in use. Decoder
		// may make _bloom array a different length than was set.
		if (0 != DataUtils.bytencmp(_bloom, other._bloom, usedBits())) {
			return false;
		}
		if (!Arrays.equals(_seed, other._seed))
			return false;
		return true;
	}

}<|MERGE_RESOLUTION|>--- conflicted
+++ resolved
@@ -38,12 +38,8 @@
  * 
  * Bloom filters are used to exclude keys that are inserted into the filter
  */
-<<<<<<< HEAD
-public class BloomFilter extends Exclude.Filler implements Comparable<BloomFilter>, Cloneable {
-=======
 @Deprecated
 public class BloomFilter extends Exclude.Filler implements Comparable<BloomFilter> {
->>>>>>> 5ff3b5de
 
 	private int _lgBits;
 	private int _nHash;
