/**
 * Part of the CCNx Java Library.
 *
 * Copyright (C) 2008, 2009 Palo Alto Research Center, Inc.
 *
 * This library is free software; you can redistribute it and/or modify it
 * under the terms of the GNU Lesser General Public License version 2.1
 * as published by the Free Software Foundation. 
 * This library is distributed in the hope that it will be useful,
 * but WITHOUT ANY WARRANTY; without even the implied warranty of
 * MERCHANTABILITY or FITNESS FOR A PARTICULAR PURPOSE. See the GNU
 * Lesser General Public License for more details. You should have received
 * a copy of the GNU Lesser General Public License along with this library;
 * if not, write to the Free Software Foundation, Inc., 51 Franklin Street,
 * Fifth Floor, Boston, MA 02110-1301 USA.
 */
package org.ccnx.ccn.impl.encoding;

/**
 * Encapsulates the mapping from textual XML element and attribute names to the ccnb binary encoding
 * of those elements and attributes.
 * 
 * Remove auto-loading of text dictionary, as it was making encode/decode too slow.
 * Instead, to make a new dictionary, subclass this class and load it with your
 * constant tag/label data. If you want to use a text dictionary directly,
 * use FileBinaryXMLDictionary.
 *
 * @see BinaryXMLCodec
 */
public abstract class BinaryXMLDictionary {
	
	public static final String UNKNOWN_TAG_MARKER = "UNKNOWN TAG: ";

	public abstract Long stringToTag(String tag);
	
<<<<<<< HEAD
	protected final static boolean USE_ARRAY = true;
	protected final static int MAX_ARRAY = 256;
	protected String [] _decodingArray = new String[MAX_ARRAY];
	
	static {
		DEFAULT_DICTIONARY = new BinaryXMLDictionary();
	}
=======
	public abstract String tagToString(long tagVal);
>>>>>>> 3b39dbd4
	
	public static BinaryXMLDictionary getDefaultDictionary() {
		return CCNProtocolDictionary.getDefaultInstance();
	}

	public static Long decodeUnknownTag(String tagStr) {
		if (!isUnknownTag(tagStr)) {
			return null;
		}
<<<<<<< HEAD
	}
	
	public BinaryXMLDictionary(InputStream dictionaryStream) throws IOException {
		loadDictionary(dictionaryStream);
	}
	
	public long encodeTag(String tag) {
		Long value = _encodingDictionary.get(tag);
		if (null == value)
			return -1;
		return value.longValue();
	}
	
	public String decodeTag(long tagVal) {
		if( USE_ARRAY && tagVal < MAX_ARRAY )
			return _decodingArray[(int)tagVal];
		
		String tag = _decodingDictionary.get(Long.valueOf(tagVal));
		return tag;
	}
	
	// DKS TODO -- do attributes use the same dictionary entries?
	public long encodeAttr(String attr) {
		Long value = _encodingDictionary.get(attr);
		if (null == value)
			return -1;
		return value.longValue();
	}
	
	public String decodeAttr(long tagVal) {
		if( USE_ARRAY && tagVal < MAX_ARRAY )
			return _decodingArray[(int)tagVal];
		
		String tag = _decodingDictionary.get(Long.valueOf(tagVal));
		return tag;
	}

	protected void loadDictionaryFile(String dictionaryFile) throws IOException {
		
		if (null == dictionaryFile) 
			throw new IOException("BinaryXMLDictionary: dictionary file name cannot be null!");
		
		InputStream in = getClass().getResourceAsStream(dictionaryFile);
		
		if (null == in) {
			throw new IOException("BinaryXMLDictionary: getResourceAsStream cannot open resource file: " + dictionaryFile + ".");
		}
		
		loadDictionary(in);
	}
	
	protected void loadDictionary(InputStream in) throws IOException {
		if (null == in) {
			throw new IOException("BinaryXMLDictionary: loadDictionary - stream cannot be null.");
		}

		for(int i = 0; i < MAX_ARRAY; i++ )
			_decodingArray[i] = null;

		BufferedReader reader = 
			new BufferedReader(new InputStreamReader(in), 8196);
		
		String line = null;
		final int NULLCOUNT_MAX = 20;
		int nullcount = 0; // deal with platforms where reader.ready doesn't work. allow some number of blank
						   // lines, then decide we've had a problem
		
		while (reader.ready() && (nullcount < NULLCOUNT_MAX)) {
			line = reader.readLine();
			if (null == line) {
				nullcount++;
				continue;
			}
			nullcount = 0;
			String [] parts = line.split(",");
			
			// Format: <num>,<name>[,<modifier>]  where <modifier> is one of Deprecated or Obsolete
			if (parts.length > 3) {
				if (parts.length != 0) // if 0, just empty line
					Log.info("Cannot parse dictionary line: " + line);
				continue;
			} 
			
			if ((parts.length == 3) && ((parts[2].equals("Deprecated") || (parts[2].equals("Obsolete"))))) {
				continue; // skip old stuff
			}
			Long value = Long.valueOf(parts[0]);
			String tag = parts[1];
			
			_encodingDictionary.put(tag, value);
			_decodingDictionary.put(value, tag);
			
			if( value < MAX_ARRAY ) {
				_decodingArray[value.intValue()] = tag;
			}
		}
		if (nullcount >= NULLCOUNT_MAX) {
			Log.info("Finished reading dictionary file because we either read too many blank lines, or our reader couldn't decide it was done. Validate reading on this platform.");
		}
=======
		String tag = tagStr.substring(UNKNOWN_TAG_MARKER.length());
		return Long.valueOf(tag);
	}

	public static boolean isUnknownTag(String tagStr) {
		return ((null == tagStr) ? false : tagStr.startsWith(UNKNOWN_TAG_MARKER));
	}

	/**
	 * Encoding for unknown binary tags. Reversible.
	 */
	public static String unknownTagMarker(long tag) {
		return UNKNOWN_TAG_MARKER + tag;
>>>>>>> 3b39dbd4
	}

}<|MERGE_RESOLUTION|>--- conflicted
+++ resolved
@@ -33,17 +33,7 @@
 
 	public abstract Long stringToTag(String tag);
 	
-<<<<<<< HEAD
-	protected final static boolean USE_ARRAY = true;
-	protected final static int MAX_ARRAY = 256;
-	protected String [] _decodingArray = new String[MAX_ARRAY];
-	
-	static {
-		DEFAULT_DICTIONARY = new BinaryXMLDictionary();
-	}
-=======
 	public abstract String tagToString(long tagVal);
->>>>>>> 3b39dbd4
 	
 	public static BinaryXMLDictionary getDefaultDictionary() {
 		return CCNProtocolDictionary.getDefaultInstance();
@@ -53,107 +43,6 @@
 		if (!isUnknownTag(tagStr)) {
 			return null;
 		}
-<<<<<<< HEAD
-	}
-	
-	public BinaryXMLDictionary(InputStream dictionaryStream) throws IOException {
-		loadDictionary(dictionaryStream);
-	}
-	
-	public long encodeTag(String tag) {
-		Long value = _encodingDictionary.get(tag);
-		if (null == value)
-			return -1;
-		return value.longValue();
-	}
-	
-	public String decodeTag(long tagVal) {
-		if( USE_ARRAY && tagVal < MAX_ARRAY )
-			return _decodingArray[(int)tagVal];
-		
-		String tag = _decodingDictionary.get(Long.valueOf(tagVal));
-		return tag;
-	}
-	
-	// DKS TODO -- do attributes use the same dictionary entries?
-	public long encodeAttr(String attr) {
-		Long value = _encodingDictionary.get(attr);
-		if (null == value)
-			return -1;
-		return value.longValue();
-	}
-	
-	public String decodeAttr(long tagVal) {
-		if( USE_ARRAY && tagVal < MAX_ARRAY )
-			return _decodingArray[(int)tagVal];
-		
-		String tag = _decodingDictionary.get(Long.valueOf(tagVal));
-		return tag;
-	}
-
-	protected void loadDictionaryFile(String dictionaryFile) throws IOException {
-		
-		if (null == dictionaryFile) 
-			throw new IOException("BinaryXMLDictionary: dictionary file name cannot be null!");
-		
-		InputStream in = getClass().getResourceAsStream(dictionaryFile);
-		
-		if (null == in) {
-			throw new IOException("BinaryXMLDictionary: getResourceAsStream cannot open resource file: " + dictionaryFile + ".");
-		}
-		
-		loadDictionary(in);
-	}
-	
-	protected void loadDictionary(InputStream in) throws IOException {
-		if (null == in) {
-			throw new IOException("BinaryXMLDictionary: loadDictionary - stream cannot be null.");
-		}
-
-		for(int i = 0; i < MAX_ARRAY; i++ )
-			_decodingArray[i] = null;
-
-		BufferedReader reader = 
-			new BufferedReader(new InputStreamReader(in), 8196);
-		
-		String line = null;
-		final int NULLCOUNT_MAX = 20;
-		int nullcount = 0; // deal with platforms where reader.ready doesn't work. allow some number of blank
-						   // lines, then decide we've had a problem
-		
-		while (reader.ready() && (nullcount < NULLCOUNT_MAX)) {
-			line = reader.readLine();
-			if (null == line) {
-				nullcount++;
-				continue;
-			}
-			nullcount = 0;
-			String [] parts = line.split(",");
-			
-			// Format: <num>,<name>[,<modifier>]  where <modifier> is one of Deprecated or Obsolete
-			if (parts.length > 3) {
-				if (parts.length != 0) // if 0, just empty line
-					Log.info("Cannot parse dictionary line: " + line);
-				continue;
-			} 
-			
-			if ((parts.length == 3) && ((parts[2].equals("Deprecated") || (parts[2].equals("Obsolete"))))) {
-				continue; // skip old stuff
-			}
-			Long value = Long.valueOf(parts[0]);
-			String tag = parts[1];
-			
-			_encodingDictionary.put(tag, value);
-			_decodingDictionary.put(value, tag);
-			
-			if( value < MAX_ARRAY ) {
-				_decodingArray[value.intValue()] = tag;
-			}
-		}
-		if (nullcount >= NULLCOUNT_MAX) {
-			Log.info("Finished reading dictionary file because we either read too many blank lines, or our reader couldn't decide it was done. Validate reading on this platform.");
-		}
-=======
 		String tag = tagStr.substring(UNKNOWN_TAG_MARKER.length());
 		return Long.valueOf(tag);
 	}
@@ -167,7 +56,6 @@
 	 */
 	public static String unknownTagMarker(long tag) {
 		return UNKNOWN_TAG_MARKER + tag;
->>>>>>> 3b39dbd4
 	}
 
 }