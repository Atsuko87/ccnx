--- conflicted
+++ resolved
@@ -185,11 +185,7 @@
 		 * Catch results of prefix deregistration. We can then unlock registration to allow
 		 * new registrations or deregistrations. Note that we wait for prefix registration to
 		 * complete during the setInterestFilter call but we don't wait for deregistration to
-<<<<<<< HEAD
-		 * complete during CancelInterestFilter. This is because we need to insure that we see
-=======
 		 * complete during cancelInterestFilter. This is because we need to insure that we see
->>>>>>> d82d0241
 		 * interests for our prefix after a registration, but we don't need to worry about spurious
 		 * interests arriving after a deregistration because they can't be delivered anyway. However 
 		 * to insure registrations are done correctly, we must wait for a pending deregistration 
@@ -211,11 +207,8 @@
 	/**
 	 * Do scheduled interest, registration refreshes, and UDP heartbeats.
 	 * Called periodically. Each instance calculates when it should next be called.
-<<<<<<< HEAD
-=======
 	 * TODO - registrations are currently always set to never expire so we don't need to
 	 * refresh them here yet. At some point this should be fixed.
->>>>>>> d82d0241
 	 */
 	private class PeriodicWriter extends TimerTask {
 		public void run() {	
@@ -372,15 +365,9 @@
 	} /* private class PeriodicWriter extends TimerTask */
 	
 	/**
-<<<<<<< HEAD
-	 * First time startup of periodic timer after first registration. We do this after the first
-	 * registration rather than at startup, because in some cases network managers get created
-	 * (via a CCNHandle) that are never used. We don't want to burden the JVM with more processing
-=======
 	 * First time startup of processing thread and periodic timer after first registration. We do this 
 	 * after the first registration rather than at startup, because in some cases network managers get 
 	 * created (via a CCNHandle) that are never used. We don't want to burden the JVM with more processing
->>>>>>> d82d0241
 	 * until we are sure we are going to be used (which can't happen until there is a registration,
 	 * either of an interest in which case we expect to receive matching data, or of a prefix in
 	 * which case we expect to receive interests).
@@ -409,16 +396,6 @@
 		}
 	}
 
-<<<<<<< HEAD
-	/** Generic superclass for registration objects that may have a listener
-	 */
-	protected class ListenerRegistration {
-		protected Object listener;
-		public Semaphore sema = null;	//used to block thread waiting for data or null if none
-		public Object owner = null;
-		
-		/** Equality based on listener if present, so multiple objects can 
-=======
 	/** Generic superclass for registration objects that may have a callback handler
 	 */
 	protected class CallbackHandlerRegistration {
@@ -427,7 +404,6 @@
 		public Object owner = null;
 		
 		/** Equality based on handler if present, so multiple objects can 
->>>>>>> d82d0241
 		 *  have the same interest registered without colliding
 		 */
 		public boolean equals(Object obj) {
@@ -474,11 +450,7 @@
 		protected ContentObject content;
 
 		// All internal client interests must have an owner
-<<<<<<< HEAD
-		public InterestRegistration(Interest i, CCNInterestListener l, Object owner) {
-=======
 		public InterestRegistration(Interest i, Object h, Object owner) {
->>>>>>> d82d0241
 			interest = i; 
 			handler = h;
 			this.owner = owner;
@@ -487,28 +459,12 @@
 			}
 			nextRefresh = System.currentTimeMillis() + nextRefreshPeriod;
 		}
-<<<<<<< HEAD
-
-=======
 		
->>>>>>> d82d0241
 		/**
 		 * Deliver content to a registered handler
 		 */
 		public void deliver(ContentObject co) {
 			try {
-<<<<<<< HEAD
-				if (null != this.listener) {
-					if( Log.isLoggable(Log.FAC_NETMANAGER, Level.FINER) )
-						Log.finer(Log.FAC_NETMANAGER, "Interest callback (" + co + " data) for: {0}", this.interest.name());
-
-					unregisterInterest(this);
-					CCNInterestListener handler = (CCNInterestListener)this.listener;
-
-					// Callback the client - we can't hold any locks here!
-					Interest updatedInterest = handler.handleContent(co, interest);
-
-=======
 				if (null != this.handler) {
 					if( Log.isLoggable(Log.FAC_NETMANAGER, Level.FINER) )
 						Log.finer(Log.FAC_NETMANAGER, "Content callback (" + co + " data) for: {0}", this.interest.name());
@@ -522,23 +478,15 @@
 					else
 						updatedInterest = ((CCNContentHandler)handler).handleContent(co, interest);
 
->>>>>>> d82d0241
 					// Possibly we should optimize here for the case where the same interest is returned back
 					// (now we would unregister it, then reregister it) but need to be careful that the timing
 					// behavior is right if we do that
 					if (null != updatedInterest) {
 						if( Log.isLoggable(Log.FAC_NETMANAGER, Level.FINER) )
 							Log.finer(Log.FAC_NETMANAGER, "Interest callback: updated interest to express: {0}", updatedInterest.name());
-<<<<<<< HEAD
-						// luckily we saved the listener
-						// if we want to cancel this one before we get any data, we need to remember the
-						// updated interest in the listener
-						expressInterest(this.owner, updatedInterest, handler);
-=======
 						// if we want to cancel this one before we get any data, we need to remember the
 						// updated interest in the handler
 						expressInterest(this.owner, updatedInterest, handler);					
->>>>>>> d82d0241
 					}
 				} else {
 					// This is the "get" case
@@ -568,26 +516,13 @@
 			}
 		}
 
-<<<<<<< HEAD
-	} /* protected class InterestRegistration extends ListenerRegistration */
-=======
 	} /* protected class InterestRegistration extends CallbackHandlerRegistration */
->>>>>>> d82d0241
 
 	/**
 	 * Record of a filter describing portion of namespace for which this 
 	 * application can respond to interests. Used to deliver incoming interests
 	 * to registered interest handlers
 	 */
-<<<<<<< HEAD
-	protected class Filter extends ListenerRegistration {
-		protected Interest interest = null; // interest to be delivered
-		// extra interests to be delivered: separating these allows avoidance of ArrayList obj in many cases
-		protected ContentName prefix = null;
-
-		public Filter(ContentName n, CCNFilterListener l, Object o) {
-			prefix = n; listener = l; owner = o;
-=======
 	protected class Filter extends CallbackHandlerRegistration {
 		protected Interest interest = null; // interest to be delivered
 		// extra interests to be delivered: separating these allows avoidance of ArrayList obj in many cases
@@ -595,7 +530,6 @@
 		
 		public Filter(ContentName n, Object h, Object o) {
 			prefix = n; handler = h; owner = o;
->>>>>>> d82d0241
 		}
 
 		/**
@@ -606,21 +540,12 @@
 		 */
 		public boolean deliver(Interest interest) {
 			try {
-<<<<<<< HEAD
-				CCNFilterListener handler = (CCNFilterListener)this.listener;
-
-				// Call into client code without holding any library locks
-				if( Log.isLoggable(Log.FAC_NETMANAGER, Level.FINER) )
-					Log.finer(Log.FAC_NETMANAGER, "Filter callback for: {0}", prefix);
-				return handler.handleInterest(interest);
-=======
 				// Call into client code without holding any library locks
 				if( Log.isLoggable(Log.FAC_NETMANAGER, Level.FINER) )
 					Log.finer(Log.FAC_NETMANAGER, "Filter callback for: {0}", prefix);
 				if (handler instanceof CCNFilterListener)
 					return ((CCNFilterListener)handler).handleInterest(interest);
 				return ((CCNInterestHandler)handler).handleInterest(interest);
->>>>>>> d82d0241
 			} catch (RuntimeException ex) {
 				_stats.increment(StatsEnum.DeliverInterestFailed);
 				Log.warning(Log.FAC_NETMANAGER, "failed to deliver interest: {0}", ex);
@@ -723,13 +648,6 @@
 		_channel = new CCNNetworkChannel(_host, _port, _protocol, _tapStreamIn);
 		_ccndId = null;
 		_channel.open();
-<<<<<<< HEAD
-		
-		// Create main processing thread
-		_thread = new Thread(this, "CCNNetworkManager " + _managerId);
-		_thread.start();
-=======
->>>>>>> d82d0241
 	}
 
 	/**
@@ -936,11 +854,7 @@
 
 		if( Log.isLoggable(Log.FAC_NETMANAGER, Level.FINE) )
 			Log.fine(Log.FAC_NETMANAGER, formatMessage("expressInterest: {0}"), interest);
-<<<<<<< HEAD
-		InterestRegistration reg = new InterestRegistration(interest, callbackListener, caller);
-=======
 		InterestRegistration reg = new InterestRegistration(interest, handler, caller);
->>>>>>> d82d0241
 		expressInterest(reg);
 	}
 
@@ -1031,22 +945,11 @@
 				if (_registrationChangeInProgress && Log.isLoggable(Log.FAC_NETMANAGER, Level.FINE)) {
 					Log.fine(Log.FAC_NETMANAGER, formatMessage("SetInterestFilter: Waiting for pending registration activity"));
 				}
-<<<<<<< HEAD
-				while (_registrationChangeInProgress) {
-=======
 				while (_registrationChangeInProgress) {  // Wait for anyone else messing around with prefixes
->>>>>>> d82d0241
 					try {
 						_registeredPrefixes.wait();
 					} catch (InterruptedException e) {}
 				}
-<<<<<<< HEAD
-				prefix = getRegisteredPrefix(filter);
-				if (null == prefix) {
-					_registrationChangeInProgress = true;
-				}
-			}
-=======
 				prefix = getRegisteredPrefix(filter);  // Did someone else already register it?
 				if (null == prefix) {  // no
 					_registrationChangeInProgress = true;
@@ -1055,7 +958,6 @@
 			
 			// We don't want to hold the _registeredPrefixes lock here, but we're safe to change things
 			// because we have set _registrationChangeInProgress to true
->>>>>>> d82d0241
 			if (null == prefix) {
 				try {
 					if (null == _prefixMgr) {
@@ -1074,14 +976,10 @@
 			prefix._refCount++;
 		}
 
-<<<<<<< HEAD
-		Filter newOne = new Filter(filter, callbackListener, caller);
-=======
 		// Now we've dealt with what ccnd needs to know, register our callback so we can be called on
 		// receipt of a matching interest
 		Filter newOne;
 		newOne = new Filter(filter, callbackHandler, caller);
->>>>>>> d82d0241
 		_myFilters.add(filter, newOne);
 	}
 	
@@ -1102,12 +1000,7 @@
 	}
 
 	/**
-<<<<<<< HEAD
-	 * Note that this is mismatched with deregistering prefixes. When registering, we wait for the
-	 * register to complete before continuing, but when deregistering we don't.
-=======
 	 * Register a prefix with ccnd.
->>>>>>> d82d0241
 	 * 
 	 * @param filter
 	 * @param registrationFlags
@@ -1149,23 +1042,15 @@
 		// serving any useful purpose.
 		if( Log.isLoggable(Log.FAC_NETMANAGER, Level.FINE) )
 			Log.fine(Log.FAC_NETMANAGER, formatMessage("cancelInterestFilter: {0}"), filter);
-<<<<<<< HEAD
-		Filter newOne = new Filter(filter, callbackListener, caller);
-=======
 		Filter newOne;
 		newOne = new Filter(filter, handler, caller);
->>>>>>> d82d0241
 		Entry<Filter> found = null;
 		found = _myFilters.remove(filter, newOne);
 		if (null != found) {
 			if (_usePrefixReg) {
 				// Deregister it with ccnd only if the refCount would go to 0
 				RegisteredPrefix prefix = null;
-<<<<<<< HEAD
-				boolean doCancel = false;
-=======
 				boolean doRemove = false;
->>>>>>> d82d0241
 				synchronized (_registeredPrefixes) {
 					prefix = getRegisteredPrefix(filter);
 					if (null != prefix) {
@@ -1180,30 +1065,19 @@
 									_registeredPrefixes.wait();
 								} catch (InterruptedException e) {}
 							}
-<<<<<<< HEAD
-							prefix = getRegisteredPrefix(filter); // reget in case already deregistered
-							if (null != prefix) {
-								_registrationChangeInProgress = true;
-								doCancel = true;
-=======
 							prefix = getRegisteredPrefix(filter); // Did some else already remove this prefix?
 							if (null != prefix) {  // no
 								_registrationChangeInProgress = true;
 								doRemove = true;
->>>>>>> d82d0241
 							}
 						} else
 							prefix._refCount--;
 					}
 				}
-<<<<<<< HEAD
-				if (doCancel) {
-=======
 				if (doRemove) {
 					// We are going to deregister the prefix with ccnd. We don't want to hold locks here but
 					// we don't have to worry about others changing the prefix registration underneath us because
 					// _registrationChangeInProgress is true.
->>>>>>> d82d0241
 					try {
 						if (null == _prefixMgr) {
 							_prefixMgr = new PrefixRegistrationManager(this);
@@ -1323,13 +1197,8 @@
 		return reg;
 	}
 
-<<<<<<< HEAD
-	private void unregisterInterest(Object caller, Interest interest, CCNInterestListener callbackListener) {
-		InterestRegistration reg = new InterestRegistration(interest, callbackListener, caller);
-=======
 	private void unregisterInterest(Object caller, Interest interest, Object handler) {
 		InterestRegistration reg = new InterestRegistration(interest, handler, caller);
->>>>>>> d82d0241
 		unregisterInterest(reg);
 	}
 	
@@ -1372,14 +1241,7 @@
 
 					//	SystemConfiguration.logObject("Data from net:", co);
 					_handlerCallTime = System.currentTimeMillis();
-<<<<<<< HEAD
-					deliverData(co);
-					_handlerCallTime = NOT_IN_HANDLER;
-					// External data never goes back to network, never held onto here
-					// External data never has a thread waiting, so no need to release sema
-=======
 					deliverContent(co);
->>>>>>> d82d0241
 				} else if (packet instanceof Interest) {
 					_stats.increment(StatsEnum.ReceiveInterest);
 					Interest interest = (Interest)	packet;
@@ -1388,11 +1250,6 @@
 					InterestRegistration oInterest = new InterestRegistration(interest, null, null);
 					_handlerCallTime = System.currentTimeMillis();
 					deliverInterest(oInterest, interest);
-<<<<<<< HEAD
-					_handlerCallTime = NOT_IN_HANDLER;
-					// External interests never go back to network
-=======
->>>>>>> d82d0241
 				}  else { // for interests
 					_stats.increment(StatsEnum.ReceiveUnknown);
 				}
@@ -1414,26 +1271,17 @@
 	protected void deliverInterest(InterestRegistration ireg, Interest interest) {
 		_stats.increment(StatsEnum.DeliverInterest);
 
-<<<<<<< HEAD
-		// Call any listeners with matching filters
-=======
 		// Call any handlers with matching filters
->>>>>>> d82d0241
 		for (Filter filter : _myFilters.getValues(ireg.interest.name())) {
 			if (filter.owner != ireg.owner) {
 				if( Log.isLoggable(Log.FAC_NETMANAGER, Level.FINER) )
 					Log.finer(Log.FAC_NETMANAGER, formatMessage("Schedule delivery for interest: {0}"), interest);
-<<<<<<< HEAD
-				if (filter.deliver(interest))
-					break;		// Handled successfully
-=======
 				_stats.increment(StatsEnum.DeliverInterestMatchingFilters);
 				long startTime = System.nanoTime();
 				boolean succeeded = filter.deliver(interest);
 				_stats.addSample(StatsEnum.InterestHandlerTime, System.nanoTime() - startTime);
 				if (succeeded)
 					break;	// We only run interest handlers until one succeeds
->>>>>>> d82d0241
 			}
 		}
 	}
@@ -1447,13 +1295,9 @@
 
 		for (InterestRegistration ireg : _myInterests.getValues(co)) {
 			_stats.increment(StatsEnum.DeliverContentMatchingInterests);
-<<<<<<< HEAD
-			ireg.deliver(co);		
-=======
 			long startTime = System.nanoTime();
 			ireg.deliver(co);
 			_stats.addSample(StatsEnum.ContentHandlerTime, System.nanoTime() - startTime);
->>>>>>> d82d0241
 		}
 	}
 
