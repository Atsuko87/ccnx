/*
 * Part of the CCNx Java Library.
 *
 * Copyright (C) 2008, 2009, 2010, 2011 Palo Alto Research Center, Inc.
 *
 * This library is free software; you can redistribute it and/or modify it
 * under the terms of the GNU Lesser General Public License version 2.1
 * as published by the Free Software Foundation. 
 * This library is distributed in the hope that it will be useful,
 * but WITHOUT ANY WARRANTY; without even the implied warranty of
 * MERCHANTABILITY or FITNESS FOR A PARTICULAR PURPOSE. See the GNU
 * Lesser General Public License for more details. You should have received
 * a copy of the GNU Lesser General Public License along with this library;
 * if not, write to the Free Software Foundation, Inc., 51 Franklin Street,
 * Fifth Floor, Boston, MA 02110-1301 USA.
 */

package org.ccnx.ccn.impl.support;

import java.io.BufferedReader;
import java.io.File;
import java.io.FileInputStream;
import java.io.FileNotFoundException;
import java.io.FileOutputStream;
import java.io.IOException;
import java.io.InputStream;
import java.io.InputStreamReader;
import java.io.ObjectInputStream;
import java.io.ObjectOutputStream;
import java.io.PrintStream;
import java.io.Serializable;
import java.io.StringWriter;
import java.rmi.NoSuchObjectException;
import java.rmi.Remote;
import java.rmi.RemoteException;
import java.rmi.server.RemoteObject;
import java.rmi.server.UnicastRemoteObject;
import java.util.ArrayList;
import java.util.Date;
import java.util.Timer;
import java.util.TimerTask;

import org.ccnx.ccn.config.SystemConfiguration;
import org.ccnx.ccn.config.SystemConfiguration.DEBUGGING_FLAGS;
import org.ccnx.ccn.impl.CCNNetworkManager;


/**
 * Implements command line daemon functionality. In the normal case a daemon is started up and then runs in
 * the background after the starting process exits. An RMI file is created to allow outside processes to
 * communicate with the daemon to "signal" it or stop it.<p>
 * 
 * Daemons have several modes as seen below:
 * 
 * <pre>
 * MODE_START - used to start a daemon which will be run in the background
 * MODE_STOP  - used to stop a daemon currently running in the background
 * MODE_INTERACTIVE - used to run a daemon interactively rather than in the background
 * MODE_DAEMON - a daemon started up by a "starter" is started in MODE_DAEMON.
 * MODE_SIGNAL - used to signal a daemon from outside to get the daemon to perform implementation defined
 * 			     services
 * </pre>
 */
public class Daemon {

	protected enum Mode {MODE_UNKNOWN, MODE_START, MODE_STOP, MODE_INTERACTIVE, MODE_DAEMON, MODE_SIGNAL};

	protected static Daemon _daemon;
	protected String _daemonName = null;
	protected static DaemonListenerClass _daemonListener = null;
	protected boolean _interactive = false;
	protected String _pid;
	
	public static final String PROP_DAEMON_MEMORY = "ccn.daemon.memory";
	public static final String PROP_DAEMON_DEBUG_PORT = "ccn.daemon.debug";
	public static final String PROP_DAEMON_OUTPUT = "ccn.daemon.output";
	public static final String PROP_DAEMON_PROFILE = "ccn.daemon.profile";
	public static final String PROP_DAEMON_DEBUG_SUSPEND = "ccn.daemon.debug.suspend";
	public static final String PROP_DAEMON_DEBUG_NOSHARE = "ccn.daemon.debug.noshare";
	
	public static final String DEFAULT_OUTPUT_STREAM = "/dev/null";
	
	/**
	 * Interface describing the RMI server object sitting inside
	 * the daemon 
	 */
	public interface DaemonListener extends Remote {
		public String startLoop() throws RemoteException; // returns pid
		public void shutDown() throws RemoteException;
		public boolean signal(String name) throws RemoteException;
		public Object status(String name) throws RemoteException;
	}
	
	public class StopTimer extends TimerTask {
		private String _daemonName;
		private String _pid;
		
		private StopTimer(String daemonName, String pid) {
			_daemonName = daemonName;
			_pid = pid;
		}

		@Override
		public void run() {
			System.out.println("Attempt to contact daemon " + _daemonName + " timed out");
			Log.info("Attempt to contact daemon " + _daemonName + " timed out");
			cleanupDaemon(_daemonName, _pid);
			System.exit(1);
		}
		
	}
	
	/**
	 * Stop ccnd on exit from daemon
	 */
	protected class ShutdownHook extends Thread {
		public void run() {
			try {
				_daemon.rmRMIFile();
			} catch (IOException e) {}
		}
	}
	
	/**
	 * The thread that runs inside the daemon, doing work
	 */
	protected static class WorkerThread extends Thread implements Serializable {

		private static final long serialVersionUID = -4969812722104756329L;
		boolean _keepGoing;
		String _daemonName;

		protected WorkerThread(String daemonName) {
			_daemonName = daemonName;
		}

		public void run() {
			_keepGoing = true;		

			System.out.println("Initializing daemon thread " + new Date().toString() +".");
			Log.info("Initializing daemon thread " + new Date().toString() +".");

			initialize();
			
			System.out.println("Daemon thread started " + new Date().toString() +".");
			Log.info("Daemon thread started " + new Date().toString() +".");

			do {

				try {
					work();
				} catch (Exception e) {
					Log.warning("Error in daemon thread: " + e.getMessage());
					Log.warningStackTrace(e);
				}

				if (_keepGoing) {
					try {
						Thread.sleep(10000);
					} catch (InterruptedException e) {}
				}
			} while (_keepGoing);

			// ok, we were asked to shut down
			System.out.println("Shutting down the daemon.");	
			Log.info("Shutting down the daemon.");	

			try {
				UnicastRemoteObject.unexportObject(_daemonListener, true);
			} catch (NoSuchObjectException e) {
			}

			getRMIFile(_daemonName, SystemConfiguration.getPID()).delete();		
			System.exit(0);
		}			

		public void shutDown() {
			_keepGoing = false;
			finish();
			interrupt();
		}
		
		/**
		 * Specialized by subclasses, called by worker thread.
		 *
		 */
		public void work() {
			Log.info("Should not be here, in WorkerThread.work().");			
		}
		public void initialize() {
			Log.info("Should not be here, in WorkerThread.initialize().");
		}
		public void finish() {
			Log.info("Should not be here, in WorkerThread.finish().");
		}
		public boolean signal(String name) {
			Log.info("Should not be here, in WorkerThread.signal().");
			return false;			
		}
		public Object status(String name) {
			return null;		// We don't require implementers to implement this
		}

	}

	protected static class DaemonListenerClass extends UnicastRemoteObject implements DaemonListener {

		private static final long serialVersionUID = -9217344397211709762L;
		protected WorkerThread _daemonThread;

		public DaemonListenerClass(WorkerThread daemonThread) throws RemoteException {
			_daemonThread = daemonThread;
		}

		public void shutDown() throws RemoteException {
			_daemonThread.shutDown();			
		}

		public String startLoop() throws RemoteException {

			System.out.println("Starting the daemon loop.");
			Log.info("Starting the daemon loop.");

			try {
				_daemonThread.start();

				String pid = SystemConfiguration.getPID();
				if (null != SystemConfiguration.getPID()) {
					// PID is available on this platform and we have the startLoop() 
					// invocation so we can rename our RMI file and send PID back to controller.
					renameRMIFile(_daemonThread._daemonName, pid);
				}
				return pid;

			} catch(Exception e) {
				throw new RemoteException(e.getMessage(), e);
			}
		}

		public boolean signal(String name) throws RemoteException {
			Log.info("Signal " + name);
			try {
				return _daemonThread.signal(name);
			} catch (Exception e) {
				throw new RemoteException(e.getMessage(), e);
			}
		}

		public Object status(String name) throws RemoteException {
			Log.info("Status " + name);
			try {
				return _daemonThread.status(name);
			} catch (Exception e) {
				throw new RemoteException(e.getMessage(), e);
			}
		}
	}
	
	public Daemon() {_daemonName = "namelessDaemon";}
	
	public String daemonName() { return _daemonName; }
	
	public void setPid(String pid) {
		_pid = pid;
	}
	
	public String getPid() {
		return _pid;
	}
	
	/**
	 * Overridden by subclasses.
	 *
	 */
	protected void usage() {
		try {
			System.out.println("usage: " + this.getClass().getName() + " -start | -stop <pid> | -interactive | -signal <name> <pid>");
		} catch (Exception e) {
			e.printStackTrace();
		}
		System.exit(0);
	}
	
	/**
	 * Overridden by subclasses
	 */
	protected void initialize(String[] args, Daemon daemon) {
		System.out.println("Unknown option " + args[1]);
		daemon.usage();
	}

	/**
	 * overridden by subclasses to make right type of thread.
	 * @return
	 */
	protected WorkerThread createWorkerThread() {
		return new WorkerThread(daemonName());
	}
	
	protected static void setupRemoteAccess(Daemon daemon, WorkerThread wt) throws IOException {
		if (wt == null)
			wt = daemon.createWorkerThread();
		_daemonListener = new DaemonListenerClass(wt);

		Remote stub = RemoteObject.toStub(_daemonListener);		

		File tempFile = getRMITempFile(daemon.daemonName());

		ObjectOutputStream out = new ObjectOutputStream(new FileOutputStream(tempFile));
		try {
			out.writeObject(stub);
			out.flush();
		} finally {
			out.close();
		}
		
		// always use name without PID at first, will rename
		// when startloop() message comes along.  This allows
		// the controlling starter process to communicate
		// without needing the pid of the child, though it
		// does limit the spawn rate
		// this is atomic
		tempFile.renameTo(getRMIFile(daemon.daemonName(), null));
		
		Runtime.getRuntime().addShutdownHook(daemon.new ShutdownHook());
	}

	private static void startDaemon(String daemonName, String daemonClass, String args[]) throws IOException, ClassNotFoundException {

		String mypid = SystemConfiguration.getPID();
		if (null == mypid) {
			// PID unavailable on this platform so we are restricted
			// to a single instance per daemon name
			if (getRMIFile(daemonName, null).exists()) {
				System.out.println("Daemon already running. Use '" + daemonName + " -stop' to kill the daemon.");
				return;
			}
		} // else it doesn't matter if one is running we may start another
		
		ArrayList<String> argList = new ArrayList<String>();

		argList.add("java");
		String classPath = System.getProperty("java.class.path");
		String [] directories = null;
		String sep = null;
		if (classPath.contains(":")) {
			sep = ":";
			directories = classPath.split(":");
		} else if (classPath.contains(";")) {
			sep = ";"; // do we need to escape?
			directories = classPath.split(";");
		}
		StringBuffer cp = new StringBuffer(
							((null != directories) &&
							  (directories.length > 0)) ?
									  directories[0] : "");
		if (null != directories) {
			for (int i=1; i < directories.length; ++i) {
				cp.append(sep);
				cp.append(directories[i]);
			}
		}
		
	    /**
	     * Add properties
	     * TODO - we might want to add them all but for now these are
	     * the critical ones
	     */
		String portval = System.getProperty(CCNNetworkManager.PROP_AGENT_PORT);
		if (portval != null) {
			argList.add("-D" + CCNNetworkManager.PROP_AGENT_PORT + "=" + portval);
		}
		String memval = System.getProperty(PROP_DAEMON_MEMORY);
		if (memval != null)
			argList.add("-Xmx" + memval);
		String debugFlagVal = System.getProperty(SystemConfiguration.DEBUG_FLAG_PROPERTY);
		if (debugFlagVal != null)
			argList.add("-D" + SystemConfiguration.DEBUG_FLAG_PROPERTY + "=" + debugFlagVal);
		String debugDirVal = System.getProperty(SystemConfiguration.DEBUG_DATA_DIRECTORY_PROPERTY);
		if (debugDirVal != null) 
			argList.add("-D" + SystemConfiguration.DEBUG_DATA_DIRECTORY_PROPERTY + "=" + debugDirVal);
		
		String suspend = System.getProperty(PROP_DAEMON_DEBUG_SUSPEND);
		String doSuspend = suspend == null ? "n" : "y";
		String debugPort = System.getProperty(PROP_DAEMON_DEBUG_PORT);
		if (debugPort != null) {
			argList.add("-Xrunjdwp:transport=dt_socket,address=" + debugPort + ",server=y,suspend=" + doSuspend);
		} else if (doSuspend.equals("y"))
			Log.info("Suspend requested without debug attach");
		
		String unshared = System.getProperty(PROP_DAEMON_DEBUG_NOSHARE);
		if (null != unshared)
			argList.add("-Xshare:off");
		
		String profileInfo = System.getProperty(PROP_DAEMON_PROFILE);
		if (profileInfo != null) {
			argList.add(profileInfo);
		}
		
		argList.add("-cp");
		argList.add(cp.toString());

		argList.add(daemonClass);
		argList.add("-daemon");
		for (int i=1; i < args.length; ++i) {
			argList.add(args[i]);
		}

		String cmd = "";
		for (String arg : argList) {
			cmd += arg +  " ";
		}
		
		if (SystemConfiguration.checkDebugFlag(DEBUGGING_FLAGS.DUMP_DAEMONCMD)) {
			FileOutputStream fos = new FileOutputStream("daemon_cmd.txt");
			try {
				fos.write(cmd.getBytes());
				fos.flush();
			} finally {
				fos.close();
			}
		}
		Log.info("Starting daemon with command line: " + cmd);
		
		ProcessBuilder pb = new ProcessBuilder(argList);
		pb.redirectErrorStream(true);
		Process child = pb.start();
		
		String outputFile = System.getProperty(PROP_DAEMON_OUTPUT);
		if (outputFile != null) {
			new DaemonOutput(child.getInputStream(), new FileOutputStream(outputFile, false));
		} else {
			new DaemonOutput(child.getInputStream(), new FileOutputStream(DEFAULT_OUTPUT_STREAM));
		}
		
		// Initial RMI file never named with PID to permit
		// us to read it without knowing PID.  After 
		// daemon operation is started below the file 
		// will be renamed with PID if possible
		while (!getRMIFile(daemonName, null).exists()) {
			try {
				Thread.sleep(1000);
				
				// this should throw an exception
<<<<<<< HEAD
				try {
					InputStream childMsgs = child.getErrorStream();
					int exitValue = child.exitValue();
					// if we get here, the child has exited
					Log.warning("Could not launch daemon " + daemonName + ". Daemon exit value is " + exitValue + ".");
					System.err.println("Could not launch daemon " + daemonName + ". Daemon exit value is " + exitValue + ".");
					byte[] childMsgBytes = new byte[childMsgs.available()];
					childMsgs.read(childMsgBytes);;
					String childOutput = new String(childMsgBytes);
					childMsgs = child.getInputStream();
					childMsgBytes = new byte[childMsgs.available()];
					childMsgs.read(childMsgBytes);
					childOutput += new String(childMsgBytes);
					System.err.println("Messages from the child were: \"" + childOutput + "\"");
=======
				try {
					int exitValue = child.exitValue();
					Log.warning("Could not launch daemon " + daemonName + ". Daemon exit value is " + exitValue + ".");
					System.err.println("Could not launch daemon " + daemonName + ". Daemon exit value is " + exitValue + ".");

					StringWriter sw = new StringWriter();
					try {
						InputStream childMsgs;
						
						// This code will never do anything.  we used pb.redirectErrorStream(true), so
						// stderr goes to stdout and the above we redirect stdout to outputFile or to
						// /dev/null.
						// XXX DEAD CODE
						childMsgs = child.getErrorStream();
						try {
							DataUtils.copyStreamToWriter(childMsgs, sw);
							childMsgs.close();
							
							childMsgs = child.getInputStream();
							DataUtils.copyStreamToWriter(childMsgs, sw);
						} finally {
							childMsgs.close();
						}
						System.err.println("Messages from the child were: \"" + sw.getBuffer().toString() + "\"");
					} finally {
						sw.close();
					}
					// This exits startDaemon
>>>>>>> 6c1bf2a4
					return;
				} catch (IllegalThreadStateException e) {
				}

			} catch (InterruptedException e) {
			}
		}

		ObjectInputStream in = new ObjectInputStream(new FileInputStream(getRMIFile(daemonName, null)));
		DaemonListener l;
		
		try {
			l = (DaemonListener)in.readObject();
		} finally {
			in.close();
		}
		
		String childpid = null;
		childpid = l.startLoop();
		System.out.println("Started daemon " + daemonName + "." + (null == childpid ? "" : " PID " + childpid));
		Log.info("Started daemon " + daemonName + "." + (null == childpid ? "" : " PID " + childpid));
		
		/*
		 * To log output at this level we have to keep running until the daemon exits
		 */
		if (outputFile != null) {
			boolean running = true;
			while (running) {
				try {
					Thread.sleep(1000);
					child.exitValue();
					running = false;
				} catch (InterruptedException e) {
					// TODO Auto-generated catch block
					e.printStackTrace();
				} catch (IllegalThreadStateException e) {}
			}
		}
	}

	protected static void stopDaemon(Daemon daemon, String pid) throws FileNotFoundException, IOException, ClassNotFoundException {

		String daemonName = daemon.daemonName();
		if (!getRMIFile(daemonName, pid).exists()) {
			System.out.println("Daemon " + daemonName + " does not appear to be running.");
			Log.info("Daemon " + daemonName + " does not appear to be running.");
			return;
		}
		
		Timer stopTimer = new Timer(false);
		stopTimer.schedule(daemon.new StopTimer(daemonName, pid), SystemConfiguration.SYSTEM_STOP_TIMEOUT);

		ObjectInputStream in = new ObjectInputStream(new FileInputStream(getRMIFile(daemonName, pid)));

		DaemonListener l;
		
		try {
			l = (DaemonListener)in.readObject();		
		} finally {
			in.close();
		}
		
		try {
			l.shutDown();
			System.out.println("Daemon " + daemonName + " is shut down.");
			Log.info("Daemon " + daemonName + " is shut down.");
		} catch(RemoteException e) {
			cleanupDaemon(daemonName, pid);
		}
	}
	
	protected static void cleanupDaemon(String daemonName, String pid) {
		// looks like the RMI file is still here, but the daemon is gone. let's delete the file, then,
		System.out.println("Daemon " + daemonName + " seems to have died some other way, cleaning up state...");
		Log.info("Daemon " + daemonName + " seems to have died some other way, cleaning up state...");
		getRMIFile(daemonName, pid).delete();
	}

	protected static void signalDaemon(String daemonName, String sigName, String pid) throws FileNotFoundException, IOException, ClassNotFoundException {
		if (!getRMIFile(daemonName, pid).exists()) {
			System.out.println("Daemon " + daemonName + " does not appear to be running.");
			Log.info("Daemon " + daemonName + " does not appear to be running.");
			return;
		}

		ObjectInputStream in = new ObjectInputStream(new FileInputStream(getRMIFile(daemonName, pid)));
		DaemonListener l;
		try {
			l = (DaemonListener)in.readObject();		
		} finally {
			in.close();
		}

		try {
			if (l.signal(sigName)) {
				System.out.println("Signal " + sigName + " delivered.");
				Log.info("Signal " + sigName + " delivered.");
			} else {
				System.out.println("Signal " + sigName + " not delivered: unrecognized or signal failed");
				Log.info("Daemon " + daemonName + " not delivered: unrecognized or signal failed.");
			}
		} catch(RemoteException e) {
			// looks like the RMI file is still here, but the daemon is gone.  We won't clean up on signal.
			System.out.println("Daemon " + daemonName + " seems to have died somehow.");
			Log.info("Daemon " + daemonName + " seems to have died somehow.");
		}
	}

	protected static File getRMIFile(String daemonName, String pid) {
		String name = ".rmi-server-" + daemonName + (null == pid ? "" : "-" + pid) + ".obj";
		return new File(System.getProperty("user.home"), name);
	}
	
	/**
	 * Rename RMI file to add PID if available, otherwise do nothing.
	 * @param daemonName  the name of this daemon
	 * @param pid  the PID to add to the RMI file name or null if unavailable
	 */
	protected static void renameRMIFile(String daemonName, String pid) {
		if (null != pid) {
			getRMIFile(daemonName, null).renameTo(getRMIFile(daemonName, pid));
		}
	}
	
	protected static File getRMITempFile(String daemonName) throws IOException {
		String prefix = ".rmi-server-" + daemonName;

		return File.createTempFile(prefix, null, new File(System.getProperty("user.home")));
	}
	
	protected void rmRMIFile() throws IOException {
		getRMIFile(_daemonName, SystemConfiguration.getPID()).delete();
	}

	protected static void runDaemon(Daemon daemon, String args[]) throws IOException {
		
		_daemon = daemon;
		Mode mode = Mode.MODE_UNKNOWN;
		String sigName = null;
		String targetPID = null;

		// Argument parsing ONLY here: don't do any execution yet
		if (0 == args.length) {
			mode = Mode.MODE_INTERACTIVE;
		} else if (args[0].equals("-start")) {
			mode = Mode.MODE_START;
		} else if (args[0].equals("-stop")) {
			mode = Mode.MODE_STOP;
			if (args.length < 2) {
				daemon.usage();
			}
			targetPID = args[1];
		} else if (args[0].equals("-daemon")) {
			mode = Mode.MODE_DAEMON;
		} else if (args[0].equals("-interactive")) {
			mode = Mode.MODE_INTERACTIVE;
		} else if (args[0].equals("-signal")) {
			mode = Mode.MODE_SIGNAL;
			if (args.length < 3) {
				daemon.usage();
			}
			sigName = args[1];
			targetPID = args[2];
		} 
		if ("0".equals(targetPID)) {
			// This is request to apply to the single instance on platforms where
			// PIDs are not available
			targetPID = null;
		}

		// Now proceed based on mode, catching all exceptions
		try {
			switch (mode) {
			  case MODE_INTERACTIVE:
				String pid = SystemConfiguration.getPID();
				daemon.setPid(pid);
				daemon.initialize(args, daemon);
				Log.info("Running " + daemon.daemonName() + " in the foreground." + (null == pid ? "" : " PID " + pid));
				WorkerThread wt = daemon.createWorkerThread();
				// Set up remote access when interactive also to enable signals
				setupRemoteAccess(daemon, wt);
				// In Interactive mode there is no startLoop() invocation to separate daemon
				// process, so just rename our RMI file immediately
				renameRMIFile(daemon.daemonName(), pid);
				wt.start();
				wt.join();
				System.exit(0);
			  case MODE_START:
				// Don't initialize since this process will not become
				// the daemon: this will start a new process
				startDaemon(daemon.daemonName(), daemon.getClass().getName(), args);
				System.exit(0);
			  case MODE_STOP:
				// Don't initialize since this process will never be the daemon
				// This will signal daemon to terminate
				stopDaemon(daemon, targetPID);
				System.exit(0);
			  case MODE_DAEMON:
				daemon.initialize(args, daemon);
				Log.info(daemon.daemonName() + " started in background " + new Date());
				// This will create daemon thread and RMI server to receive startLoop command 
				// from controller process that launched this process
				setupRemoteAccess(daemon, null);
				break;
			  case MODE_SIGNAL:
				  // This will signal daemon to do something specifically named
				  assert(null != sigName);
				  signalDaemon(daemon.daemonName(), sigName, targetPID);
				  break;
			  default:
				daemon.usage();
			}
			
		} catch (Exception e) {
			Log.warning(e.getClass().getName() + " in daemon startup: " + e.getMessage());
			Log.warningStackTrace(e);
			if (mode == Mode.MODE_DAEMON) {
				// Make sure to terminate if there is an uncaught
				// exception trying to run as daemon so that 
				// it is obvious that something failed because
				// process will have gone away despite whatever
				// threads may have got started.
				System.exit(1);
			}
		}							
		Log.info("Daemon runner finished.");
	}
	
	public void setInteractive() {
		_interactive = true;
	}

	/**
	 * Main entry point for command line invocation.
	 * @param args Arguments passed in from command line.
	 */
	public static void main(String[] args) {
		
		// Need to override in each subclass to make proper class.
		Daemon daemon = null;
		try {
			daemon = new Daemon();
			runDaemon(daemon, args);
		} catch (Exception e) {
			Log.warning("Error attempting to start daemon.");
			Log.warningStackTrace(e);
			System.err.println("Error attempting to start daemon.");
		}
	}


	/**
	 * Utility classes if your daemon requires a password.
	 * @param target
	 * @return
	 */
	protected static String getPassword(String target) {

		System.out.print("Password for " + target);

		String password = readOnePassword(); // in.readLine();

		return password;
	}


	protected static class Eraser extends Thread {
		PrintStream out;
		boolean finish = false;
		public Eraser(PrintStream out) {
			this.out = out;
		}
		public void run() {
			while (!finish) {
				out.print("\010 ");
				try {
					sleep(10);
				} catch (InterruptedException inte) {
					finish = true;
				}
			}
		}
	}
	
	public Object getStatus(String daemonName, String type) throws FileNotFoundException, IOException, ClassNotFoundException {
		if (!getRMIFile(daemonName, _pid).exists()) {
			System.out.println("Daemon " + daemonName + " does not appear to be running.");
			Log.info("Daemon " + daemonName + " does not appear to be running.");
			return null;
		}

		ObjectInputStream in = new ObjectInputStream(new FileInputStream(getRMIFile(daemonName, _pid)));
		DaemonListener l;
		try {
			l = (DaemonListener)in.readObject();		
		} finally {
			in.close();
		}
		
		return l.status(type);
	}

	/**
	 * reads one password.
	 */
	public static String readOnePassword() {
		// System.out.print("\033[00;40;30m");

		Eraser eraser = new Eraser(System.out);
		eraser.start();

		BufferedReader in =
			new BufferedReader(new InputStreamReader(System.in));
		String password = "";

		try {
			password = in.readLine();
		} catch (IOException ioe) {
		}

		eraser.interrupt();
		try {
			Thread.sleep(100);
		} catch (InterruptedException inte) {
		}

		// System.out.print("\033[0m");

		return password;
	}

	/**
	 * reads a password, and then prompts to re-enter
	 * password. makes sure both entered passwords are the same
	 */
	public static String readNewPassword() {

		boolean newtry = false;
		boolean done = false;
		String password1, password2;

		do {		
			if(newtry) {
				System.out.print("Oops. The passwords didn't match. Type your password again: ");
			}
			password1 = readOnePassword();
			System.out.print("Reenter password: ");
			password2 = readOnePassword();
			if (password1.equals(password2)) {
				done = true;
			} else {
				newtry = true;
			}
		} while(!done);

		return password2;
	}
}
<|MERGE_RESOLUTION|>--- conflicted
+++ resolved
@@ -15,21 +15,19 @@
  * Fifth Floor, Boston, MA 02110-1301 USA.
  */
 
-package org.ccnx.ccn.impl.support;
-
+package org.ccnx.ccn.impl.support;
+
 import java.io.BufferedReader;
 import java.io.File;
 import java.io.FileInputStream;
 import java.io.FileNotFoundException;
 import java.io.FileOutputStream;
 import java.io.IOException;
-import java.io.InputStream;
 import java.io.InputStreamReader;
 import java.io.ObjectInputStream;
 import java.io.ObjectOutputStream;
 import java.io.PrintStream;
 import java.io.Serializable;
-import java.io.StringWriter;
 import java.rmi.NoSuchObjectException;
 import java.rmi.Remote;
 import java.rmi.RemoteException;
@@ -43,9 +41,9 @@
 import org.ccnx.ccn.config.SystemConfiguration;
 import org.ccnx.ccn.config.SystemConfiguration.DEBUGGING_FLAGS;
 import org.ccnx.ccn.impl.CCNNetworkManager;
-
-
-/**
+
+
+/**
  * Implements command line daemon functionality. In the normal case a daemon is started up and then runs in
  * the background after the starting process exits. An RMI file is created to allow outside processes to
  * communicate with the daemon to "signal" it or stop it.<p>
@@ -59,55 +57,55 @@
  * MODE_DAEMON - a daemon started up by a "starter" is started in MODE_DAEMON.
  * MODE_SIGNAL - used to signal a daemon from outside to get the daemon to perform implementation defined
  * 			     services
- * </pre>
- */
-public class Daemon {
+ * </pre>
+ */
+public class Daemon {
+
+	protected enum Mode {MODE_UNKNOWN, MODE_START, MODE_STOP, MODE_INTERACTIVE, MODE_DAEMON, MODE_SIGNAL};
 
-	protected enum Mode {MODE_UNKNOWN, MODE_START, MODE_STOP, MODE_INTERACTIVE, MODE_DAEMON, MODE_SIGNAL};
-
-	protected static Daemon _daemon;
-	protected String _daemonName = null;
-	protected static DaemonListenerClass _daemonListener = null;
+	protected static Daemon _daemon;
+	protected String _daemonName = null;
+	protected static DaemonListenerClass _daemonListener = null;
 	protected boolean _interactive = false;
 	protected String _pid;
-	
-	public static final String PROP_DAEMON_MEMORY = "ccn.daemon.memory";
-	public static final String PROP_DAEMON_DEBUG_PORT = "ccn.daemon.debug";
-	public static final String PROP_DAEMON_OUTPUT = "ccn.daemon.output";
+	
+	public static final String PROP_DAEMON_MEMORY = "ccn.daemon.memory";
+	public static final String PROP_DAEMON_DEBUG_PORT = "ccn.daemon.debug";
+	public static final String PROP_DAEMON_OUTPUT = "ccn.daemon.output";
 	public static final String PROP_DAEMON_PROFILE = "ccn.daemon.profile";
 	public static final String PROP_DAEMON_DEBUG_SUSPEND = "ccn.daemon.debug.suspend";
 	public static final String PROP_DAEMON_DEBUG_NOSHARE = "ccn.daemon.debug.noshare";
 	
-	public static final String DEFAULT_OUTPUT_STREAM = "/dev/null";
-	
-	/**
-	 * Interface describing the RMI server object sitting inside
-	 * the daemon 
-	 */
-	public interface DaemonListener extends Remote {
-		public String startLoop() throws RemoteException; // returns pid
-		public void shutDown() throws RemoteException;
+	public static final String DEFAULT_OUTPUT_STREAM = "/dev/null";
+	
+	/**
+	 * Interface describing the RMI server object sitting inside
+	 * the daemon 
+	 */
+	public interface DaemonListener extends Remote {
+		public String startLoop() throws RemoteException; // returns pid
+		public void shutDown() throws RemoteException;
 		public boolean signal(String name) throws RemoteException;
-		public Object status(String name) throws RemoteException;
-	}
-	
-	public class StopTimer extends TimerTask {
-		private String _daemonName;
-		private String _pid;
-		
-		private StopTimer(String daemonName, String pid) {
-			_daemonName = daemonName;
-			_pid = pid;
-		}
-
-		@Override
-		public void run() {
-			System.out.println("Attempt to contact daemon " + _daemonName + " timed out");
-			Log.info("Attempt to contact daemon " + _daemonName + " timed out");
-			cleanupDaemon(_daemonName, _pid);
-			System.exit(1);
-		}
-		
+		public Object status(String name) throws RemoteException;
+	}
+	
+	public class StopTimer extends TimerTask {
+		private String _daemonName;
+		private String _pid;
+		
+		private StopTimer(String daemonName, String pid) {
+			_daemonName = daemonName;
+			_pid = pid;
+		}
+
+		@Override
+		public void run() {
+			System.out.println("Attempt to contact daemon " + _daemonName + " timed out");
+			Log.info("Attempt to contact daemon " + _daemonName + " timed out");
+			cleanupDaemon(_daemonName, _pid);
+			System.exit(1);
+		}
+		
 	}
 	
 	/**
@@ -120,130 +118,130 @@
 			} catch (IOException e) {}
 		}
 	}
-	
-	/**
-	 * The thread that runs inside the daemon, doing work
-	 */
-	protected static class WorkerThread extends Thread implements Serializable {
-
-		private static final long serialVersionUID = -4969812722104756329L;
-		boolean _keepGoing;
-		String _daemonName;
-
-		protected WorkerThread(String daemonName) {
-			_daemonName = daemonName;
-		}
-
-		public void run() {
-			_keepGoing = true;		
-
-			System.out.println("Initializing daemon thread " + new Date().toString() +".");
-			Log.info("Initializing daemon thread " + new Date().toString() +".");
-
-			initialize();
-			
-			System.out.println("Daemon thread started " + new Date().toString() +".");
-			Log.info("Daemon thread started " + new Date().toString() +".");
-
-			do {
-
-				try {
-					work();
-				} catch (Exception e) {
-					Log.warning("Error in daemon thread: " + e.getMessage());
-					Log.warningStackTrace(e);
-				}
-
-				if (_keepGoing) {
-					try {
-						Thread.sleep(10000);
-					} catch (InterruptedException e) {}
-				}
-			} while (_keepGoing);
-
-			// ok, we were asked to shut down
-			System.out.println("Shutting down the daemon.");	
-			Log.info("Shutting down the daemon.");	
-
-			try {
-				UnicastRemoteObject.unexportObject(_daemonListener, true);
-			} catch (NoSuchObjectException e) {
-			}
-
-			getRMIFile(_daemonName, SystemConfiguration.getPID()).delete();		
-			System.exit(0);
-		}			
-
-		public void shutDown() {
-			_keepGoing = false;
-			finish();
-			interrupt();
-		}
-		
-		/**
-		 * Specialized by subclasses, called by worker thread.
-		 *
-		 */
-		public void work() {
-			Log.info("Should not be here, in WorkerThread.work().");			
-		}
-		public void initialize() {
-			Log.info("Should not be here, in WorkerThread.initialize().");
-		}
-		public void finish() {
-			Log.info("Should not be here, in WorkerThread.finish().");
-		}
-		public boolean signal(String name) {
-			Log.info("Should not be here, in WorkerThread.signal().");
-			return false;			
+	
+	/**
+	 * The thread that runs inside the daemon, doing work
+	 */
+	protected static class WorkerThread extends Thread implements Serializable {
+
+		private static final long serialVersionUID = -4969812722104756329L;
+		boolean _keepGoing;
+		String _daemonName;
+
+		protected WorkerThread(String daemonName) {
+			_daemonName = daemonName;
+		}
+
+		public void run() {
+			_keepGoing = true;		
+
+			System.out.println("Initializing daemon thread " + new Date().toString() +".");
+			Log.info("Initializing daemon thread " + new Date().toString() +".");
+
+			initialize();
+			
+			System.out.println("Daemon thread started " + new Date().toString() +".");
+			Log.info("Daemon thread started " + new Date().toString() +".");
+
+			do {
+
+				try {
+					work();
+				} catch (Exception e) {
+					Log.warning("Error in daemon thread: " + e.getMessage());
+					Log.warningStackTrace(e);
+				}
+
+				if (_keepGoing) {
+					try {
+						Thread.sleep(10000);
+					} catch (InterruptedException e) {}
+				}
+			} while (_keepGoing);
+
+			// ok, we were asked to shut down
+			System.out.println("Shutting down the daemon.");	
+			Log.info("Shutting down the daemon.");	
+
+			try {
+				UnicastRemoteObject.unexportObject(_daemonListener, true);
+			} catch (NoSuchObjectException e) {
+			}
+
+			getRMIFile(_daemonName, SystemConfiguration.getPID()).delete();		
+			System.exit(0);
+		}			
+
+		public void shutDown() {
+			_keepGoing = false;
+			finish();
+			interrupt();
+		}
+		
+		/**
+		 * Specialized by subclasses, called by worker thread.
+		 *
+		 */
+		public void work() {
+			Log.info("Should not be here, in WorkerThread.work().");			
+		}
+		public void initialize() {
+			Log.info("Should not be here, in WorkerThread.initialize().");
+		}
+		public void finish() {
+			Log.info("Should not be here, in WorkerThread.finish().");
+		}
+		public boolean signal(String name) {
+			Log.info("Should not be here, in WorkerThread.signal().");
+			return false;			
 		}
 		public Object status(String name) {
 			return null;		// We don't require implementers to implement this
-		}
-
-	}
-
-	protected static class DaemonListenerClass extends UnicastRemoteObject implements DaemonListener {
-
-		private static final long serialVersionUID = -9217344397211709762L;
-		protected WorkerThread _daemonThread;
-
-		public DaemonListenerClass(WorkerThread daemonThread) throws RemoteException {
-			_daemonThread = daemonThread;
-		}
-
-		public void shutDown() throws RemoteException {
-			_daemonThread.shutDown();			
-		}
-
-		public String startLoop() throws RemoteException {
-
-			System.out.println("Starting the daemon loop.");
-			Log.info("Starting the daemon loop.");
-
-			try {
-				_daemonThread.start();
-
-				String pid = SystemConfiguration.getPID();
-				if (null != SystemConfiguration.getPID()) {
-					// PID is available on this platform and we have the startLoop() 
-					// invocation so we can rename our RMI file and send PID back to controller.
-					renameRMIFile(_daemonThread._daemonName, pid);
-				}
-				return pid;
-
-			} catch(Exception e) {
-				throw new RemoteException(e.getMessage(), e);
-			}
-		}
-
-		public boolean signal(String name) throws RemoteException {
-			Log.info("Signal " + name);
-			try {
-				return _daemonThread.signal(name);
-			} catch (Exception e) {
-				throw new RemoteException(e.getMessage(), e);
-			}
+		}
+
+	}
+
+	protected static class DaemonListenerClass extends UnicastRemoteObject implements DaemonListener {
+
+		private static final long serialVersionUID = -9217344397211709762L;
+		protected WorkerThread _daemonThread;
+
+		public DaemonListenerClass(WorkerThread daemonThread) throws RemoteException {
+			_daemonThread = daemonThread;
+		}
+
+		public void shutDown() throws RemoteException {
+			_daemonThread.shutDown();			
+		}
+
+		public String startLoop() throws RemoteException {
+
+			System.out.println("Starting the daemon loop.");
+			Log.info("Starting the daemon loop.");
+
+			try {
+				_daemonThread.start();
+
+				String pid = SystemConfiguration.getPID();
+				if (null != SystemConfiguration.getPID()) {
+					// PID is available on this platform and we have the startLoop() 
+					// invocation so we can rename our RMI file and send PID back to controller.
+					renameRMIFile(_daemonThread._daemonName, pid);
+				}
+				return pid;
+
+			} catch(Exception e) {
+				throw new RemoteException(e.getMessage(), e);
+			}
+		}
+
+		public boolean signal(String name) throws RemoteException {
+			Log.info("Signal " + name);
+			try {
+				return _daemonThread.signal(name);
+			} catch (Exception e) {
+				throw new RemoteException(e.getMessage(), e);
+			}
 		}
 
 		public Object status(String name) throws RemoteException {
@@ -253,11 +251,11 @@
 			} catch (Exception e) {
 				throw new RemoteException(e.getMessage(), e);
 			}
-		}
-	}
-	
-	public Daemon() {_daemonName = "namelessDaemon";}
-	
+		}
+	}
+	
+	public Daemon() {_daemonName = "namelessDaemon";}
+	
 	public String daemonName() { return _daemonName; }
 	
 	public void setPid(String pid) {
@@ -266,113 +264,113 @@
 	
 	public String getPid() {
 		return _pid;
-	}
-	
-	/**
-	 * Overridden by subclasses.
-	 *
-	 */
-	protected void usage() {
-		try {
-			System.out.println("usage: " + this.getClass().getName() + " -start | -stop <pid> | -interactive | -signal <name> <pid>");
-		} catch (Exception e) {
-			e.printStackTrace();
+	}
+	
+	/**
+	 * Overridden by subclasses.
+	 *
+	 */
+	protected void usage() {
+		try {
+			System.out.println("usage: " + this.getClass().getName() + " -start | -stop <pid> | -interactive | -signal <name> <pid>");
+		} catch (Exception e) {
+			e.printStackTrace();
+		}
+		System.exit(0);
+	}
+	
+	/**
+	 * Overridden by subclasses
+	 */
+	protected void initialize(String[] args, Daemon daemon) {
+		System.out.println("Unknown option " + args[1]);
+		daemon.usage();
+	}
+
+	/**
+	 * overridden by subclasses to make right type of thread.
+	 * @return
+	 */
+	protected WorkerThread createWorkerThread() {
+		return new WorkerThread(daemonName());
+	}
+	
+	protected static void setupRemoteAccess(Daemon daemon, WorkerThread wt) throws IOException {
+		if (wt == null)
+			wt = daemon.createWorkerThread();
+		_daemonListener = new DaemonListenerClass(wt);
+
+		Remote stub = RemoteObject.toStub(_daemonListener);		
+
+		File tempFile = getRMITempFile(daemon.daemonName());
+
+		ObjectOutputStream out = new ObjectOutputStream(new FileOutputStream(tempFile));
+		try {
+			out.writeObject(stub);
+			out.flush();
+		} finally {
+			out.close();
 		}
-		System.exit(0);
-	}
-	
-	/**
-	 * Overridden by subclasses
-	 */
-	protected void initialize(String[] args, Daemon daemon) {
-		System.out.println("Unknown option " + args[1]);
-		daemon.usage();
-	}
-
-	/**
-	 * overridden by subclasses to make right type of thread.
-	 * @return
-	 */
-	protected WorkerThread createWorkerThread() {
-		return new WorkerThread(daemonName());
-	}
-	
-	protected static void setupRemoteAccess(Daemon daemon, WorkerThread wt) throws IOException {
-		if (wt == null)
-			wt = daemon.createWorkerThread();
-		_daemonListener = new DaemonListenerClass(wt);
-
-		Remote stub = RemoteObject.toStub(_daemonListener);		
-
-		File tempFile = getRMITempFile(daemon.daemonName());
-
-		ObjectOutputStream out = new ObjectOutputStream(new FileOutputStream(tempFile));
-		try {
-			out.writeObject(stub);
-			out.flush();
-		} finally {
-			out.close();
-		}
-		
-		// always use name without PID at first, will rename
-		// when startloop() message comes along.  This allows
-		// the controlling starter process to communicate
-		// without needing the pid of the child, though it
-		// does limit the spawn rate
-		// this is atomic
+		
+		// always use name without PID at first, will rename
+		// when startloop() message comes along.  This allows
+		// the controlling starter process to communicate
+		// without needing the pid of the child, though it
+		// does limit the spawn rate
+		// this is atomic
 		tempFile.renameTo(getRMIFile(daemon.daemonName(), null));
 		
-		Runtime.getRuntime().addShutdownHook(daemon.new ShutdownHook());
-	}
-
-	private static void startDaemon(String daemonName, String daemonClass, String args[]) throws IOException, ClassNotFoundException {
-
-		String mypid = SystemConfiguration.getPID();
-		if (null == mypid) {
-			// PID unavailable on this platform so we are restricted
-			// to a single instance per daemon name
-			if (getRMIFile(daemonName, null).exists()) {
-				System.out.println("Daemon already running. Use '" + daemonName + " -stop' to kill the daemon.");
-				return;
-			}
-		} // else it doesn't matter if one is running we may start another
-		
-		ArrayList<String> argList = new ArrayList<String>();
-
-		argList.add("java");
-		String classPath = System.getProperty("java.class.path");
-		String [] directories = null;
-		String sep = null;
-		if (classPath.contains(":")) {
-			sep = ":";
-			directories = classPath.split(":");
-		} else if (classPath.contains(";")) {
-			sep = ";"; // do we need to escape?
-			directories = classPath.split(";");
-		}
-		StringBuffer cp = new StringBuffer(
-							((null != directories) &&
-							  (directories.length > 0)) ?
-									  directories[0] : "");
-		if (null != directories) {
-			for (int i=1; i < directories.length; ++i) {
-				cp.append(sep);
-				cp.append(directories[i]);
-			}
-		}
-		
-	    /**
-	     * Add properties
-	     * TODO - we might want to add them all but for now these are
-	     * the critical ones
-	     */
-		String portval = System.getProperty(CCNNetworkManager.PROP_AGENT_PORT);
-		if (portval != null) {
-			argList.add("-D" + CCNNetworkManager.PROP_AGENT_PORT + "=" + portval);
-		}
-		String memval = System.getProperty(PROP_DAEMON_MEMORY);
-		if (memval != null)
-			argList.add("-Xmx" + memval);
+		Runtime.getRuntime().addShutdownHook(daemon.new ShutdownHook());
+	}
+
+	private static void startDaemon(String daemonName, String daemonClass, String args[]) throws IOException, ClassNotFoundException {
+
+		String mypid = SystemConfiguration.getPID();
+		if (null == mypid) {
+			// PID unavailable on this platform so we are restricted
+			// to a single instance per daemon name
+			if (getRMIFile(daemonName, null).exists()) {
+				System.out.println("Daemon already running. Use '" + daemonName + " -stop' to kill the daemon.");
+				return;
+			}
+		} // else it doesn't matter if one is running we may start another
+		
+		ArrayList<String> argList = new ArrayList<String>();
+
+		argList.add("java");
+		String classPath = System.getProperty("java.class.path");
+		String [] directories = null;
+		String sep = null;
+		if (classPath.contains(":")) {
+			sep = ":";
+			directories = classPath.split(":");
+		} else if (classPath.contains(";")) {
+			sep = ";"; // do we need to escape?
+			directories = classPath.split(";");
+		}
+		StringBuffer cp = new StringBuffer(
+							((null != directories) &&
+							  (directories.length > 0)) ?
+									  directories[0] : "");
+		if (null != directories) {
+			for (int i=1; i < directories.length; ++i) {
+				cp.append(sep);
+				cp.append(directories[i]);
+			}
+		}
+		
+	    /**
+	     * Add properties
+	     * TODO - we might want to add them all but for now these are
+	     * the critical ones
+	     */
+		String portval = System.getProperty(CCNNetworkManager.PROP_AGENT_PORT);
+		if (portval != null) {
+			argList.add("-D" + CCNNetworkManager.PROP_AGENT_PORT + "=" + portval);
+		}
+		String memval = System.getProperty(PROP_DAEMON_MEMORY);
+		if (memval != null)
+			argList.add("-Xmx" + memval);
 		String debugFlagVal = System.getProperty(SystemConfiguration.DEBUG_FLAG_PROPERTY);
 		if (debugFlagVal != null)
 			argList.add("-D" + SystemConfiguration.DEBUG_FLAG_PROPERTY + "=" + debugFlagVal);
@@ -381,394 +379,358 @@
 			argList.add("-D" + SystemConfiguration.DEBUG_DATA_DIRECTORY_PROPERTY + "=" + debugDirVal);
 		
 		String suspend = System.getProperty(PROP_DAEMON_DEBUG_SUSPEND);
-		String doSuspend = suspend == null ? "n" : "y";
-		String debugPort = System.getProperty(PROP_DAEMON_DEBUG_PORT);
-		if (debugPort != null) {
-			argList.add("-Xrunjdwp:transport=dt_socket,address=" + debugPort + ",server=y,suspend=" + doSuspend);
+		String doSuspend = suspend == null ? "n" : "y";
+		String debugPort = System.getProperty(PROP_DAEMON_DEBUG_PORT);
+		if (debugPort != null) {
+			argList.add("-Xrunjdwp:transport=dt_socket,address=" + debugPort + ",server=y,suspend=" + doSuspend);
 		} else if (doSuspend.equals("y"))
 			Log.info("Suspend requested without debug attach");
 		
 		String unshared = System.getProperty(PROP_DAEMON_DEBUG_NOSHARE);
 		if (null != unshared)
-			argList.add("-Xshare:off");
-		
-		String profileInfo = System.getProperty(PROP_DAEMON_PROFILE);
-		if (profileInfo != null) {
-			argList.add(profileInfo);
-		}
-		
-		argList.add("-cp");
-		argList.add(cp.toString());
-
-		argList.add(daemonClass);
-		argList.add("-daemon");
-		for (int i=1; i < args.length; ++i) {
-			argList.add(args[i]);
-		}
-
-		String cmd = "";
-		for (String arg : argList) {
-			cmd += arg +  " ";
-		}
-		
-		if (SystemConfiguration.checkDebugFlag(DEBUGGING_FLAGS.DUMP_DAEMONCMD)) {
+			argList.add("-Xshare:off");
+		
+		String profileInfo = System.getProperty(PROP_DAEMON_PROFILE);
+		if (profileInfo != null) {
+			argList.add(profileInfo);
+		}
+		
+		argList.add("-cp");
+		argList.add(cp.toString());
+
+		argList.add(daemonClass);
+		argList.add("-daemon");
+		for (int i=1; i < args.length; ++i) {
+			argList.add(args[i]);
+		}
+
+		String cmd = "";
+		for (String arg : argList) {
+			cmd += arg +  " ";
+		}
+		
+		if (SystemConfiguration.checkDebugFlag(DEBUGGING_FLAGS.DUMP_DAEMONCMD)) {
 			FileOutputStream fos = new FileOutputStream("daemon_cmd.txt");
-			try {
-				fos.write(cmd.getBytes());
+			try {
+				fos.write(cmd.getBytes());
 				fos.flush();
-			} finally {
+			} finally {
 				fos.close();
-			}
-		}
-		Log.info("Starting daemon with command line: " + cmd);
-		
-		ProcessBuilder pb = new ProcessBuilder(argList);
-		pb.redirectErrorStream(true);
-		Process child = pb.start();
-		
-		String outputFile = System.getProperty(PROP_DAEMON_OUTPUT);
-		if (outputFile != null) {
-			new DaemonOutput(child.getInputStream(), new FileOutputStream(outputFile, false));
+			}
+		}
+		Log.info("Starting daemon with command line: " + cmd);
+		
+		ProcessBuilder pb = new ProcessBuilder(argList);
+		pb.redirectErrorStream(true);
+		Process child = pb.start();
+		
+		String outputFile = System.getProperty(PROP_DAEMON_OUTPUT);
+		if (outputFile != null) {
+			new DaemonOutput(child.getInputStream(), new FileOutputStream(outputFile, false));
 		} else {
 			new DaemonOutput(child.getInputStream(), new FileOutputStream(DEFAULT_OUTPUT_STREAM));
-		}
-		
-		// Initial RMI file never named with PID to permit
-		// us to read it without knowing PID.  After 
-		// daemon operation is started below the file 
-		// will be renamed with PID if possible
-		while (!getRMIFile(daemonName, null).exists()) {
-			try {
-				Thread.sleep(1000);
-				
+		}
+		
+		// Initial RMI file never named with PID to permit
+		// us to read it without knowing PID.  After 
+		// daemon operation is started below the file 
+		// will be renamed with PID if possible
+		while (!getRMIFile(daemonName, null).exists()) {
+			try {
+				Thread.sleep(1000);
+				
 				// this should throw an exception
-<<<<<<< HEAD
-				try {
-					InputStream childMsgs = child.getErrorStream();
-					int exitValue = child.exitValue();
-					// if we get here, the child has exited
-					Log.warning("Could not launch daemon " + daemonName + ". Daemon exit value is " + exitValue + ".");
-					System.err.println("Could not launch daemon " + daemonName + ". Daemon exit value is " + exitValue + ".");
-					byte[] childMsgBytes = new byte[childMsgs.available()];
-					childMsgs.read(childMsgBytes);;
-					String childOutput = new String(childMsgBytes);
-					childMsgs = child.getInputStream();
-					childMsgBytes = new byte[childMsgs.available()];
-					childMsgs.read(childMsgBytes);
-					childOutput += new String(childMsgBytes);
-					System.err.println("Messages from the child were: \"" + childOutput + "\"");
-=======
 				try {
 					int exitValue = child.exitValue();
 					Log.warning("Could not launch daemon " + daemonName + ". Daemon exit value is " + exitValue + ".");
 					System.err.println("Could not launch daemon " + daemonName + ". Daemon exit value is " + exitValue + ".");
 
-					StringWriter sw = new StringWriter();
-					try {
-						InputStream childMsgs;
-						
-						// This code will never do anything.  we used pb.redirectErrorStream(true), so
-						// stderr goes to stdout and the above we redirect stdout to outputFile or to
-						// /dev/null.
-						// XXX DEAD CODE
-						childMsgs = child.getErrorStream();
-						try {
-							DataUtils.copyStreamToWriter(childMsgs, sw);
-							childMsgs.close();
-							
-							childMsgs = child.getInputStream();
-							DataUtils.copyStreamToWriter(childMsgs, sw);
-						} finally {
-							childMsgs.close();
-						}
-						System.err.println("Messages from the child were: \"" + sw.getBuffer().toString() + "\"");
-					} finally {
-						sw.close();
-					}
+					// We cannot read stdout or stderr.  stderr is redirected to stdout
+					// and stdout is redirected to /dev/null or to the outputfile.
+					
 					// This exits startDaemon
->>>>>>> 6c1bf2a4
-					return;
-				} catch (IllegalThreadStateException e) {
-				}
-
-			} catch (InterruptedException e) {
-			}
-		}
-
+					return;
+				} catch (IllegalThreadStateException e) {
+				}
+
+			} catch (InterruptedException e) {
+			}
+		}
+
 		ObjectInputStream in = new ObjectInputStream(new FileInputStream(getRMIFile(daemonName, null)));
 		DaemonListener l;
 		
-		try {
-			l = (DaemonListener)in.readObject();
+		try {
+			l = (DaemonListener)in.readObject();
 		} finally {
 			in.close();
 		}
-		
-		String childpid = null;
-		childpid = l.startLoop();
-		System.out.println("Started daemon " + daemonName + "." + (null == childpid ? "" : " PID " + childpid));
-		Log.info("Started daemon " + daemonName + "." + (null == childpid ? "" : " PID " + childpid));
-		
-		/*
-		 * To log output at this level we have to keep running until the daemon exits
-		 */
-		if (outputFile != null) {
-			boolean running = true;
-			while (running) {
-				try {
-					Thread.sleep(1000);
-					child.exitValue();
-					running = false;
-				} catch (InterruptedException e) {
-					// TODO Auto-generated catch block
-					e.printStackTrace();
-				} catch (IllegalThreadStateException e) {}
-			}
-		}
-	}
-
-	protected static void stopDaemon(Daemon daemon, String pid) throws FileNotFoundException, IOException, ClassNotFoundException {
-
-		String daemonName = daemon.daemonName();
-		if (!getRMIFile(daemonName, pid).exists()) {
-			System.out.println("Daemon " + daemonName + " does not appear to be running.");
-			Log.info("Daemon " + daemonName + " does not appear to be running.");
-			return;
-		}
-		
-		Timer stopTimer = new Timer(false);
-		stopTimer.schedule(daemon.new StopTimer(daemonName, pid), SystemConfiguration.SYSTEM_STOP_TIMEOUT);
-
-		ObjectInputStream in = new ObjectInputStream(new FileInputStream(getRMIFile(daemonName, pid)));
-
+		
+		String childpid = null;
+		childpid = l.startLoop();
+		System.out.println("Started daemon " + daemonName + "." + (null == childpid ? "" : " PID " + childpid));
+		Log.info("Started daemon " + daemonName + "." + (null == childpid ? "" : " PID " + childpid));
+		
+		/*
+		 * To log output at this level we have to keep running until the daemon exits
+		 */
+		if (outputFile != null) {
+			boolean running = true;
+			while (running) {
+				try {
+					Thread.sleep(1000);
+					child.exitValue();
+					running = false;
+				} catch (InterruptedException e) {
+					// TODO Auto-generated catch block
+					e.printStackTrace();
+				} catch (IllegalThreadStateException e) {}
+			}
+		}
+	}
+
+	protected static void stopDaemon(Daemon daemon, String pid) throws FileNotFoundException, IOException, ClassNotFoundException {
+
+		String daemonName = daemon.daemonName();
+		if (!getRMIFile(daemonName, pid).exists()) {
+			System.out.println("Daemon " + daemonName + " does not appear to be running.");
+			Log.info("Daemon " + daemonName + " does not appear to be running.");
+			return;
+		}
+		
+		Timer stopTimer = new Timer(false);
+		stopTimer.schedule(daemon.new StopTimer(daemonName, pid), SystemConfiguration.SYSTEM_STOP_TIMEOUT);
+
+		ObjectInputStream in = new ObjectInputStream(new FileInputStream(getRMIFile(daemonName, pid)));
+
 		DaemonListener l;
 		
 		try {
 			l = (DaemonListener)in.readObject();		
-		} finally {
+		} finally {
+			in.close();
+		}
+		
+		try {
+			l.shutDown();
+			System.out.println("Daemon " + daemonName + " is shut down.");
+			Log.info("Daemon " + daemonName + " is shut down.");
+		} catch(RemoteException e) {
+			cleanupDaemon(daemonName, pid);
+		}
+	}
+	
+	protected static void cleanupDaemon(String daemonName, String pid) {
+		// looks like the RMI file is still here, but the daemon is gone. let's delete the file, then,
+		System.out.println("Daemon " + daemonName + " seems to have died some other way, cleaning up state...");
+		Log.info("Daemon " + daemonName + " seems to have died some other way, cleaning up state...");
+		getRMIFile(daemonName, pid).delete();
+	}
+
+	protected static void signalDaemon(String daemonName, String sigName, String pid) throws FileNotFoundException, IOException, ClassNotFoundException {
+		if (!getRMIFile(daemonName, pid).exists()) {
+			System.out.println("Daemon " + daemonName + " does not appear to be running.");
+			Log.info("Daemon " + daemonName + " does not appear to be running.");
+			return;
+		}
+
+		ObjectInputStream in = new ObjectInputStream(new FileInputStream(getRMIFile(daemonName, pid)));
+		DaemonListener l;
+		try {
+			l = (DaemonListener)in.readObject();		
+		} finally {
 			in.close();
-		}
-		
+		}
+
 		try {
-			l.shutDown();
-			System.out.println("Daemon " + daemonName + " is shut down.");
-			Log.info("Daemon " + daemonName + " is shut down.");
-		} catch(RemoteException e) {
-			cleanupDaemon(daemonName, pid);
-		}
-	}
-	
-	protected static void cleanupDaemon(String daemonName, String pid) {
-		// looks like the RMI file is still here, but the daemon is gone. let's delete the file, then,
-		System.out.println("Daemon " + daemonName + " seems to have died some other way, cleaning up state...");
-		Log.info("Daemon " + daemonName + " seems to have died some other way, cleaning up state...");
-		getRMIFile(daemonName, pid).delete();
-	}
-
-	protected static void signalDaemon(String daemonName, String sigName, String pid) throws FileNotFoundException, IOException, ClassNotFoundException {
-		if (!getRMIFile(daemonName, pid).exists()) {
-			System.out.println("Daemon " + daemonName + " does not appear to be running.");
-			Log.info("Daemon " + daemonName + " does not appear to be running.");
-			return;
-		}
-
-		ObjectInputStream in = new ObjectInputStream(new FileInputStream(getRMIFile(daemonName, pid)));
-		DaemonListener l;
-		try {
-			l = (DaemonListener)in.readObject();		
-		} finally {
-			in.close();
-		}
-
-		try {
-			if (l.signal(sigName)) {
-				System.out.println("Signal " + sigName + " delivered.");
-				Log.info("Signal " + sigName + " delivered.");
-			} else {
-				System.out.println("Signal " + sigName + " not delivered: unrecognized or signal failed");
-				Log.info("Daemon " + daemonName + " not delivered: unrecognized or signal failed.");
-			}
-		} catch(RemoteException e) {
-			// looks like the RMI file is still here, but the daemon is gone.  We won't clean up on signal.
-			System.out.println("Daemon " + daemonName + " seems to have died somehow.");
-			Log.info("Daemon " + daemonName + " seems to have died somehow.");
-		}
-	}
-
-	protected static File getRMIFile(String daemonName, String pid) {
-		String name = ".rmi-server-" + daemonName + (null == pid ? "" : "-" + pid) + ".obj";
-		return new File(System.getProperty("user.home"), name);
-	}
-	
-	/**
-	 * Rename RMI file to add PID if available, otherwise do nothing.
-	 * @param daemonName  the name of this daemon
-	 * @param pid  the PID to add to the RMI file name or null if unavailable
-	 */
-	protected static void renameRMIFile(String daemonName, String pid) {
-		if (null != pid) {
-			getRMIFile(daemonName, null).renameTo(getRMIFile(daemonName, pid));
-		}
-	}
-	
-	protected static File getRMITempFile(String daemonName) throws IOException {
-		String prefix = ".rmi-server-" + daemonName;
-
-		return File.createTempFile(prefix, null, new File(System.getProperty("user.home")));
+			if (l.signal(sigName)) {
+				System.out.println("Signal " + sigName + " delivered.");
+				Log.info("Signal " + sigName + " delivered.");
+			} else {
+				System.out.println("Signal " + sigName + " not delivered: unrecognized or signal failed");
+				Log.info("Daemon " + daemonName + " not delivered: unrecognized or signal failed.");
+			}
+		} catch(RemoteException e) {
+			// looks like the RMI file is still here, but the daemon is gone.  We won't clean up on signal.
+			System.out.println("Daemon " + daemonName + " seems to have died somehow.");
+			Log.info("Daemon " + daemonName + " seems to have died somehow.");
+		}
+	}
+
+	protected static File getRMIFile(String daemonName, String pid) {
+		String name = ".rmi-server-" + daemonName + (null == pid ? "" : "-" + pid) + ".obj";
+		return new File(System.getProperty("user.home"), name);
+	}
+	
+	/**
+	 * Rename RMI file to add PID if available, otherwise do nothing.
+	 * @param daemonName  the name of this daemon
+	 * @param pid  the PID to add to the RMI file name or null if unavailable
+	 */
+	protected static void renameRMIFile(String daemonName, String pid) {
+		if (null != pid) {
+			getRMIFile(daemonName, null).renameTo(getRMIFile(daemonName, pid));
+		}
+	}
+	
+	protected static File getRMITempFile(String daemonName) throws IOException {
+		String prefix = ".rmi-server-" + daemonName;
+
+		return File.createTempFile(prefix, null, new File(System.getProperty("user.home")));
 	}
 	
 	protected void rmRMIFile() throws IOException {
 		getRMIFile(_daemonName, SystemConfiguration.getPID()).delete();
-	}
-
-	protected static void runDaemon(Daemon daemon, String args[]) throws IOException {
+	}
+
+	protected static void runDaemon(Daemon daemon, String args[]) throws IOException {
 		
-		_daemon = daemon;
-		Mode mode = Mode.MODE_UNKNOWN;
-		String sigName = null;
-		String targetPID = null;
-
-		// Argument parsing ONLY here: don't do any execution yet
-		if (0 == args.length) {
-			mode = Mode.MODE_INTERACTIVE;
-		} else if (args[0].equals("-start")) {
-			mode = Mode.MODE_START;
-		} else if (args[0].equals("-stop")) {
-			mode = Mode.MODE_STOP;
-			if (args.length < 2) {
-				daemon.usage();
-			}
-			targetPID = args[1];
-		} else if (args[0].equals("-daemon")) {
-			mode = Mode.MODE_DAEMON;
-		} else if (args[0].equals("-interactive")) {
-			mode = Mode.MODE_INTERACTIVE;
-		} else if (args[0].equals("-signal")) {
-			mode = Mode.MODE_SIGNAL;
-			if (args.length < 3) {
-				daemon.usage();
-			}
-			sigName = args[1];
-			targetPID = args[2];
-		} 
-		if ("0".equals(targetPID)) {
-			// This is request to apply to the single instance on platforms where
-			// PIDs are not available
-			targetPID = null;
-		}
-
-		// Now proceed based on mode, catching all exceptions
-		try {
-			switch (mode) {
-			  case MODE_INTERACTIVE:
+		_daemon = daemon;
+		Mode mode = Mode.MODE_UNKNOWN;
+		String sigName = null;
+		String targetPID = null;
+
+		// Argument parsing ONLY here: don't do any execution yet
+		if (0 == args.length) {
+			mode = Mode.MODE_INTERACTIVE;
+		} else if (args[0].equals("-start")) {
+			mode = Mode.MODE_START;
+		} else if (args[0].equals("-stop")) {
+			mode = Mode.MODE_STOP;
+			if (args.length < 2) {
+				daemon.usage();
+			}
+			targetPID = args[1];
+		} else if (args[0].equals("-daemon")) {
+			mode = Mode.MODE_DAEMON;
+		} else if (args[0].equals("-interactive")) {
+			mode = Mode.MODE_INTERACTIVE;
+		} else if (args[0].equals("-signal")) {
+			mode = Mode.MODE_SIGNAL;
+			if (args.length < 3) {
+				daemon.usage();
+			}
+			sigName = args[1];
+			targetPID = args[2];
+		} 
+		if ("0".equals(targetPID)) {
+			// This is request to apply to the single instance on platforms where
+			// PIDs are not available
+			targetPID = null;
+		}
+
+		// Now proceed based on mode, catching all exceptions
+		try {
+			switch (mode) {
+			  case MODE_INTERACTIVE:
 				String pid = SystemConfiguration.getPID();
-				daemon.setPid(pid);
-				daemon.initialize(args, daemon);
-				Log.info("Running " + daemon.daemonName() + " in the foreground." + (null == pid ? "" : " PID " + pid));
-				WorkerThread wt = daemon.createWorkerThread();
-				// Set up remote access when interactive also to enable signals
-				setupRemoteAccess(daemon, wt);
-				// In Interactive mode there is no startLoop() invocation to separate daemon
-				// process, so just rename our RMI file immediately
-				renameRMIFile(daemon.daemonName(), pid);
-				wt.start();
-				wt.join();
-				System.exit(0);
-			  case MODE_START:
-				// Don't initialize since this process will not become
-				// the daemon: this will start a new process
-				startDaemon(daemon.daemonName(), daemon.getClass().getName(), args);
-				System.exit(0);
-			  case MODE_STOP:
-				// Don't initialize since this process will never be the daemon
-				// This will signal daemon to terminate
-				stopDaemon(daemon, targetPID);
-				System.exit(0);
-			  case MODE_DAEMON:
-				daemon.initialize(args, daemon);
-				Log.info(daemon.daemonName() + " started in background " + new Date());
-				// This will create daemon thread and RMI server to receive startLoop command 
-				// from controller process that launched this process
-				setupRemoteAccess(daemon, null);
-				break;
-			  case MODE_SIGNAL:
-				  // This will signal daemon to do something specifically named
-				  assert(null != sigName);
-				  signalDaemon(daemon.daemonName(), sigName, targetPID);
-				  break;
-			  default:
-				daemon.usage();
-			}
-			
-		} catch (Exception e) {
-			Log.warning(e.getClass().getName() + " in daemon startup: " + e.getMessage());
-			Log.warningStackTrace(e);
-			if (mode == Mode.MODE_DAEMON) {
-				// Make sure to terminate if there is an uncaught
-				// exception trying to run as daemon so that 
-				// it is obvious that something failed because
-				// process will have gone away despite whatever
-				// threads may have got started.
-				System.exit(1);
-			}
-		}							
-		Log.info("Daemon runner finished.");
-	}
-	
-	public void setInteractive() {
-		_interactive = true;
-	}
+				daemon.setPid(pid);
+				daemon.initialize(args, daemon);
+				Log.info("Running " + daemon.daemonName() + " in the foreground." + (null == pid ? "" : " PID " + pid));
+				WorkerThread wt = daemon.createWorkerThread();
+				// Set up remote access when interactive also to enable signals
+				setupRemoteAccess(daemon, wt);
+				// In Interactive mode there is no startLoop() invocation to separate daemon
+				// process, so just rename our RMI file immediately
+				renameRMIFile(daemon.daemonName(), pid);
+				wt.start();
+				wt.join();
+				System.exit(0);
+			  case MODE_START:
+				// Don't initialize since this process will not become
+				// the daemon: this will start a new process
+				startDaemon(daemon.daemonName(), daemon.getClass().getName(), args);
+				System.exit(0);
+			  case MODE_STOP:
+				// Don't initialize since this process will never be the daemon
+				// This will signal daemon to terminate
+				stopDaemon(daemon, targetPID);
+				System.exit(0);
+			  case MODE_DAEMON:
+				daemon.initialize(args, daemon);
+				Log.info(daemon.daemonName() + " started in background " + new Date());
+				// This will create daemon thread and RMI server to receive startLoop command 
+				// from controller process that launched this process
+				setupRemoteAccess(daemon, null);
+				break;
+			  case MODE_SIGNAL:
+				  // This will signal daemon to do something specifically named
+				  assert(null != sigName);
+				  signalDaemon(daemon.daemonName(), sigName, targetPID);
+				  break;
+			  default:
+				daemon.usage();
+			}
+			
+		} catch (Exception e) {
+			Log.warning(e.getClass().getName() + " in daemon startup: " + e.getMessage());
+			Log.warningStackTrace(e);
+			if (mode == Mode.MODE_DAEMON) {
+				// Make sure to terminate if there is an uncaught
+				// exception trying to run as daemon so that 
+				// it is obvious that something failed because
+				// process will have gone away despite whatever
+				// threads may have got started.
+				System.exit(1);
+			}
+		}							
+		Log.info("Daemon runner finished.");
+	}
+	
+	public void setInteractive() {
+		_interactive = true;
+	}
 
 	/**
 	 * Main entry point for command line invocation.
 	 * @param args Arguments passed in from command line.
-	 */
-	public static void main(String[] args) {
-		
-		// Need to override in each subclass to make proper class.
-		Daemon daemon = null;
-		try {
-			daemon = new Daemon();
-			runDaemon(daemon, args);
-		} catch (Exception e) {
-			Log.warning("Error attempting to start daemon.");
-			Log.warningStackTrace(e);
-			System.err.println("Error attempting to start daemon.");
-		}
-	}
-
-
-	/**
-	 * Utility classes if your daemon requires a password.
-	 * @param target
-	 * @return
-	 */
-	protected static String getPassword(String target) {
-
-		System.out.print("Password for " + target);
-
-		String password = readOnePassword(); // in.readLine();
-
-		return password;
-	}
-
-
-	protected static class Eraser extends Thread {
-		PrintStream out;
-		boolean finish = false;
-		public Eraser(PrintStream out) {
-			this.out = out;
-		}
-		public void run() {
-			while (!finish) {
-				out.print("\010 ");
-				try {
-					sleep(10);
-				} catch (InterruptedException inte) {
-					finish = true;
-				}
-			}
-		}
+	 */
+	public static void main(String[] args) {
+		
+		// Need to override in each subclass to make proper class.
+		Daemon daemon = null;
+		try {
+			daemon = new Daemon();
+			runDaemon(daemon, args);
+		} catch (Exception e) {
+			Log.warning("Error attempting to start daemon.");
+			Log.warningStackTrace(e);
+			System.err.println("Error attempting to start daemon.");
+		}
+	}
+
+
+	/**
+	 * Utility classes if your daemon requires a password.
+	 * @param target
+	 * @return
+	 */
+	protected static String getPassword(String target) {
+
+		System.out.print("Password for " + target);
+
+		String password = readOnePassword(); // in.readLine();
+
+		return password;
+	}
+
+
+	protected static class Eraser extends Thread {
+		PrintStream out;
+		boolean finish = false;
+		public Eraser(PrintStream out) {
+			this.out = out;
+		}
+		public void run() {
+			while (!finish) {
+				out.print("\010 ");
+				try {
+					sleep(10);
+				} catch (InterruptedException inte) {
+					finish = true;
+				}
+			}
+		}
 	}
 	
 	public Object getStatus(String daemonName, String type) throws FileNotFoundException, IOException, ClassNotFoundException {
@@ -787,61 +749,61 @@
 		}
 		
 		return l.status(type);
-	}
-
-	/**
-	 * reads one password.
-	 */
-	public static String readOnePassword() {
-		// System.out.print("\033[00;40;30m");
-
-		Eraser eraser = new Eraser(System.out);
-		eraser.start();
-
-		BufferedReader in =
-			new BufferedReader(new InputStreamReader(System.in));
-		String password = "";
-
-		try {
-			password = in.readLine();
-		} catch (IOException ioe) {
-		}
-
-		eraser.interrupt();
-		try {
-			Thread.sleep(100);
-		} catch (InterruptedException inte) {
-		}
-
-		// System.out.print("\033[0m");
-
-		return password;
-	}
-
-	/**
-	 * reads a password, and then prompts to re-enter
-	 * password. makes sure both entered passwords are the same
-	 */
-	public static String readNewPassword() {
-
-		boolean newtry = false;
-		boolean done = false;
-		String password1, password2;
-
-		do {		
-			if(newtry) {
-				System.out.print("Oops. The passwords didn't match. Type your password again: ");
-			}
-			password1 = readOnePassword();
-			System.out.print("Reenter password: ");
-			password2 = readOnePassword();
-			if (password1.equals(password2)) {
-				done = true;
-			} else {
-				newtry = true;
-			}
-		} while(!done);
-
-		return password2;
-	}
-}
+	}
+
+	/**
+	 * reads one password.
+	 */
+	public static String readOnePassword() {
+		// System.out.print("\033[00;40;30m");
+
+		Eraser eraser = new Eraser(System.out);
+		eraser.start();
+
+		BufferedReader in =
+			new BufferedReader(new InputStreamReader(System.in));
+		String password = "";
+
+		try {
+			password = in.readLine();
+		} catch (IOException ioe) {
+		}
+
+		eraser.interrupt();
+		try {
+			Thread.sleep(100);
+		} catch (InterruptedException inte) {
+		}
+
+		// System.out.print("\033[0m");
+
+		return password;
+	}
+
+	/**
+	 * reads a password, and then prompts to re-enter
+	 * password. makes sure both entered passwords are the same
+	 */
+	public static String readNewPassword() {
+
+		boolean newtry = false;
+		boolean done = false;
+		String password1, password2;
+
+		do {		
+			if(newtry) {
+				System.out.print("Oops. The passwords didn't match. Type your password again: ");
+			}
+			password1 = readOnePassword();
+			System.out.print("Reenter password: ");
+			password2 = readOnePassword();
+			if (password1.equals(password2)) {
+				done = true;
+			} else {
+				newtry = true;
+			}
+		} while(!done);
+
+		return password2;
+	}
+}