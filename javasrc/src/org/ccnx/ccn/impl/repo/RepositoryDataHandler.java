--- conflicted
+++ resolved
@@ -103,33 +103,10 @@
 						if (Log.isLoggable(Log.FAC_REPO, Level.FINER)) {
 							Log.finer(Log.FAC_REPO, "Processing sync entry: {0}", nameToCheck);
 						}
-<<<<<<< HEAD
-						ContentObject linkCheck = co;
-						while (linkCheck.isLink()) {
-							Link link = new Link();
-							try {
-								link.decode(linkCheck.content());
-								ContentName linkName = link.targetName();
-								Interest linkInterest = new Interest(linkName);
-								linkCheck = _server.getRepository().getContent(linkInterest);
-								if (null == linkCheck) {
-									if (Log.isLoggable(Log.FAC_REPO, Level.FINER)) {
-										Log.finer(Log.FAC_REPO, "Fetching link from dataHandler: " + linkName);
-									}
-									addSync(linkName);
-									_server.doSync(linkInterest, linkInterest);
-									break;
-								}
-								syncKeysForObject(linkCheck, linkName);
-							} catch (ContentDecodingException e) {
-								Log.warning(Log.FAC_REPO, "Couldn't decode link that is chained to a key locator: {0}", co.name());
-								break;
-=======
 						ContentName linkCheck = _server.getLinkedKeyTarget(co);
 						if (null != linkCheck) {
 							if (Log.isLoggable(Log.FAC_REPO, Level.FINER)) {
 								Log.finer(Log.FAC_REPO, "Processing sync entry for link: {0}", linkCheck);
->>>>>>> 93590fe0
 							}
 							Interest linkInterest = new Interest(linkCheck);
 							_server.doSync(linkInterest, linkInterest);
