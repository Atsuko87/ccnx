--- conflicted
+++ resolved
@@ -585,15 +585,9 @@
 		ContentName digestFreeName = new ContentName(nodeName.count()-1, nodeName.components());
 		Interest publisherFreeInterest = interest.clone();
 		publisherFreeInterest.publisherID(null);
-<<<<<<< HEAD
-		
-		boolean initialMatch = (null != interest.exclude() && interest.name().count() == nodeName.count() - 1) 
-					? (publisherFreeInterest.matches(nodeName, null) || publisherFreeInterest.matches(digestFreeName, null))
-					: publisherFreeInterest.matches(digestFreeName, null);
-					
-=======
+
 		boolean initialMatch = publisherFreeInterest.matches(digestFreeName, null); 
->>>>>>> f5752489
+
 		if (initialMatch) {
 			synchronized(node) {
 				if (null != node.oneContent) {
