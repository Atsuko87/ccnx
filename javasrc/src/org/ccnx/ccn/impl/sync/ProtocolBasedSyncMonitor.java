--- conflicted
+++ resolved
@@ -40,11 +40,7 @@
 public class ProtocolBasedSyncMonitor extends SyncMonitor implements CCNContentHandler, CCNInterestHandler {
 	protected CCNHandle _handle;
 	protected HashMap<SyncHashEntry, ArrayList<SliceComparator>> _comparators = new HashMap<SyncHashEntry, ArrayList<SliceComparator>>();
-<<<<<<< HEAD
-	protected SyncHashCache _shc = new SyncHashCache();
-=======
 	protected SyncNodeCache _snc = new SyncNodeCache();
->>>>>>> d103a219
 	
 	public ProtocolBasedSyncMonitor(CCNHandle handle) {
 		_handle = handle;
@@ -59,14 +55,7 @@
 		synchronized (callbacks) {
 			registerCallbackInternal(syncHandler, slice);
 		}
-<<<<<<< HEAD
-		SyncTreeEntry ste = null;
-		if (null != startHash)
-			ste = _shc.addHash(startHash);
-		SliceComparator sc = new SliceComparator(_shc, syncHandler, slice, ste, startName, _handle);
-=======
 		SliceComparator sc = new SliceComparator(_snc, syncHandler, slice, startHash, startName, _handle);
->>>>>>> d103a219
 		synchronized (this) {
 			SyncHashEntry she = new SyncHashEntry(slice.getHash());
 			ArrayList<SliceComparator> al = _comparators.get(she);
@@ -177,10 +166,6 @@
 		}
 		if (Log.isLoggable(Log.FAC_SYNC, Level.INFO))
 			Log.info(Log.FAC_SYNC, "Saw data from interest: hash: {0}", Component.printURI(hash));
-<<<<<<< HEAD
-		SyncTreeEntry ste = _shc.addHash(hash);
-=======
->>>>>>> d103a219
 		if (null != al) {
 			for (SliceComparator sc : al) {
 				SyncTreeEntry ste = sc.addHash(hash);
