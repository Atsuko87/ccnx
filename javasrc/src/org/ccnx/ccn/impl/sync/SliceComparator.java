--- conflicted
+++ resolved
@@ -1042,24 +1042,8 @@
 						else
 							break;
 					}
-<<<<<<< HEAD
-					synchronized (this) {
-						if (this != _leadComparator  && !_needToCompare && didARound) {
-							// If we aren't the lead comparator for this slice we don't need to 
-							// continue - instead we can just add ourselves to its callbacks
-							// Note that eventually this will lead to this comparator being culled.
-							// We might want to do that explicitly but for now I'm not going to 
-							// worry about it.
-							// We also don't want to do this if we've been kicked because the leader
-							// could already be working on the next round and we want to see that also.
-							if (Log.isLoggable(Log.FAC_SYNC, Level.INFO))
-								Log.info(Log.FAC_SYNC, "Moving {0} callbacks to lead comparator", _callbacks.size());
-							current = (getHead(_current) == null) ? null : getHead(_current).getHash();
-							for (CCNSyncHandler callback : _callbacks)					
-								_leadComparator.addCallback(callback, current);
-							_shutdown = true;
-=======
-					if (this != _leadComparator) {
+
+					if (this != _leadComparator && didARound) {
 						synchronized (_leadComparator) {
 							if (! _leadComparator._needToCompare) {
 								// If we aren't the lead comparator for this slice we don't need to 
@@ -1079,7 +1063,6 @@
 								if (Log.isLoggable(Log.FAC_SYNC, Level.INFO))
 									Log.info(Log.FAC_SYNC, "Moving {0} callbacks to lead comparator", _callbacks.size());
 							}
->>>>>>> 768eea07
 						}
 					}
 					synchronized (this) {
