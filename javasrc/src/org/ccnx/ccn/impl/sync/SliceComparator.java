--- conflicted
+++ resolved
@@ -91,11 +91,7 @@
 	protected ConfigSlice _slice;
 	protected CCNSyncHandler _callback;
 	protected CCNHandle _handle;
-<<<<<<< HEAD
-	protected SyncHashCache _shc = null;
-=======
 	protected SyncNodeCache _snc = null;
->>>>>>> d103a219
 
 	protected Stack<SyncTreeEntry> _current = new Stack<SyncTreeEntry>();
 	protected Stack<SyncTreeEntry> _next = new Stack<SyncTreeEntry>();
@@ -126,21 +122,12 @@
 	 * @param startName report all names seen after we see this name
 	 * @param handle the CCNHandle to use
 	 */
-<<<<<<< HEAD
-	public SliceComparator(SyncHashCache shc, CCNSyncHandler callback, ConfigSlice slice, 
-				SyncTreeEntry startHash, ContentName startName, CCNHandle handle) {
-		if (Log.isLoggable(Log.FAC_SYNC, Level.INFO))
-			Log.info(Log.FAC_SYNC, "Beginning sync monitoring {0}", null == startHash ? "from start"
-					: "starting with: " + Component.printURI(startHash.getHash()));
-		_shc = shc;
-=======
 	public SliceComparator(SyncNodeCache snc, CCNSyncHandler callback, ConfigSlice slice, 
 				byte[] startHash, ContentName startName, CCNHandle handle) {
 		if (Log.isLoggable(Log.FAC_SYNC, Level.INFO))
 			Log.info(Log.FAC_SYNC, "Beginning sync monitoring {0}", null == startHash ? "from start"
 					: "starting with: " + Component.printURI(startHash));
 		_snc = snc;
->>>>>>> d103a219
 		_slice = slice;
 		_callback = callback;
 		_handle = handle;
@@ -351,11 +338,7 @@
 	 */
 	private boolean requestNode(byte[] hash) throws SyncException {
 		boolean ret = false;
-<<<<<<< HEAD
-		SyncTreeEntry tsrt = _shc.addHash(hash);
-=======
 		SyncTreeEntry tsrt = addHash(hash);
->>>>>>> d103a219
 		if (tsrt.getNode(_decoder) == null && !tsrt.getPending()) {
 			tsrt.setPending(true);
 			ret = ProtocolBasedSyncMonitor.requestNode(_slice, hash, _handle, _nfh);
@@ -464,11 +447,7 @@
 				SyncNodeType typeX = sneX.getType();
 				SyncNodeType typeY = sneY.getType();
 				if (typeY == SyncNodeType.HASH) {
-<<<<<<< HEAD
-					SyncTreeEntry entryY = _shc.getHash(sneY.getData());
-=======
 					SyncTreeEntry entryY = getHash(sneY.getData());
->>>>>>> d103a219
 					if (null != entryY && entryY.isCovered()) {
 						if (Log.isLoggable(Log.FAC_SYNC, Level.FINEST))
 							Log.finest(Log.FAC_SYNC, "Skipping covered subentry {0}", Component.printURI(entryY.getHash()));
@@ -607,11 +586,7 @@
 	 */
 	private SyncTreeEntry handleHashNode(SyncNodeElement sne) throws SyncException {
 		byte[] hash = sne.getData();
-<<<<<<< HEAD
-		SyncTreeEntry entry = _shc.getHash(hash);
-=======
 		SyncTreeEntry entry = getHash(hash);
->>>>>>> d103a219
 		if (null == entry) {
 			if (requestNode(sne.getData())) {
 				changeState(SyncCompareState.PRELOAD);
@@ -712,11 +687,7 @@
 					switch (sne.getType()) {
 					case HASH:
 						newHasNodes = true;
-<<<<<<< HEAD
-						SyncTreeEntry entry = _shc.getHash(sne.getData());
-=======
 						SyncTreeEntry entry = getHash(sne.getData());
->>>>>>> d103a219
 						if (Log.isLoggable(Log.FAC_SYNC, Level.FINEST)) {
 							Log.finest(Log.FAC_SYNC, "Update compare - moving to: {0}", entry == null ? null : Component.printURI(entry.getHash()));
 						}
@@ -809,13 +780,8 @@
 		
 		while (neededNames.size() > 0) {
 			ContentName firstName = neededNames.first();
-<<<<<<< HEAD
-			newHead = _nBuilder.newLeafNode(neededNames);
-			_shc.putHashEntry(newHead);
-=======
 			newHead = SyncTreeEntry.newLeafNode(neededNames, _snc);
 			putHashEntry(newHead);
->>>>>>> d103a219
 			if (neededNames.size() > 0) {	// Need to split
 				newHasNodes = true;
 			}
@@ -823,10 +789,7 @@
 				nodeElements.put(firstName, new SyncNodeElement(newHead.getHash()));
 		}
 		if (redo && newHasNodes) {
-<<<<<<< HEAD
-			newHead = _nBuilder.createHeadRecursive(nodeElements, _shc, 2);
-=======
-			leafCount += neededNames.size();
+			newHead = _nBuilder.createHeadRecursive(nodeElements, _snc, 2);
 			// OK its a little bogus to use newHead for what really should be a temp variable here,
 			// but if we can't find a hash (which we actually always should) it works out right
 			// with the rest of the code and if we find it, we reset newHead to the proper value.
@@ -855,7 +818,7 @@
 								refs.add(nodeElements.get(tname));
 							}
 							SyncNodeElement maxElement = snc.getMaxName();
-							snc = new SyncNodeComposite(refs, minElement, maxElement, leafCount);
+							snc = new SyncNodeComposite(refs, minElement, maxElement);
 							newHead = addHash(snc.getHash());
 							newHead.setNode(snc);
 							newHead.setCovered(true);
@@ -863,7 +826,6 @@
 					}
 				}
 			}
->>>>>>> d103a219
 		}
 		_current.clear();
 		if (null != newHead) {
@@ -900,11 +862,7 @@
 						if (null != data) {
 							SyncNodeComposite snc = new SyncNodeComposite();
 							snc.decode(data);
-<<<<<<< HEAD
-							SyncTreeEntry ste = _shc.addHash(snc.getHash());
-=======
 							SyncTreeEntry ste = addHash(snc.getHash());
->>>>>>> d103a219
 							ste.setNode(snc);
 							if (null != _startHash) {  // has to be 0 length so start with "current"
 								_currentRoot = ste;
@@ -999,11 +957,7 @@
 			byte[] hash = name.component(hashComponent + 2);
 			if (Log.isLoggable(Log.FAC_SYNC, Level.FINE))
 				Log.fine(Log.FAC_SYNC, "Saw data from nodefind: hash: {0}", Component.printURI(hash));
-<<<<<<< HEAD
-			SyncTreeEntry ste = _shc.addHash(hash);
-=======
 			SyncTreeEntry ste = addHash(hash);
->>>>>>> d103a219
 			ste.setRawContent(data.content());
 			ste.setPending(false);
 			kickCompare();
