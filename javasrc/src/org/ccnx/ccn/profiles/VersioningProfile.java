/*
 * Part of the CCNx Java Library.
 *
 * Copyright (C) 2008-2012 Palo Alto Research Center, Inc.
 *
 * This library is free software; you can redistribute it and/or modify it
 * under the terms of the GNU Lesser General Public License version 2.1
 * as published by the Free Software Foundation.
 * This library is distributed in the hope that it will be useful,
 * but WITHOUT ANY WARRANTY; without even the implied warranty of
 * MERCHANTABILITY or FITNESS FOR A PARTICULAR PURPOSE. See the GNU
 * Lesser General Public License for more details. You should have received
 * a copy of the GNU Lesser General Public License along with this library;
 * if not, write to the Free Software Foundation, Inc., 51 Franklin Street,
 * Fifth Floor, Boston, MA 02110-1301 USA.
 */

package org.ccnx.ccn.profiles;

import java.io.IOException;
import java.sql.Timestamp;
import java.util.ArrayList;
import java.util.logging.Level;

import org.ccnx.ccn.CCNHandle;
import org.ccnx.ccn.ContentVerifier;
import org.ccnx.ccn.config.SystemConfiguration;
import org.ccnx.ccn.impl.support.DataUtils;
import org.ccnx.ccn.impl.support.Log;
import org.ccnx.ccn.impl.support.Tuple;
import org.ccnx.ccn.protocol.CCNTime;
import org.ccnx.ccn.protocol.Component;
import org.ccnx.ccn.protocol.ContentName;
import org.ccnx.ccn.protocol.ContentObject;
import org.ccnx.ccn.protocol.Exclude;
import org.ccnx.ccn.protocol.ExcludeAny;
import org.ccnx.ccn.protocol.ExcludeComponent;
import org.ccnx.ccn.protocol.Interest;
import org.ccnx.ccn.protocol.PublisherID;
import org.ccnx.ccn.protocol.PublisherPublicKeyDigest;


/**
 * Versions, when present, usually occupy the penultimate component of the CCN name,
 * not counting the digest component. A name may actually incorporate multiple
 * versions, where the rightmost version is the version of "this" object, if it
 * has one, and previous (parent) versions are the versions of the objects of
 * which this object is a part. The most common location of a version, if present,
 * is in the next to last component of the name, where the last component is a
 * segment number (which is generally always present; versions themselves are
 * optional). More complicated segmentation profiles occur, where a versioned
 * object has components that are structured and named in ways other than segments --
 * and may themselves have individual versions (e.g. if the components of such
 * a composite object are written as CCNNetworkObjects and automatically pick
 * up an (unnecessary) version in their own right). Versioning operations therefore
 * take context from their caller about where to expect to find a version,
 * and attempt to ignore other versions in the name.
 *
 * Versions may be chosen based on time.
 * The first byte of the version component is 0xFD. The remaining bytes are a
 * big-endian binary number. If based on time they are expressed in units of
 * 2**(-12) seconds since the start of Unix time, using the minimum number of
 * bytes. The time portion will thus take 48 bits until quite a few centuries
 * from now (Sun, 20 Aug 4147 07:32:16 GMT). With 12 bits of precision, it allows
 * for sub-millisecond resolution. The client generating the version stamp
 * should try to avoid using a stamp earlier than (or the same as) any
 * version of the file, to the extent that it knows about it. It should
 * also avoid generating stamps that are unreasonably far in the future.
 *
 * Get latest version is going to exclude [B, 0xFD00FFFFFFFFFF, 0xFE000000000000,B],
 * so you need to be sure to use version numbers in those bounds.
 */
public class VersioningProfile implements CCNProfile {

	public static final byte VERSION_MARKER = (byte)0xFD;
	public static final byte FF = (byte) 0xFF;
	public static final byte O1 = (byte) 0x01;
	public static final byte OO = (byte) 0x00;

	public static final byte [] FIRST_VERSION_MARKER = new byte []{VERSION_MARKER};
	public static final byte [] LAST_VERSION_MARKER  = new byte [] {VERSION_MARKER+1, OO, OO, OO, OO, OO, OO };

	// Due to shortlex comparison, need to have something 7 bytes long
	public static final byte [] MIN_VERSION_MARKER = new byte [] {VERSION_MARKER, O1, OO, OO, OO, OO, OO};

	public static final byte [] MAX_VERSION_MARKER = new byte [] {VERSION_MARKER, FF, FF, FF, FF, FF, FF };

	public static final byte [] BOTTOM_EXCLUDE_VERSION_MARKER = MIN_VERSION_MARKER;
	public static final byte [] TOP_EXCLUDE_VERSION_MARKER    = LAST_VERSION_MARKER;


	/**
	 * Add a version field to a ContentName.
	 * @version should be a CCNTime toBinaryTimeAsLong() not getTime()
	 * @return ContentName with a version appended. Does not affect previous versions.
	 */
	public static ContentName addVersion(ContentName name, long version) {
		// Need a minimum-bytes big-endian representation of version.
		byte [] vcomp = null;
		if (0 == version) {
			vcomp = FIRST_VERSION_MARKER;
		} else {
			vcomp = DataUtils.unsignedLongToByteArray(version, VERSION_MARKER);
		}
		return new ContentName(name, vcomp);
	}

	/**
	 * Converts a timestamp into a fixed point representation, with 12 bits in the fractional
	 * component, and adds this to the ContentName as a version field. The timestamp is rounded
	 * to the nearest value in the fixed point representation.
	 * <p>
	 * This allows versions to be recorded as a timestamp with a 1/4096 second accuracy.
	 * <p>
	 * Get latest version is going to exclude [B, 0xFD00FFFFFFFFFF, 0xFE000000000000,B],
	 * so you need to be sure to use version numbers in those bounds.
	 * <p>
	 * @see #addVersion(ContentName, long)
	 * @deprecated Use new ContentName(name, version) instead.
	 */
	@Deprecated
	public static ContentName addVersion(ContentName name, CCNTime version) {
		if (null == version)
<<<<<<< HEAD
			throw new IllegalArgumentException("Version cannot be null!");
		byte [] vcomp = timeToVersionComponent(version);
		return new ContentName(name, vcomp);
=======
			throw new IllegalArgumentException("Version cannot be null!"); 
		return new ContentName(name, version);
>>>>>>> 7f97f9fd
	}

	/**
	 * Add a version field based on the current time, accurate to 1/4096 second.
	 * <p>
	 * Get latest version is going to exclude [B, 0xFD00FFFFFFFFFF, 0xFE000000000000,B],
	 * so you need to be sure to use version numbers in those bounds.
	 * <p>
	 * @see #addVersion(ContentName, long)
	 */
	public static ContentName addVersion(ContentName name) {
		return new ContentName(name, CCNTime.now());
	}

	public static byte [] timeToVersionComponent(CCNTime version) {
		byte [] varr = version.toBinaryTime();
		byte [] vcomp = new byte[varr.length + 1];
		vcomp[0] = VERSION_MARKER;
		System.arraycopy(varr, 0, vcomp, 1, varr.length);
		return vcomp;
	}

	public static String printAsVersionComponent(CCNTime version) {
		byte [] vcomp = timeToVersionComponent(version);
		return Component.printURI(vcomp);
	}

	/**
	 * Adds a version to a ContentName; if there is a terminal version there already,
	 * first removes it.
	 */
	public static ContentName updateVersion(ContentName name, long version) {
		return addVersion(cutTerminalVersion(name).first(), version);
	}

	/**
	 * Adds a version to a ContentName; if there is a terminal version there already,
	 * first removes it.
	 */
	public static ContentName updateVersion(ContentName name, CCNTime version) {
		return new ContentName(cutTerminalVersion(name).first(), version);
	}

	/**
	 * Add updates the version field based on the current time, accurate to 1/4096 second.
	 * @see #updateVersion(ContentName, Timestamp)
	 */
	public static ContentName updateVersion(ContentName name) {
		return updateVersion(name, CCNTime.now());
	}

	/**
	 * Finds the last component that looks like a version in name.
	 * @param name
	 * @return the index of the last version component in the name, or -1 if there is no version
	 *					component in the name
	 */
	public static int findLastVersionComponent(ContentName name) {
		int i = name.count();
		for (;i >= 0; i--)
			if (isVersionComponent(name.component(i)))
				return i;
		return -1;
	}

	/**
	 * Checks to see if this name has a validly formatted version field anywhere in it.
	 */
	public static boolean containsVersion(ContentName name) {
		return findLastVersionComponent(name) != -1;
	}

	/**
	 * Checks to see if this name has a validly formatted version field either in final
	 * component or in next to last component with final component being a segment marker.
	 */
	public static boolean hasTerminalVersion(ContentName name) {
		if ((name.count() > 0) &&
			((isVersionComponent(name.lastComponent()) ||
			 ((name.count() > 1) && SegmentationProfile.isSegment(name) && isVersionComponent(name.component(name.count()-2)))))) {
			return true;
		}
		return false;
	}

	/**
	 * Check a name component to see if it is a valid version field
	 */
	public static boolean isVersionComponent(byte [] nameComponent) {
		return (null != nameComponent) && (0 != nameComponent.length) &&
			   (VERSION_MARKER == nameComponent[0]) &&
			   ((nameComponent.length == 1) || (nameComponent[1] != 0));
	}

	public static boolean isBaseVersionComponent(byte [] nameComponent) {
		return (isVersionComponent(nameComponent) && (1 == nameComponent.length));
	}

	/**
	 * Remove a terminal version marker (one that is either the last component of name, or
	 * the next to last component of name followed by a segment marker) if one exists, otherwise
	 * return name as it was passed in.
	 * @param name
	 * @return
	 */
	public static Tuple<ContentName, byte[]> cutTerminalVersion(ContentName name) {
		if (name.count() > 0) {
			if (isVersionComponent(name.lastComponent())) {
				return new Tuple<ContentName, byte []>(name.parent(), name.lastComponent());
			} else if ((name.count() > 2) && SegmentationProfile.isSegment(name) && isVersionComponent(name.component(name.count()-2))) {
				return new Tuple<ContentName, byte []>(name.cut(name.count()-2), name.component(name.count()-2));
			}
		}
		return new Tuple<ContentName, byte []>(name, null);
	}

	/**
	 * Take a name which may have one or more version components in it,
	 * and strips the last one and all following components. If no version components
	 * present, returns the name as handed in.
	 */
	public static ContentName cutLastVersion(ContentName name) {
		int offset = findLastVersionComponent(name);
		return (offset == -1) ? name : name.cut(offset);
	}

	/**
	 * Function to get the version field as a long.  Starts from the end and checks each name component for the version marker.
	 * @param name
	 * @return long
	 * @throws VersionMissingException
	 */
	public static long getLastVersionAsLong(ContentName name) throws VersionMissingException {
		int i = findLastVersionComponent(name);
		if (i == -1)
			throw new VersionMissingException();

		return getVersionComponentAsLong(name.component(i));
	}

	public static byte [] getLastVersionComponent(ContentName name) throws VersionMissingException {
		int i = findLastVersionComponent(name);
		if (i == -1)
			throw new VersionMissingException();

		return name.component(i);
	}

	public static long getVersionComponentAsLong(final byte [] versionComponent) {
		return DataUtils.byteArrayToUnsignedLong(versionComponent, 1);
	}

	public static CCNTime getVersionComponentAsTimestamp(byte [] versionComponent) {
		if (null == versionComponent)
			return null;
		return versionLongToTimestamp(getVersionComponentAsLong(versionComponent));
	}

	/**
	 * Extract the version from this name as a Timestamp.
	 * @throws VersionMissingException
	 */
	public static CCNTime getLastVersionAsTimestamp(ContentName name) throws VersionMissingException {
		long time = getLastVersionAsLong(name);
		return CCNTime.fromBinaryTimeAsLong(time);
	}

	/**
	 * Returns null if no version, otherwise returns the last version in the name.
	 * @param name
	 * @return
	 */
	public static CCNTime getLastVersionAsTimestampIfVersioned(ContentName name) {
		int versionComponent = findLastVersionComponent(name);
		if (versionComponent < 0)
			return null;
		return getVersionComponentAsTimestamp(name.component(versionComponent));
	}

	public static CCNTime getTerminalVersionAsTimestampIfVersioned(ContentName name) {
		if (!hasTerminalVersion(name))
			return null;
		int versionComponent = findLastVersionComponent(name);
		if (versionComponent < 0)
			return null;
		return getVersionComponentAsTimestamp(name.component(versionComponent));
	}

	public static CCNTime versionLongToTimestamp(long version) {
		return CCNTime.fromBinaryTimeAsLong(version);
	}

	/**
	 * Control whether versions start at 0 or 1.
	 * @return
	 */
	public static final int baseVersion() { return 0; }

	/**
	 * Compares terminal version (versions at the end of, or followed by only a segment
	 * marker) of a name to a given timestamp.
	 * @param left
	 * @param right
	 * @return
	 */
	public static int compareVersions(
			CCNTime left,
			ContentName right) {
		if (!hasTerminalVersion(right)) {
			throw new IllegalArgumentException("Both names to compare must be versioned!");
		}
		try {
			return left.compareTo(getLastVersionAsTimestamp(right));
		} catch (VersionMissingException e) {
			throw new IllegalArgumentException("Name that isVersioned returns true for throws VersionMissingException!: " + right);
		}
	}

	public static int compareVersionComponents(
			byte [] left,
			byte [] right) throws VersionMissingException {
		// Propagate correct exception to callers.
		if ((null == left) || (null == right))
			throw new VersionMissingException("Must compare two versions!");
		// DKS TODO -- should be able to just compare byte arrays, but would have to check version
		return getVersionComponentAsTimestamp(left).compareTo(getVersionComponentAsTimestamp(right));
	}

	/**
	 * See if version is a version of parent (not commutative).
	 * @return
	 */
	public static boolean isVersionOf(ContentName version, ContentName parent) {
		Tuple<ContentName, byte []>versionParts = cutTerminalVersion(version);
		if (!parent.equals(versionParts.first())) {
			return false; // not versions of the same thing
		}
		if (null == versionParts.second())
			return false; // version isn't a version
		return true;
    }

	/**
	 * This compares two names, with terminal versions, and determines whether one is later than the other.
	 * @param laterVersion
	 * @param earlierVersion
	 * @return
	 * @throws VersionMissingException
	 */
	public static boolean isLaterVersionOf(ContentName laterVersion, ContentName earlierVersion) throws VersionMissingException {
		Tuple<ContentName, byte []>earlierVersionParts = cutTerminalVersion(earlierVersion);
		Tuple<ContentName, byte []>laterVersionParts = cutTerminalVersion(laterVersion);
		if (!laterVersionParts.first().equals(earlierVersionParts.first())) {
			return false; // not versions of the same thing
		}
		return (compareVersionComponents(laterVersionParts.second(), earlierVersionParts.second()) > 0);
    }

	/**
	 * Finds out if you have a versioned name, and a ContentObject that might have a versioned name which is
	 * a later version of the given name, even if that CO name might not refer to a segment of the original name.
	 * For example, given a name /parc/foo.txt/<version1> or /parc/foo.txt/<version1>/<segment>
	 * and /parc/foo.txt/<version2>/<stuff>, return true, whether <stuff> is a segment marker, a whole
	 * bunch of repo write information, or whatever.
	 * @param newName Will check to see if this name begins with something which is a later version of previousVersion.
	 * @param previousVersion The name to compare to, must have a terminal version or be unversioned.
	 * @return
	 */
	public static boolean startsWithLaterVersionOf(ContentName newName, ContentName previousVersion) {
		// If no version, treat whole name as prefix and any version as a later version.
		Tuple<ContentName, byte []>previousVersionParts = cutTerminalVersion(previousVersion);
		if (!previousVersionParts.first().isPrefixOf(newName))
			return false;
		if (null == previousVersionParts.second()) {
			return ((newName.count() > previousVersionParts.first().count()) &&
					VersioningProfile.isVersionComponent(newName.component(previousVersionParts.first().count())));
		}
		try {
			return (compareVersionComponents(newName.component(previousVersionParts.first().count()), previousVersionParts.second()) > 0);
		} catch (VersionMissingException e) {
			return false; // newName doesn't have to have a version there...
		}
	}

	public static int compareTerminalVersions(ContentName laterVersion, ContentName earlierVersion) throws VersionMissingException {
		Tuple<ContentName, byte []>earlierVersionParts = cutTerminalVersion(earlierVersion);
		Tuple<ContentName, byte []>laterVersionParts = cutTerminalVersion(laterVersion);
		if (!laterVersionParts.first().equals(earlierVersionParts.first())) {
			throw new IllegalArgumentException("Names not versions of the same name!");
		}
		return (compareVersionComponents(laterVersionParts.second(), earlierVersionParts.second()));
    }

	/**
	 * Builds an Exclude filter that excludes components before or @ start, and components after
	 * the last valid version.
	 * @param startingVersionComponent The latest version component we know about. Can be null or
	 * 			VersioningProfile.isBaseVersionComponent() == true to indicate that we want to start
	 * 			from 0 (we don't have a known version we're trying to update). This exclude filter will
	 * 			find versions *after* the version represented in startingVersionComponent.
	 * @return An exclude filter.
	 */
	public static Exclude acceptVersions(byte [] startingVersionComponent) {
		byte [] start = null;
		// initially exclude name components just before the first version, whether that is the
		// 0th version or the version passed in
		if ((null == startingVersionComponent) || VersioningProfile.isBaseVersionComponent(startingVersionComponent)) {
			start = new byte [] { VersioningProfile.VERSION_MARKER, VersioningProfile.OO, VersioningProfile.FF, VersioningProfile.FF, VersioningProfile.FF, VersioningProfile.FF, VersioningProfile.FF };
		} else {
			start = startingVersionComponent;
		}

		ArrayList<Exclude.Element> ees = new ArrayList<Exclude.Element>();
		ees.add(new ExcludeAny());
		ees.add(new ExcludeComponent(start));
		ees.add(new ExcludeComponent(LAST_VERSION_MARKER));
		ees.add(new ExcludeAny());

		return new Exclude(ees);
	}

	/**
	 * Active methods. Want to provide profile-specific methods that:
	 * - find the latest version without regard to what is below it
	 * 		- if no version given, gets the latest version
	 * 		- if a starting version given, gets the latest version available *after* that version;
	 *            will time out if no such newer version exists
	 *    Returns a content object, which may or may not be a segment of the latest version, but the
	 *    latest version information is available from its name.
	 *
	 * - find the first segment of the latest version of a name
	 * 		- if no version given, gets the first segment of the latest version
	 * 		- if a starting version given, gets the latest version available *after* that version or times out
	 *    Will ensure that what it returns is a segment of a version of that object.
	 *
	 * - generate an interest designed to find the first segment of the latest version
	 *   of a name, in the above form; caller is responsible for checking and re-issuing
	 */

	/**
	 * Generate an interest that will find the leftmost child of the latest version. It
	 * will ensure that the next to last segment is a version, and the last segment (excluding
	 * digest) is the leftmost child available. But it can't guarantee that the latter is
	 * a segment. Because most data is segmented, length constraints will make it very
	 * likely, however.
	 * @param startingVersion
	 * @return
	 */
	public static Interest firstBlockLatestVersionInterest(ContentName startingVersion, PublisherPublicKeyDigest publisher) {
		// by the time we look for extra components we will have a version on our name if it
		// doesn't have one already, so look for names with 2 extra components -- segment and digest.
		return latestVersionInterest(startingVersion, 3, publisher);
	}

	/**
	 * Generate an interest that will find a descendant of the latest version of startingVersion,
	 * after any existing version component. If additionalNameComponents is non-null, it will
	 * find a descendant with exactly that many name components after the version (including
	 * the digest). The latest version is the rightmost child of the desired prefix, however,
	 * this interest will find leftmost descendants of that rightmost child. With appropriate
	 * length limitations, can be used to find segments of the latest version (though that
	 * will work more effectively with appropriate segment numbering).
	 */
	public static Interest latestVersionInterest(ContentName startingVersion, Integer additionalNameComponents, PublisherPublicKeyDigest publisher) {

		if (hasTerminalVersion(startingVersion)) {
			// Has a version. Make sure it doesn't have a segment; find a version after this one.
			startingVersion = SegmentationProfile.segmentRoot(startingVersion);
		} else {
			// Doesn't have a version. Add the "0" version, so we are finding any version after that.
			ContentName firstVersionName = addVersion(startingVersion, baseVersion());
			startingVersion = firstVersionName;
		}
		byte [] versionComponent = startingVersion.lastComponent();

		Interest constructedInterest = Interest.last(startingVersion, acceptVersions(versionComponent), startingVersion.count() - 1, additionalNameComponents,
					additionalNameComponents, null);
		if (null != publisher) {
			constructedInterest.publisherID(new PublisherID(publisher));
		}
		return constructedInterest;
	}

	/**
	 * Function to (best effort) get the latest version. There may be newer versions available
	 * if you ask again passing in the version found (i.e. each response will be the latest version
	 * a given responder knows about. Further queries will move past that responder to other responders,
	 * who may have newer information.)
	 *
	 * @param name If the name ends in a version then this method explicitly looks for a newer version
	 * than that, and will time out if no such later version exists. If the name does not end in a
	 * version then this call just looks for the latest version.
	 * @param publisher Currently unused, will limit query to a specific publisher.
	 * @param timeout  This is the time to wait until you get any response.  If nothing is returned, this method will return null.
	 * @param verifier Used to verify the returned content objects
	 * @param handle CCNHandle used to get the latest version
	 * @return A ContentObject with the latest version, or null if the query timed out.
	 * @result Returns a matching ContentObject, verified.
	 * @throws IOException
	 */
	public static ContentObject getLatestVersion(ContentName startingVersion,
											     PublisherPublicKeyDigest publisher,
												 long timeout,
 												 ContentVerifier verifier,
												 CCNHandle handle) throws IOException {

		return getLatestVersion(startingVersion, publisher, timeout, verifier, handle, null, false);

	}

	/**
	 * Function to (best effort) get the latest version. There may be newer versions available
	 * if you ask again passing in the version found (i.e. each response will be the latest version
	 * a given responder knows about. Further queries will move past that responder to other responders,
	 * who may have newer information.)
	 *
	 * @param name If the name ends in a version then this method explicitly looks for a newer version
	 * than that, and will time out if no such later version exists. If the name does not end in a
	 * version then this call just looks for the latest version.
	 * @param publisher Currently unused, will limit query to a specific publisher.
	 * @param timeout  This is the time to wait to retrieve any version.  If nothing is returned, this method will return null.
	 * @param verifier Used to verify the returned content objects.
 	 * @param handle CCNHandle used to get the latest version.
 	 * @param startingSegmentNumber If we are requiring content to be a segment, what segment number
 	 *    do we want. If null, and findASegment is true, uses SegmentationProfile.baseSegment().
 	 * @param findASegment are we requiring returned content to be a segment of this version
	 * @return A ContentObject with the latest version, or null if the query timed out.
	 * @result Returns a matching ContentObject, verified.
	 * @throws IOException
	 */
	private static ContentObject getLatestVersion(ContentName startingVersion,
												  PublisherPublicKeyDigest publisher,
												  long timeout,
												  ContentVerifier verifier,
												  CCNHandle handle,
												  Long startingSegmentNumber,
												  boolean findASegment) throws IOException {

		if (Log.isLoggable(Log.FAC_IO, Level.FINE)){
			Log.fine(Log.FAC_IO, "getFirstBlockOfLatestVersion: getting version later than {0} called with timeout: {1}", startingVersion, timeout);
		}

		if (null == verifier) {
			// TODO DKS normalize default behavior
			verifier = handle.keyManager().getDefaultVerifier();
		}

		long startTime = System.currentTimeMillis();
		long interestTime = 0;
		long elapsedTime = 0;
		long respondTime;
		long remainingTime = timeout;
		long attemptTimeout = SystemConfiguration.GLV_ATTEMPT_TIMEOUT;
		boolean noTimeout = false;
		if (timeout == SystemConfiguration.NO_TIMEOUT) {
			//glv called with no timeout...  should probably return what we have as soon as we have something
			//to return and have suffered a timeout
			if (Log.isLoggable(Log.FAC_IO, Level.FINEST))
				Log.finest(Log.FAC_IO, "gLV called with NO_TIMEOUT");
			noTimeout = true;
			//if something comes back, we should try for one more interest and then return what we have
		} else if (timeout == 0) {
			if (Log.isLoggable(Log.FAC_IO, Level.FINEST))
				Log.finest(Log.FAC_IO, "gLV called with timeout = 0, should just return the first thing we get");
		}

		ContentName prefix = startingVersion;
		if (hasTerminalVersion(prefix)) {
			prefix = startingVersion.parent();
		}
		int versionedLength = prefix.count() + 1;

		ContentObject result = null;
		ContentObject lastResult = null;

		ArrayList<byte[]> excludeList = new ArrayList<byte[]>();

		while ( (remainingTime > 0 && elapsedTime < timeout) || (noTimeout || timeout == 0)) {
			if (Log.isLoggable(Log.FAC_IO, Level.FINER))
				Log.finer(Log.FAC_IO, "gLV timeout: {0} remainingTime: {1} attemptTimeout: {2}", timeout, remainingTime, attemptTimeout);
			lastResult = result;
			//attempts++;
			Interest getLatestInterest = null;
			if (findASegment) {
				getLatestInterest = firstBlockLatestVersionInterest(startingVersion, publisher);
			} else {
				getLatestInterest = latestVersionInterest(startingVersion, null, publisher);
			}

			if (excludeList.size() > 0) {
				//we have explicit excludes, add them to this interest
				byte [][] e = new byte[excludeList.size()][];
				excludeList.toArray(e);
				getLatestInterest.exclude().add(e);
			}

			if (Log.isLoggable(Log.FAC_IO, Level.FINER))
				Log.finer(Log.FAC_IO, "timeout {0} startTime: {1} elapsedTime: {2} remainingTime: {3} new elapsedTime = {4}", timeout, startTime, elapsedTime, remainingTime, (System.currentTimeMillis() - startTime));

			interestTime = System.currentTimeMillis();
			long tempT;
			if (noTimeout) {
				tempT = timeout;
			}  else if (timeout == 0) {
				tempT = attemptTimeout;
			} else {
				if (remainingTime < timeout - elapsedTime) {
					tempT = remainingTime;
				} else {
					tempT = timeout - elapsedTime;
				}
			}
			result = handle.get(getLatestInterest, tempT);

			elapsedTime = System.currentTimeMillis() - startTime;

			respondTime = System.currentTimeMillis() - interestTime;

			if (result == null && respondTime == 0) {
				Log.warning(Log.FAC_IO, "gLV: handle.get returned null and did not wait the full timeout time for the object (timeout: {0} responseTime: {1}", timeout, respondTime);
				return null;
			}

			remainingTime = timeout - elapsedTime;
			if (Log.isLoggable(Log.FAC_IO, Level.FINE)) {
				Log.fine(Log.FAC_IO, "gLV INTEREST: {0}", getLatestInterest);
				Log.fine(Log.FAC_IO, "gLV trying handle.get with timeout: {0}", tempT);
				Log.fine(Log.FAC_IO, "gLVTime sending Interest from gLV at {0} started at: {1}", System.currentTimeMillis(), startTime);
				Log.fine(Log.FAC_IO, "gLVTime returned from handle.get in {0} ms",respondTime);
				Log.fine(Log.FAC_IO, "gLV remaining time is now {0} ms", remainingTime);
			}

			if (null != result){
				if (Log.isLoggable(Log.FAC_IO, Level.INFO))
					Log.info(Log.FAC_IO, "gLV getLatestVersion: retrieved latest version object {0} type: {1}", result.name(), result.signedInfo().getTypeName());

				//did it verify?
				//if it doesn't verify, we need to try harder to get a different content object (exclude this digest)
				//make this a loop?
				if (!verifier.verify(result)) {
					//excludes = addVersionToExcludes(excludes, result.name());
					if (Log.isLoggable(Log.FAC_IO, Level.FINE))
						Log.fine(Log.FAC_IO, "gLV result did not verify, trying to find a verifiable answer");
					excludeList = addVersionToExcludes(excludeList, result.name());
					//note:  need to use the full name, but want to exclude this particular digest.  This means we can't cut off the segment marker.
					//Interest retry = new Interest(SegmentationProfile.segmentRoot(result.name()), publisher);
					//retry.maxSuffixComponents(1);
					Interest retry = new Interest(result.name(), publisher);

					boolean verifyDone = false;
					while (!verifyDone) {
						if (retry.exclude() == null)
							retry.exclude(new Exclude());
						retry.exclude().add(new byte[][] {result.digest()});
						if (Log.isLoggable(Log.FAC_IO, Level.FINE)) {
							Log.fine(Log.FAC_IO, "gLV result did not verify!  doing retry!! {0}", retry);
							Log.fine(Log.FAC_IO, "gLVTime sending retry interest at {0}", System.currentTimeMillis());
						}

						//try to send the interest with the response time the bad content object was returned with
						//if (timeout == 0)
							result = handle.get(retry, attemptTimeout);
						//else
						//	result = handle.get(retry, respondTime);

						if (result!=null) {
							if (Log.isLoggable(Log.FAC_IO, Level.FINE))
								Log.fine(Log.FAC_IO, "gLV we got something back: {0}", result.name());
							if (verifier.verify(result)) {
								if (Log.isLoggable(Log.FAC_IO, Level.FINE))
									Log.fine(Log.FAC_IO, "gLV the returned answer verifies");
								verifyDone = true;
							} else {
								if (Log.isLoggable(Log.FAC_IO, Level.FINE))
									Log.fine(Log.FAC_IO, "gLV this answer did not verify either...  try again");
							}
						} else {
							//result is null, we didn't find a verifiable answer
							if (Log.isLoggable(Log.FAC_IO, Level.FINE))
								Log.fine(Log.FAC_IO, "gLV did not get a verifiable answer back");
							verifyDone = true;
						}
					}
					//TODO  if this is the latest version and we exclude it, we might not have anything to send back...  we should reset the starting version
					if (Log.isLoggable(Log.FAC_IO, Level.FINE)) {
						Log.fine(Log.FAC_IO, "the latest version did not verify and we might not have anything to send back...");
						if (lastResult == null)
							Log.fine(Log.FAC_IO, "lastResult is null...  we have nothing to send back");
						else
							Log.fine(Log.FAC_IO, "lastResult is NOT null, we have something to send back!");
					}
				}
				if (result!=null) {
					//else {
					//it verified!  are we done?

					//first check if we need to get the first segment...
					if (findASegment) {
						//yes, we need to have the first segment....
						// Now we know the version. Did we luck out and get first block?
						if (VersioningProfile.isVersionedFirstSegment(prefix, result, startingSegmentNumber)) {
							if (Log.isLoggable(Log.FAC_IO, Level.FINE))
								Log.fine(Log.FAC_IO, "getFirstBlockOfLatestVersion: got first block on first try: " + result.name());
						} else {
							//not the first segment...

							// This isn't the first block. Might be simply a later (cached) segment, or might be something
							// crazy like a repo_start_write. So what we want is to get the version of this new block -- if getLatestVersion
							// is doing its job, we now know the version we want (if we already knew that, we called super.getFirstBlock
							// above. If we get here, _baseName isn't versioned yet. So instead of taking segmentRoot of what we got,
							// which works fine only if we have the wrong segment rather than some other beast entirely (like metadata).
							// So chop off the new name just after the (first) version, and use that. If getLatestVersion is working
							// right, that should be the right thing.
							ContentName notFirstBlockVersion = result.name().cut(versionedLength);
							if (Log.isLoggable(Log.FAC_IO, Level.INFO))
								Log.info(Log.FAC_IO, "CHILD SELECTOR FAILURE: getFirstBlockOfLatestVersion: Have version information, now querying first segment of " + startingVersion);
							// this will verify

							result = SegmentationProfile.getSegment(notFirstBlockVersion, startingSegmentNumber, null, timeout - elapsedTime, verifier, handle); // now that we have the latest version, go back for the first block.
							//if this isn't the first segment...  then we should exclude it.  otherwise, we can use it!
							if (result == null) {
								//we couldn't get a new segment...
								if (Log.isLoggable(Log.FAC_IO, Level.FINE))
									Log.fine(Log.FAC_IO, "gLV could not get the first segment of the version we just found...  should exclude the version");
								//excludes = addVersionToExcludes(excludes, startingVersion);
								excludeList = addVersionToExcludes(excludeList, notFirstBlockVersion);
							}
						}


					} else {
						//no need to get the first segment!
						//this is already verified!
					}

					//if result is not null, we really have something to try since it also verified
					if (result != null) {

						//this could be our answer...  set to lastResult and see if we have time to do better
						lastResult = result;

						if (noTimeout) {
							//we want to keep trying for something new
							//we don't want to wait forever...  we have something to hand back.  try one more time and then hand back what we have
							timeout = attemptTimeout;
							remainingTime = attemptTimeout;
						} else if (timeout == 0) {
							//caller just wants the first answer...
							if (Log.isLoggable(Log.FAC_IO, Level.FINE))
								Log.fine(Log.FAC_IO, "gLV we got an answer and the caller wants the first thing we found, returning");
							return result;
						} else if (remainingTime > 0) {
							//we still have time to try for a better answer, but we shouldn't wait the full timeout
							//The full timeout is the time to wait until there the answer is null.
							//now we should wait the gLV attempt time.
							if (remainingTime > attemptTimeout) {
								//this is the first time we got something back
								remainingTime = attemptTimeout;
							}
							else {
								//we already tried again for a better answer...  but we got something again...  try again,
								//since the remaining time is less than the attempt time, don't adjust
							}
							if (Log.isLoggable(Log.FAC_IO, Level.FINE))
								Log.fine(Log.FAC_IO, "gLV we still have time to try for a better answer: remaining time = {0}", remainingTime);
						} else {
							if (Log.isLoggable(Log.FAC_IO, Level.FINE))
								Log.fine(Log.FAC_IO, "gLV time is up, return what we have");
							//attempts = SystemConfiguration.GET_LATEST_VERSION_ATTEMPTS;
						}


					} else {
						//result is null
						//will be handled below
					}
				}//the result verified
			} //we got something back

			if (result == null) {

				//This check is added for the case where the underlying handle.get call did not respect the timeout.
				//This should not happen in regular operation, but is a current behavior by an overridden handle
				//for junit testing.  For now, log at a warning and return the object to avoid slowing the test suite.
				if (respondTime == 0) {
					Log.warning(Log.FAC_IO, "gLV: handle.get returned null and did not wait the full timeout time for the object (timeout: {0} responseTime: {1}", timeout, respondTime);
					return null;
				}

				// we didn't get anything
				if (Log.isLoggable(Log.FAC_IO, Level.INFO))
					Log.info(Log.FAC_IO, "getFirstBlockOfLatestVersion: no block available for later version of {0}", startingVersion);
				//we didn't get a new version...  we can return the last one we received if it isn't null.
				if (lastResult!=null) {
					if (Log.isLoggable(Log.FAC_IO, Level.FINE)) {
						Log.fine(Log.FAC_IO, "gLV returning the last result that wasn't null... ");
						Log.fine(Log.FAC_IO, "gLV returning: {0}",lastResult.name());
					}
					return lastResult;
				}
				else {
					if (Log.isLoggable(Log.FAC_IO, Level.FINE))
						Log.fine(Log.FAC_IO, "gLV we didn't get anything, and we haven't had anything at all... try with remaining long timeout");
					//if remaining time is done..  then we should return null
					if (remainingTime > 0) {
						if (Log.isLoggable(Log.FAC_IO, Level.FINE))
							Log.fine(Log.FAC_IO, "we did not get anything back from our interest, but we still have time remaining.  timeout: {0} elapsedTime {1} remainingTime {2}", timeout, elapsedTime, remainingTime);
						timeout = remainingTime;
					}
				}
			}
			//Log.fine("gLV (after) attemptTimeout: {0} remainingTime: {1} (timeout: {2})", attemptTimeout, remainingTime, timeout);

			if (result!=null)
				startingVersion = SegmentationProfile.segmentRoot(result.name());
		}
		if(result!=null) {
			if (Log.isLoggable(Log.FAC_IO, Level.FINE))
				Log.fine(Log.FAC_IO, "gLV returning: {0}", result.name());
		}
		return result;
	}


	/**
	 * Find a particular segment of the latest version of a name
	 * 		- if no version given, gets the desired segment of the latest version
	 * 		- if a starting version given, gets the latest version available *after* that version or times out
	 *    Will ensure that what it returns is a segment of a version of that object.
	 *    Also makes sure to return the latest version with a SegmentationProfile.baseSegment() marker.
	 *	 * @param desiredName The name of the object we are looking for the first segment of.
	 * 					  If (VersioningProfile.hasTerminalVersion(desiredName) == false), will get latest version it can
	 * 							find of desiredName.
	 * 					  If desiredName has a terminal version, will try to find the first block of content whose
	 * 						    version is *after* desiredName (i.e. getLatestVersion starting from desiredName).
	 * @param startingSegmentNumber The desired block number, or SegmentationProfile.baseSegment() if null.
	 * @param publisher, if one is specified.
	 * @param timeout
	 * @return The first block of a stream with a version later than desiredName, or null if timeout is reached.
	 *   		This block is verified.
	 * @throws IOException
	 */
	public static ContentObject getFirstBlockOfLatestVersion(ContentName startingVersion,
															 Long startingSegmentNumber,
															 PublisherPublicKeyDigest publisher,
															 long timeout,
															 ContentVerifier verifier,
															 CCNHandle handle) throws IOException {

		return getLatestVersion(startingVersion, publisher, timeout, verifier, handle, startingSegmentNumber, true);

	}

	/**
	 * Single-attempt function to get the first version found; and if there are multiple
	 * versions at the network point where that version is found, it will retrieve
	 * the latest of them. So if your ccnd cache has multiple versions, it will return
	 * the latest of those, but won't move past them to get a later one in the repository
	 * or one hop away. This should be used if you believe there is only a single version
	 * of a piece of content available, or if you care more about fast answers than ensuring
	 * you have the latest version available.
	 * if you ask again passing in the version found, you will find a version later than that
	 * if one is available (i.e. each response will be the latest version
	 * a given responder knows about. Further queries will move past that responder to other responders,
	 * who may have newer information.)
	 *
	 * @param name If the name ends in a version then this method explicitly looks for a newer version
	 * than that, and will time out if no such later version exists. If the name does not end in a
	 * version then this call just looks for the latest version.
	 * @param publisher Currently unused, will limit query to a specific publisher.
	 * @param timeout  This is the time to wait until you get any response.  If nothing is returned, this method will return null.
	 * @param verifier Used to verify the returned content objects
	 * @param handle CCNHandle used to get the latest version
	 * @return A ContentObject with the latest version, or null if the query timed out.
	 * @result Returns a matching ContentObject, verified.
	 * @throws IOException
	 */
	public static ContentObject getAnyLaterVersion(ContentName startingVersion,
											     PublisherPublicKeyDigest publisher,
												 long timeout,
 												 ContentVerifier verifier,
												 CCNHandle handle) throws IOException {

		return getLocalLatestVersion(startingVersion, publisher, timeout, verifier, handle, null, false);

	}

	/**
	 * Find a particular segment of the closest version available of this object later than
	 * the version given. If there are multiple versions available at that point, will get
	 * the latest among them. See getAnyLaterVersion.
	 * 		- if no version given, gets the desired segment of the latest version
	 * 		- if a starting version given, gets the latest version available *after* that version or times out
	 *    Will ensure that what it returns is a segment of a version of that object.
	 *    Also makes sure to return the latest version with a SegmentationProfile.baseSegment() marker.
	 *	 * @param desiredName The name of the object we are looking for the first segment of.
	 * 					  If (VersioningProfile.hasTerminalVersion(desiredName) == false), will get latest version it can
	 * 							find of desiredName.
	 * 					  If desiredName has a terminal version, will try to find the first block of content whose
	 * 						    version is *after* desiredName (i.e. getLatestVersion starting from desiredName).
	 * @param startingSegmentNumber The desired block number, or SegmentationProfile.baseSegment() if null.
	 * @param publisher, if one is specified.
	 * @param timeout
	 * @return The first block of a stream with a version later than desiredName, or null if timeout is reached.
	 *   		This block is verified.
	 * @throws IOException
	 */
	public static ContentObject getFirstBlockOfAnyLaterVersion(ContentName startingVersion,
			Long startingSegmentNumber,
			PublisherPublicKeyDigest publisher,
			long timeout,
			ContentVerifier verifier,
			CCNHandle handle) throws IOException {

		return getLocalLatestVersion(startingVersion, publisher, timeout, verifier, handle, startingSegmentNumber, true);

	}

	protected static ContentObject getLocalLatestVersion(ContentName startingVersion,
			  PublisherPublicKeyDigest publisher,
			  long timeout,
			  ContentVerifier verifier,
			  CCNHandle handle,
			  Long startingSegmentNumber,
			  boolean findASegment) throws IOException {

		if (Log.isLoggable(Log.FAC_IO, Level.INFO))
			Log.info(Log.FAC_IO, "getLocalLatestVersion: getting version later than {0} called with timeout: {1}", startingVersion, timeout);

		if (null == verifier) {
			// TODO DKS normalize default behavior
			verifier = handle.keyManager().getDefaultVerifier();
		}

		//TODO  This timeout is set to SystemConfiguration.MEDIUM_TIMEOUT to work around the problem
		//in ccnd where some interests take >300ms (and sometimes longer, have seen periodic delays >800ms)
		//when that bug is found and fixed, this can be reduced back to the SHORT_TIMEOUT.
		//long attemptTimeout = SystemConfiguration.SHORT_TIMEOUT;
		long attemptTimeout = SystemConfiguration.MEDIUM_TIMEOUT;
		if (timeout == SystemConfiguration.NO_TIMEOUT) {
			//the timeout sent in is equivalent to null...  try till we don't hear something back
			//we will reset the remaining time after each return...
		} else if (timeout > 0 && timeout < attemptTimeout) {
			attemptTimeout = timeout;
		}

		long stopTime = System.currentTimeMillis() + timeout;

		ContentName prefix = startingVersion;
		if (hasTerminalVersion(prefix)) {
			prefix = startingVersion.parent();
		}
		int versionedLength = prefix.count() + 1;

		ContentObject result = null;

		ArrayList<byte[]> excludeList = new ArrayList<byte[]>();

		while ((null == result) &&
			   ((timeout == SystemConfiguration.NO_TIMEOUT) || (System.currentTimeMillis() < stopTime))) {

			Interest getLatestInterest = null;

			if (findASegment) {
				getLatestInterest = firstBlockLatestVersionInterest(startingVersion, publisher);
			} else {
				getLatestInterest = latestVersionInterest(startingVersion, null, publisher);
			}

			if (excludeList.size() > 0) {
				//we have explicit excludes, add them to this interest
				byte [][] e = new byte[excludeList.size()][];
				excludeList.toArray(e);
				getLatestInterest.exclude().add(e);
			}

			result = handle.get(getLatestInterest, timeout);

			if (null != result) {
				if (Log.isLoggable(Log.FAC_IO, Level.INFO))
					Log.info(Log.FAC_IO, "gLLV getLocalLatestVersion: retrieved latest version object {0} type: {1}", result.name(), result.signedInfo().getTypeName());

				//did it verify?
				//if it doesn't verify, we need to try harder to get a different content object (exclude this digest)
				//make this a loop?
				if (!verifier.verify(result)) {
					// DKS TODO FIX -- this is incorrect; even if this one fails to verify it doesn't
					// mean that the version is bad, if you do this attacker can shadow good versions with bad
					//excludes = addVersionToExcludes(excludes, result.name());
					if (Log.isLoggable(Log.FAC_IO, Level.FINE))
						Log.fine(Log.FAC_IO, "gLLV result did not verify, trying to find a verifiable answer");
					excludeList = addVersionToExcludes(excludeList, result.name());
					//note:  need to use the full name, but want to exclude this particular digest.  This means we can't cut off the segment marker.
					//Interest retry = new Interest(SegmentationProfile.segmentRoot(result.name()), publisher);
					//retry.maxSuffixComponents(1);
					Interest retry = new Interest(result.name(), publisher);

					boolean verifyDone = false;
					while (!verifyDone) {
						if (retry.exclude() == null)
							retry.exclude(new Exclude());

						retry.exclude().add(new byte[][] {result.digest()});
						if (Log.isLoggable(Log.FAC_IO, Level.FINE)) {
							Log.fine(Log.FAC_IO, "gLLV result did not verify!  doing retry!! {0}", retry);
							Log.fine(Log.FAC_IO, "gLLVTime sending retry interest at {0}", System.currentTimeMillis());
						}

						result = handle.get(retry, attemptTimeout);

						if (result!=null) {
							if (Log.isLoggable(Log.FAC_IO, Level.FINE))
								Log.fine(Log.FAC_IO, "gLLV we got something back: {0}", result.name());
							if(verifier.verify(result)) {
								if (Log.isLoggable(Log.FAC_IO, Level.FINE))
									Log.fine(Log.FAC_IO, "gLLV the returned answer verifies");
								verifyDone = true;
							} else {
								if (Log.isLoggable(Log.FAC_IO, Level.FINE))
									Log.fine(Log.FAC_IO, "gLLV this answer did not verify either...  try again");
							}
						} else {
							//result is null, we didn't find a verifiable answer
							if (Log.isLoggable(Log.FAC_IO, Level.FINE))
								Log.fine(Log.FAC_IO, "gLLV did not get a verifiable answer back");
							verifyDone = true;
						}
					}
					//TODO  if this is the latest version and we exclude it, we might not have anything to send back...  we should reset the starting version
				}
				if (result != null) {
					//else {
					//it verified!  are we done?

					//first check if we need to get the first segment...
					if (findASegment) {
						//yes, we need to have the first segment....
						// Now we know the version. Did we luck out and get first block?
						if (VersioningProfile.isVersionedFirstSegment(prefix, result, startingSegmentNumber)) {
							if (Log.isLoggable(Log.FAC_IO, Level.FINE))
								Log.fine(Log.FAC_IO, "getFirstBlockOfLatestVersion: got first block on first try: {0}", result.name());
						} else {
							//not the first segment...

							// This isn't the first block. Might be simply a later (cached) segment, or might be something
							// crazy like a repo_start_write. So what we want is to get the version of this new block -- if getLatestVersion
							// is doing its job, we now know the version we want (if we already knew that, we called super.getFirstBlock
							// above. If we get here, _baseName isn't versioned yet. So instead of taking segmentRoot of what we got,
							// which works fine only if we have the wrong segment rather than some other beast entirely (like metadata).
							// So chop off the new name just after the (first) version, and use that. If getLatestVersion is working
							// right, that should be the right thing.
							ContentName notFirstBlockVersion = result.name().cut(versionedLength);
							if (Log.isLoggable(Log.FAC_IO, Level.FINE))
								Log.info(Log.FAC_IO, "CHILD SELECTOR FAILURE: getFirstBlockOfLatestVersion: Have version information, now querying first segment of " + startingVersion);
							// this will verify

							//don't count this against the gLV timeout.

							result = SegmentationProfile.getSegment(notFirstBlockVersion, startingSegmentNumber, null, timeout, verifier, handle); // now that we have the latest version, go back for the first block.
							//if this isn't the first segment...  then we should exclude it.  otherwise, we can use it!
							if(result == null) {
								//we couldn't get a new segment...
								if (Log.isLoggable(Log.FAC_IO, Level.FINE))
									Log.fine(Log.FAC_IO, "gLV could not get the first segment of the version we just found...  should exclude the version");
								//excludes = addVersionToExcludes(excludes, startingVersion);
								excludeList = addVersionToExcludes(excludeList, notFirstBlockVersion);
							}
						}


					} else {
						//no need to get the first segment!
						//this is already verified!
					}
				} //the result verified
			} //we got something back
		}

		if (result != null) {
			if (Log.isLoggable(Log.FAC_IO, Level.FINE))
				Log.fine(Log.FAC_IO, "gLLV returning: {0}", result.name());
		}
		return result;
	}
	/**
	 * Version of isFirstSegment that expects names to be versioned, and allows that desiredName
	 * won't know what version it wants but will want some version.
	 */
	public static boolean isVersionedFirstSegment(ContentName desiredName, ContentObject potentialFirstSegment, Long startingSegmentNumber) {
		if ((null != potentialFirstSegment) && (SegmentationProfile.isSegment(potentialFirstSegment.name()))) {
			if (Log.isLoggable(Log.FAC_IO, Level.FINER))
				Log.finer(Log.FAC_IO, "is {0} a first segment of {1}", potentialFirstSegment.name(), desiredName);
			// In theory, the segment should be at most a versioning component different from desiredName.
			// In the case of complex segmented objects (e.g. a KeyDirectory), where there is a version,
			// then some name components, then a segment, desiredName should contain all of those other
			// name components -- you can't use the usual versioning mechanisms to pull first segment anyway.
			if (!desiredName.isPrefixOf(potentialFirstSegment.name())) {
				if (Log.isLoggable(Log.FAC_IO, Level.FINE))
					Log.fine(Log.FAC_IO, "Desired name : {0} is not a prefix of segment: {1}", desiredName, potentialFirstSegment.name());
				return false;
			}
			int difflen = potentialFirstSegment.name().count() - desiredName.count();
			if (difflen > 2) {
				if (Log.isLoggable(Log.FAC_IO, Level.FINE))
					Log.fine(Log.FAC_IO, "Have {0} extra components between {1} and desired {2}", difflen,  potentialFirstSegment.name(), desiredName);
				return false;
			}
			// Now need to make sure that if the difference is more than 1, that difference is
			// a version component.
			if ((difflen == 2) && (!isVersionComponent(potentialFirstSegment.name().component(potentialFirstSegment.name().count()-2)))) {
				if (Log.isLoggable(Log.FAC_IO, Level.FINE))
					Log.fine(Log.FAC_IO, "The {0} extra component between {1} and desired {2} is not a version.", difflen, potentialFirstSegment.name(), desiredName);
			}
			if ((null != startingSegmentNumber) && (SegmentationProfile.baseSegment() != startingSegmentNumber)) {
				return (startingSegmentNumber.longValue() == SegmentationProfile.getSegmentNumber(potentialFirstSegment.name()));
			} else {
				return SegmentationProfile.isFirstSegment(potentialFirstSegment.name());
			}
		}
		return false;
	}

	/**
	 * Adds version components to the exclude list for the getLatestVersion method.
	 * @param excludeList current excludes
	 * @param name component to add to the exclude list
	 * @return updated exclude list
	 */

	private static ArrayList<byte[]> addVersionToExcludes(ArrayList<byte[]> excludeList, ContentName name) {
		try {
			excludeList.add(VersioningProfile.getLastVersionComponent(name));

		} catch (VersionMissingException e) {
			Log.warning(Log.FAC_IO, "failed to exclude content object version that did not verify: {0}",name);
		}
		return excludeList;
	}

	public static byte[] versionComponentFromStripped(byte[] bs) {
		if (null == bs)
			return null;
		byte [] versionComponent = new byte[bs.length + 1];
		versionComponent[0] = VERSION_MARKER;
		System.arraycopy(bs, 0, versionComponent, 1, bs.length);
		return versionComponent;
	}

	public static byte[] stripVersionMarker(byte[] version) throws VersionMissingException {
		if (null == version)
			return null;
		if (VERSION_MARKER != version[0]) {
			throw new VersionMissingException("This is not a version component!");
		}
		byte [] stripped = new byte[version.length - 1];
		System.arraycopy(version, 1, stripped, 0, stripped.length);
		return stripped;
	}

}<|MERGE_RESOLUTION|>--- conflicted
+++ resolved
@@ -121,14 +121,8 @@
 	@Deprecated
 	public static ContentName addVersion(ContentName name, CCNTime version) {
 		if (null == version)
-<<<<<<< HEAD
-			throw new IllegalArgumentException("Version cannot be null!");
-		byte [] vcomp = timeToVersionComponent(version);
-		return new ContentName(name, vcomp);
-=======
 			throw new IllegalArgumentException("Version cannot be null!"); 
 		return new ContentName(name, version);
->>>>>>> 7f97f9fd
 	}
 
 	/**
