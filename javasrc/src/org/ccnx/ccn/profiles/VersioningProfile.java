--- conflicted
+++ resolved
@@ -920,15 +920,9 @@
 				excludeList.toArray(e);
 				getLatestInterest.exclude().add(e);
 			}
-<<<<<<< HEAD
 
 			result = handle.get(getLatestInterest, timeout);
 
-=======
-
-			result = handle.get(getLatestInterest, timeout);
-
->>>>>>> 4a99302f
 			if (null != result) {
 				if (Log.isLoggable(Level.INFO))
 					Log.info("gLLV getLocalLatestVersion: retrieved latest version object {0} type: {1}", result.name(), result.signedInfo().getTypeName());
