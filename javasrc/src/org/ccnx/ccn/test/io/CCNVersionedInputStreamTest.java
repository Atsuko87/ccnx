--- conflicted
+++ resolved
@@ -98,13 +98,8 @@
 		Flosser flosser = new Flosser();
 
 		// Write a set of output
-<<<<<<< HEAD
-		defaultStreamName = ContentName.fromNative(testHelper.getClassNamespace(), "LongOutput.bin");
-
-=======
 		defaultStreamName = new ContentName(testHelper.getClassNamespace(), "LongOutput.bin");
-		
->>>>>>> e8ff6c22
+
 		firstVersionName = VersioningProfile.addVersion(defaultStreamName);
 		firstVersionLength = randBytes.nextInt(MAX_FILE_SIZE);
 		firstVersionMaxSegment = (firstVersionLength == 0) ? 0 :
