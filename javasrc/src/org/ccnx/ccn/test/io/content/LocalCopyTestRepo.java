/*
 * A CCNx library test.
 *
 * Copyright (C) 2011 Palo Alto Research Center, Inc.
 *
 * This work is free software; you can redistribute it and/or modify it under
 * the terms of the GNU General Public License version 2 as published by the
 * Free Software Foundation. 
 * This work is distributed in the hope that it will be useful, but WITHOUT ANY
 * WARRANTY; without even the implied warranty of MERCHANTABILITY or
 * FITNESS FOR A PARTICULAR PURPOSE. See the GNU General Public License
 * for more details. You should have received a copy of the GNU General Public
 * License along with this program; if not, write to the
 * Free Software Foundation, Inc., 51 Franklin Street, Fifth Floor,
 * Boston, MA 02110-1301, USA.
 */
package org.ccnx.ccn.test.io.content;

import java.io.IOException;
import java.util.HashMap;
import java.util.HashSet;
import java.util.LinkedList;
import java.util.Random;
import java.util.TreeSet;

import javax.xml.parsers.DocumentBuilderFactory;
import javax.xml.parsers.ParserConfigurationException;

import junit.framework.Assert;

import org.ccnx.ccn.CCNFilterListener;
import org.ccnx.ccn.KeyManager;
import org.ccnx.ccn.impl.CCNNetworkManager;
import org.ccnx.ccn.impl.CCNFlowControl.SaveType;
import org.ccnx.ccn.impl.security.keys.BasicKeyManager;
import org.ccnx.ccn.impl.support.Log;
import org.ccnx.ccn.io.content.CCNStringObject;
import org.ccnx.ccn.io.content.LocalCopyListener;
import org.ccnx.ccn.io.content.LocalCopyWrapper;
import org.ccnx.ccn.profiles.VersioningProfile;
import org.ccnx.ccn.profiles.ccnd.CCNDaemonException;
import org.ccnx.ccn.profiles.ccnd.PrefixRegistrationManager;
import org.ccnx.ccn.profiles.ccnd.PrefixRegistrationManager.ForwardingEntry;
import org.ccnx.ccn.profiles.repo.RepositoryControl;
import org.ccnx.ccn.profiles.repo.RepositoryOperations;
import org.ccnx.ccn.protocol.ContentName;
import org.ccnx.ccn.protocol.Interest;
import org.ccnx.ccn.protocol.MalformedContentNameStringException;
import org.ccnx.ccn.test.AssertionCCNHandle;
import org.junit.After;
import org.junit.Before;
import org.junit.BeforeClass;
import org.junit.Test;
import org.w3c.dom.DOMException;
import org.w3c.dom.Node;
import org.w3c.dom.NodeList;
import org.xml.sax.SAXException;

/**
 * Test RepositoryControl, LocalCopyListener, and LocalCopyWrapper to make sure
 * there are no dangling faces in ccnd when they stop.
 * 
 * In general, the tests go like this:
 * - Create an Interest listener for our object
 * - Ask the repo to sync it
 * - Create the object and save it in the Interest handler.
 * - At each step, use the ccnd xml export to verify that the proper number of
 *   prefixes are registered.
 */
public class LocalCopyTestRepo {
	
	AssertionCCNHandle readhandle;
	AssertionCCNHandle listenerhandle;
	int readFaceId;
	int listenerFaceId;
	BasicKeyManager km;
	final static Random _rnd = new Random();
	final static String _prefix = String.format("/test_%016X", _rnd.nextLong());
	
	final static int LONG_TIMEOUT = 1000;
	final static int SHORT_TIMEOUT = 500;
	final static int CHECK_TIMEOUT = 200;
	
	static int _port = CCNNetworkManager.DEFAULT_AGENT_PORT;
	static String _host = CCNNetworkManager.DEFAULT_AGENT_HOST;
	static String _ccndurl;
	
	// by faceid
    final HashMap<Integer,TreeSet<ContentName>> fentries = new HashMap<Integer, TreeSet<ContentName>>();

    @BeforeClass
    public static void setUpBeforeClass() throws Exception {
		// Determine port at which to contact agent
		String portval = System.getProperty(CCNNetworkManager.PROP_AGENT_PORT);
		if (null != portval) {
			try {
				_port = new Integer(portval);
			} catch (Exception ex) {
				throw new IOException("Invalid port '" + portval + "' specified in " + CCNNetworkManager.PROP_AGENT_PORT);
			}
			Log.warning(Log.FAC_NETMANAGER, "Non-standard CCN agent port " + _port + " per property " + CCNNetworkManager.PROP_AGENT_PORT);
		}
		
		String hostval = System.getProperty(CCNNetworkManager.PROP_AGENT_HOST);
		if (null != hostval && hostval.length() > 0) {
			_host = hostval;
			Log.warning(Log.FAC_NETMANAGER, "Non-standard CCN agent host " + _host + " per property " + CCNNetworkManager.PROP_AGENT_HOST);
		}
		
		_ccndurl = String.format("http://%s:%d/?f=xml", _host, _port);
		Log.info("Using ccnd url: " + _ccndurl);
    }
    
 	@Before
	public void setUp() throws Exception {
		Log.info("setUp");
		
		km = new BasicKeyManager();
		km.initialize();
		KeyManager.setDefaultKeyManager(km);
		readhandle = AssertionCCNHandle.open(km);
		listenerhandle = AssertionCCNHandle.open(km);
		
		// Setup a prefix to get my face
		readFaceId = getFaceId(readhandle, "read");
		listenerFaceId = getFaceId(listenerhandle, "listener");
		
		Log.info(String.format("Face IDs: read %d, listen %d", readFaceId, listenerFaceId));
		
	}
	
	@After
	public void tearDown() throws Exception {
		listenerhandle.close();
		readhandle.close();
		KeyManager.closeDefaultKeyManager();
	}
	
//	@Test
//	public void testDumpFaces() throws Exception {
//		getfaces();
//	}
	
	@Test
	public void testRepositoryControlObject() throws Exception {
<<<<<<< HEAD
		Log.info(Log.FAC_TEST, "Starting testRepositoryControlObject");
		
		System.out.println(">>> Running testRepositoryControlObject");
=======
		Log.info(">>> Running testRepositoryControlObject");
>>>>>>> 111d3dc2
		MyListener listener = new MyListener();
		
		try {
			listener.open();
			String namestring = String.format("%s/obj_%016X", _prefix, _rnd.nextLong());
			ContentName name = ContentName.fromNative(namestring);
			
			CCNStringObject so_in = new CCNStringObject(name, readhandle);
			readhandle.checkError(LONG_TIMEOUT);
			Log.info("======= After reading string object");
			getfaces();
			Assert.assertEquals(1, dumpreg(readFaceId));
			Assert.assertEquals(2, dumpreg(listenerFaceId));		
			
			RepositoryControl.localRepoSync(readhandle, so_in);
			readhandle.checkError(LONG_TIMEOUT);
			Log.info("======= After localRepoSync on string object");
			getfaces();
			Assert.assertEquals(1, dumpreg(readFaceId));
			Assert.assertEquals(2, dumpreg(listenerFaceId));
			so_in.close();		
		} finally {
			listener.close();
		}
		
		Log.info(Log.FAC_TEST, "Completed testRepositoryControlObject");
	}

	@Test
	public void testLocalCopyWrapper() throws Exception {
<<<<<<< HEAD
		Log.info(Log.FAC_TEST, "Starting testLocalCopyWrapper");

		System.out.println(">>> Running testLocalCopyWrapper");
=======
		Log.info(">>> Running testLocalCopyWrapper");
>>>>>>> 111d3dc2
		MyListener listener = new MyListener();
		
		try {
			listener.open();
			
			String namestring = String.format("%s/obj_%016X", _prefix, _rnd.nextLong());
			ContentName name = ContentName.fromNative(namestring);
			
			CCNStringObject so_in = new CCNStringObject(name, readhandle);
			
			Thread.sleep(LONG_TIMEOUT);
			Log.info("======= After reading string object");
			getfaces();
			Assert.assertEquals(1, dumpreg(readFaceId));
			Assert.assertEquals(2, dumpreg(listenerFaceId));
			
			LocalCopyWrapper lcw = new LocalCopyWrapper(so_in);
			Thread.sleep(SHORT_TIMEOUT);
			Log.info("======= After LocalCopyWrapper on string object");
			getfaces();
			Assert.assertEquals(1, dumpreg(readFaceId));
			Assert.assertEquals(2, dumpreg(listenerFaceId));
			
			lcw.close();
			Thread.sleep(SHORT_TIMEOUT);
			Log.info("======= After LocalCopyWrapper close");
			getfaces();
			Assert.assertEquals(1, dumpreg(readFaceId));
			Assert.assertEquals(2, dumpreg(listenerFaceId));
			
		} finally {
			listener.close();
		}
		
		Log.info(Log.FAC_TEST, "Completed testLocalCopyWrapper");
	}
	
	@Test
	public void testLocalCopyListener() throws Exception {
<<<<<<< HEAD
		Log.info(Log.FAC_TEST, "Starting testLocalCopyListener");

		System.out.println(">>> Running testLocalCopyListener");
=======
		Log.info(">>> Running testLocalCopyListener");
>>>>>>> 111d3dc2
		MyListener listener = new MyListener();
		
		try {
			listener.open();
			
			String namestring = String.format("%s/obj_%016X", _prefix, _rnd.nextLong());
			ContentName name = ContentName.fromNative(namestring);
			
			CCNStringObject so_in = new CCNStringObject(name, readhandle);
			readhandle.checkError(CHECK_TIMEOUT);
			
			Thread.sleep(LONG_TIMEOUT);
			Log.info("======= After reading string object");
			getfaces();
			Assert.assertEquals(1, dumpreg(readFaceId));
			Assert.assertEquals(2, dumpreg(listenerFaceId));
			
			LocalCopyListener.startBackup(so_in);
			readhandle.checkError(CHECK_TIMEOUT);
			Thread.sleep(LONG_TIMEOUT);
			Log.info("======= After LocalCopyListener.startBackup");
			getfaces();
			Assert.assertEquals(1, dumpreg(readFaceId));
			Assert.assertEquals(2, dumpreg(listenerFaceId));
						
		} finally {
			listener.close();
		}
		
		Log.info(Log.FAC_TEST, "Completed testLocalCopyListener");
	}
	
	@Test
	public void testLocalCopyWrapperWithSaveAndLcwClose() throws Exception {
<<<<<<< HEAD
		Log.info(Log.FAC_TEST, "Starting testLocalCopyWrapperWithSaveAndLcwClose");

		System.out.println(">>> Running testLocalCopyWrapperWithSaveAndLcwClose");
=======
		Log.info(">>> Running testLocalCopyWrapperWithSaveAndLcwClose");
>>>>>>> 111d3dc2
		MyListener listener = new MyListener();
		
		try {
			listener.open();
			
			String namestring = String.format("%s/obj_%016X", _prefix, _rnd.nextLong());
			ContentName name = ContentName.fromNative(namestring);
			
			CCNStringObject so_in = new CCNStringObject(name, readhandle);
			so_in.setupSave(SaveType.LOCALREPOSITORY);
			readhandle.checkError(LONG_TIMEOUT);
			
			Log.info("======= After reading string object");
			getfaces();
			Assert.assertEquals(1, dumpreg(readFaceId));
			Assert.assertEquals(2, dumpreg(listenerFaceId));
			
			LocalCopyWrapper lcw = new LocalCopyWrapper(so_in);
			readhandle.checkError(SHORT_TIMEOUT);
			Log.info("======= After LocalCopyWrapper on string object");
			getfaces();
			Assert.assertEquals(1, dumpreg(readFaceId));
			Assert.assertEquals(2, dumpreg(listenerFaceId));

			// Now modify the string object and save again.
			so_in.setData(String.format("%016X", _rnd.nextLong()));
			lcw.save();
			so_in.update();
			readhandle.checkError(LONG_TIMEOUT);
			Log.info("======= After LocalCopyWrapper save");
			getfaces();
			Assert.assertEquals(1, dumpreg(readFaceId));
			Assert.assertEquals(2, dumpreg(listenerFaceId));

			lcw.close();
			readhandle.checkError(SHORT_TIMEOUT);
			Log.info("======= After LocalCopyWrapper close");
			getfaces();
			Assert.assertEquals(1, dumpreg(readFaceId));
			Assert.assertEquals(2, dumpreg(listenerFaceId));
			
		} finally {
			listener.close();
		}
		
		Log.info(Log.FAC_TEST, "Completed testLocalCopyWrapperWithSaveAndLcwClose");
	}
	
	@Test
	public void testLocalCopyWrapperWithSaveAndObjectClose() throws Exception {
<<<<<<< HEAD
		Log.info(Log.FAC_TEST, "Starting testLocalCopyWrapperWithSaveAndObjectClose");

		System.out.println(">>> Running testLocalCopyWrapperWithSaveAndObjectClose");
=======
		Log.info(">>> Running testLocalCopyWrapperWithSaveAndObjectClose");
>>>>>>> 111d3dc2
		MyListener listener = new MyListener();
		
		try {
			listener.open();
			
			String namestring = String.format("%s/obj_%016X", _prefix, _rnd.nextLong());
			ContentName name = ContentName.fromNative(namestring);
			
			CCNStringObject so_in = new CCNStringObject(name, readhandle);
			so_in.setupSave(SaveType.LOCALREPOSITORY);
			
			readhandle.checkError(LONG_TIMEOUT);
			Log.info("======= After reading string object");
			getfaces();
			Assert.assertEquals(1, dumpreg(readFaceId));
			Assert.assertEquals(2, dumpreg(listenerFaceId));
			
			LocalCopyWrapper lcw = new LocalCopyWrapper(so_in);
			readhandle.checkError(SHORT_TIMEOUT);
			Log.info("======= After LocalCopyWrapper on string object");
			getfaces();
			Assert.assertEquals(1, dumpreg(readFaceId));
			Assert.assertEquals(2, dumpreg(listenerFaceId));

			// Now modify the string object and save again.
			so_in.setData(String.format("%016X", _rnd.nextLong()));
			lcw.save();
			so_in.update();
			readhandle.checkError(LONG_TIMEOUT);
			Log.info("======= After LocalCopyWrapper save");
			getfaces();
			Assert.assertEquals(1, dumpreg(readFaceId));
			Assert.assertEquals(2, dumpreg(listenerFaceId));

			// IMPORTANT: This in an incorrect usage, as we're closing the underlying
			// object, not the localcopywrapper.
			so_in.close();
			readhandle.checkError(SHORT_TIMEOUT);
			Log.info("======= After LocalCopyWrapper close");
			getfaces();
			// IMPORTANT: Notice that the readFaceId still has 2 registrations.
			Assert.assertEquals(1, dumpreg(readFaceId));
			Assert.assertEquals(2, dumpreg(listenerFaceId));
			
		} finally {
			listener.close();
		}
		
		Log.info(Log.FAC_TEST, "Completed testLocalCopyWrapperWithSaveAndObjectClose");
	}
	
	@Test
	public void testLocalCopyListnerWithSaveAndObjectClose() throws Exception {
<<<<<<< HEAD
		Log.info(Log.FAC_TEST, "Starting testLocalCopyListnerWithSaveAndObjectClose");

		System.out.println(">>> Running testLocalCopyListnerWithSaveAndObjectClose");
=======
		Log.info(">>> Running testLocalCopyListenerWithSaveAndObjectClose");
>>>>>>> 111d3dc2
		MyListener listener = new MyListener();
		
		try {
			listener.open();
			
			String namestring = String.format("%s/obj_%016X", _prefix, _rnd.nextLong());
			ContentName name = ContentName.fromNative(namestring);
			
			CCNStringObject so_in = new CCNStringObject(name, readhandle);
			so_in.setupSave(SaveType.LOCALREPOSITORY);
			
			readhandle.checkError(LONG_TIMEOUT);
			Log.info("======= After reading string object");
			getfaces();
			Assert.assertEquals(1, dumpreg(readFaceId));
			Assert.assertEquals(2, dumpreg(listenerFaceId));
			
			LocalCopyListener.startBackup(so_in);
			readhandle.checkError(LONG_TIMEOUT);
			Log.info("======= After LocalCopyWrapper on string object");
			getfaces();
			Assert.assertEquals(1, dumpreg(readFaceId));
			Assert.assertEquals(2, dumpreg(listenerFaceId));

			// Now modify the string object and save again.
			so_in.setData(String.format("%016X", _rnd.nextLong()));
			so_in.save();
			so_in.update();
			readhandle.checkError(LONG_TIMEOUT);
			Log.info("======= After LocalCopyWrapper save");
			getfaces();
			Assert.assertEquals(1, dumpreg(readFaceId));
			Assert.assertEquals(2, dumpreg(listenerFaceId));

			so_in.close();
			readhandle.checkError(SHORT_TIMEOUT);
			Log.info("======= After LocalCopyWrapper close");
			getfaces();
			Assert.assertEquals(1, dumpreg(readFaceId));
			Assert.assertEquals(2, dumpreg(listenerFaceId));
			
		} finally {
			listener.close();
		}
		
		Log.info(Log.FAC_TEST, "Completed testLocalCopyListnerWithSaveAndObjectClose");
	}
	
	// ==============================================================================================
	/**
	 * Interest listener to create random objects for the repo to sync
	 * @author mmosko
	 *
	 */
	private class MyListener implements CCNFilterListener {
		// These are the replies we have sent
//		public ConcurrentHashMap<ContentName, String> replies = new ConcurrentHashMap<ContentName, String>();
		public HashSet<ContentName> replies = new HashSet<ContentName>();
		boolean inListener = false;
		
		public void open() throws MalformedContentNameStringException, IOException, InterruptedException {
			listenerhandle.registerFilter(ContentName.fromNative(_prefix), this);
			listenerhandle.checkError(CHECK_TIMEOUT);
		}
		
		public void close() throws MalformedContentNameStringException, InterruptedException {
			listenerhandle.unregisterFilter(ContentName.fromNative(_prefix), this);
			synchronized (this) {
				while (inListener) {
					wait();
				}
			}
			listenerhandle.checkError(CHECK_TIMEOUT);
		}
		
		public boolean handleInterest(Interest interest) {
			boolean ret = false;
			// Ignore start write requests
			
			if( RepositoryOperations.isStartWriteOperation(interest) ) 
				return ret;
			
			if( RepositoryOperations.isCheckedWriteOperation(interest) ) 
				return ret;

			synchronized(replies) {
				if( replies.contains(interest.name()))
					return ret;
				
				Log.info("handleInterest: " + interest.toString());
				ContentName name = VersioningProfile.cutLastVersion(interest.name());
				
				synchronized (this) {
					inListener = true;
				}
				try {
					String s = name.toString();
					CCNStringObject so = new CCNStringObject(name, s, SaveType.RAW, listenerhandle);
					so.save();
					try {
						Thread.sleep(50);
					} catch (InterruptedException e) {}
					so.close();
					replies.add(interest.name());
					ret = true;
				} catch (IOException e) {
					synchronized (this) {
						inListener = false;
						notifyAll();
					}
					Assert.fail(e.getMessage());					
				}
				synchronized (this) {
					inListener = false;
					notifyAll();
				}
				Log.info("handleInterest done: " + interest.toString());

				return ret;
			}
		}
	}
	
	/*
	 <ccnd>
	   <identity><ccndid>0E0BBF5633A562DDD2D354150FBB6D0055042A389F10700D5C010DA621B6586E</ccndid>
	   <apiversion>3002</apiversion>
	   <starttime>1303848970.212333</starttime>
	   <now>1303852704.538848</now>
	   </identity>
	   <cobs>
	      <accessioned>302</accessioned>
	      <stored>302</stored>
	      <stale>47</stale>
	      <sparse>0</sparse>
	      <duplicate>0</duplicate>
	      <sent>352</sent>
	   </cobs>
	   <interests>
	      <names>15</names>
	      <pending>0</pending>
	      <propagating>0</propagating>
	      <noted>0</noted>
	      <accepted>376</accepted>
	      <dropped>0</dropped>
	      <sent>600</sent>
	      <stuffed>0</stuffed>
	   </interests>
	   <faces>
	      <face>
	         <faceid>0</faceid>
	         <faceflags>000c</faceflags>
	         <pending>0</pending>
	         <recvcount>0</recvcount>
	         <meters>
	            <bytein><total>45140</total><persec>0</persec></bytein><byteout><total>26665</total><persec>0</persec></byteout><datain><total>46</total><persec>0</persec></datain><introut><total>51</total><persec>0</persec></introut><dataout><total>0</total><persec>0</persec></dataout><intrin><total>0</total><persec>0</persec></intrin>
	         </meters>
	      </face>
		<face><faceid>1</faceid><faceflags>400c</faceflags><pending>0</pending><recvcount>0</recvcount></face>
		<face><faceid>2</faceid><faceflags>5012</faceflags><pending>0</pending><recvcount>0</recvcount><ip>0.0.0.0:9695</ip></face>
		<face><faceid>3</faceid><faceflags>5010</faceflags><pending>0</pending><recvcount>0</recvcount><ip>0.0.0.0:9695</ip></face>
		<face><faceid>4</faceid><faceflags>4042</faceflags><pending>0</pending><recvcount>0</recvcount><ip>[::]:9695</ip></face>
		<face><faceid>5</faceid><faceflags>4040</faceflags><pending>0</pending><recvcount>0</recvcount><ip>[::]:9695</ip></face>
		<face>
		   <faceid>6</faceid>
		   <faceflags>1014</faceflags>
		   <pending>0</pending>
		   <recvcount>6</recvcount>
		   <ip>127.0.0.1:57037</ip>
		   <meters><bytein><total>1949</total><persec>0</persec></bytein><byteout><total>4006</total><persec>0</persec></byteout><datain><total>1</total><persec>0</persec></datain><introut><total>1</total><persec>0</persec></introut><dataout><total>5</total><persec>0</persec></dataout><intrin><total>5</total><persec>0</persec></intrin>
		   </meters>
		</face>
		<face><faceid>7</faceid><faceflags>1014</faceflags><pending>0</pending><recvcount>14</recvcount><ip>127.0.0.1:57040</ip><meters><bytein><total>4121</total><persec>0</persec></bytein><byteout><total>36582</total><persec>0</persec></byteout><datain><total>5</total><persec>0</persec></datain><introut><total>273</total><persec>0</persec></introut><dataout><total>7</total><persec>0</persec></dataout><intrin><total>9</total><persec>0</persec></intrin>
		</meters></face>
	</faces>
	<forwarding>
		<fentry>
			<prefix>ccnx:/%C1.M.S.localhost/%C1.M.SRV/ccnd</prefix>
			<dest><faceid>0</faceid>
				<flags>3</flags>
				<expires>2147479917</expires>
			</dest>
		</fentry>
		<fentry><prefix>ccnx:/ccnx/ping</prefix><dest><faceid>0</faceid><flags>3</flags><expires>2147479917</expires></dest></fentry><fentry><prefix>ccnx:/ccnx/%0E%0B%BFV3%A5b%DD%D2%D3T%15%0F%BBm%00U%04%2A8%9F%10p%0D%5C%01%0D%A6%21%B6Xn</prefix><dest><faceid>0</faceid><flags>17</flags><expires>2147479917</expires></dest></fentry><fentry><prefix>ccnx:/ccnx.org/Users/Repository/Keys/%C1.M.K%00%00%96%96c1%3D%A5%D5%E4%C8%29B%08%B1t%80D%1D%2A%BC3%BA%9A6%90N%09%8D%A2t%27%24</prefix><dest><faceid>6</faceid><flags>3</flags><expires>2147479922</expires></dest></fentry><fentry><prefix>ccnx:/</prefix><dest><faceid>7</faceid><flags>43</flags><expires>2147479927</expires></dest></fentry><fentry><prefix>ccnx:/%C1.M.S.neighborhood</prefix><dest><faceid>0</faceid><flags>3</flags><expires>2147479917</expires></dest></fentry><fentry><prefix>ccnx:/%C1.M.S.localhost</prefix><dest><faceid>0</faceid><flags>23</flags><expires>2147479917</expires></dest></fentry><fentry><prefix>ccnx:/%C1.M.S.localhost/%C1.M.SRV/repository/KEY</prefix><dest><faceid>6</faceid><flags>3</flags><expires>2147479922</expires></dest></fentry>
	</forwarding>
</ccnd>


	 */
	
	private void getfaces() throws ParserConfigurationException, SAXException, IOException, MalformedContentNameStringException, DOMException {
        javax.xml.parsers.DocumentBuilderFactory dbf = DocumentBuilderFactory.newInstance();
        dbf.setValidating(false);
        javax.xml.parsers.DocumentBuilder parser = dbf.newDocumentBuilder();
        org.w3c.dom.Document document;
        
        synchronized(fentries) {
        	fentries.clear();
        	
	        document = parser.parse(_ccndurl);
	        NodeList nodes = document.getElementsByTagName("fentry");
	        Log.info("fentry count: " + nodes.getLength());
	        
	        for(int i = 0; i< nodes.getLength(); i++) {
//	        	System.out.println("Parsing entry " + i);
	        	Node node = nodes.item(i);    	
	        	FEntry fentry = new FEntry(node);
	        	
	        	for(Dest dest : fentry.dests) {
	        		TreeSet<ContentName> regs = fentries.get(dest.faceid);
	        		if( null == regs ) {
	        			regs = new TreeSet<ContentName>();
	        			fentries.put(dest.faceid, regs);
	        		}
		        	regs.add(fentry.entryprefix);
	        	}
	        }
	        
//	        for(Integer faceid : fentries.keySet() ) {
//	        	dumpreg(faceid);
//	        }
        }
	}
	
	private static class Dest {
		int faceid = -1;
		int flags = 0;
		long expires = -1;
		
		public Dest(Node node) {
			if( node.getNodeName() != "dest" )
				throw new ClassCastException("node is not of type 'dest': " + node.getNodeName());
			NodeList children = node.getChildNodes();
			for(int i = 0; i < children.getLength(); i++) {
				Node child = children.item(i);
				
				if( child.getNodeName() == "faceid" ) 
					faceid = Integer.parseInt(child.getFirstChild().getNodeValue());
				
				if( child.getNodeName() == "flags" )
					flags = Integer.parseInt(child.getFirstChild().getNodeValue());

				if( child.getNodeName() == "expires" )
					expires = Long.parseLong(child.getFirstChild().getNodeValue());

			}
		}
		
		public String toString() {
			return String.format("faceid %d flags %08X expires %d", faceid, flags, expires);
		}
	}
	
	private static class FEntry {
		ContentName entryprefix = null;
		LinkedList<Dest> dests = new LinkedList<Dest>();
		
		public FEntry(final Node node) throws MalformedContentNameStringException, DOMException {
			if( node.getNodeName() != "fentry" )
				throw new ClassCastException("node is not of type 'fentry'");
			
			NodeList children = node.getChildNodes();
			for(int i = 0; i < children.getLength(); i++) {
				Node child = children.item(i);
				if( child.getNodeName() == "dest" ) {
					Dest dest = new Dest(child);
//					System.out.println("adding: " + dest.toString());
					dests.add(dest);
				}
				
				if( child.getNodeName() == "prefix" ) {
					entryprefix = ContentName.fromURI(child.getFirstChild().getNodeValue());
//					System.out.println("prefix " + entryprefix.toURIString());
				}
			}
		}

		public String toString() {
			StringBuilder sb = new StringBuilder();
			sb.append("prefix: ");
			sb.append(entryprefix.toURIString());
			sb.append('\n');
			for(Dest dest : dests) {
				sb.append("  faceid: ");
				sb.append(dest.faceid);
				sb.append('\n');
			}
			return sb.toString();
		}	
	}
	
	private int getFaceId(AssertionCCNHandle handle, String type) throws CCNDaemonException, InterruptedException, Error {
		PrefixRegistrationManager prm = new PrefixRegistrationManager(handle);
		String reg = String.format("ccnx:%s/%s_%016X", _prefix, type, _rnd.nextLong());
		ForwardingEntry entry = prm.selfRegisterPrefix(reg);
		handle.checkError(CHECK_TIMEOUT);
		return entry.getFaceID();
	}
	
	/**
	 * 
	 * @param faceid
	 * @return the # of prefixes registered on the face
	 */
	private int dumpreg(int faceid) {
		int count = 0;
		synchronized(fentries) {
			TreeSet<ContentName> regs = fentries.get(faceid);
			Log.info("Registrations for faceid " + faceid);
			for(ContentName name : regs) {
				Log.info("   " + name.toURIString());
				count++;
			}
		}
		return count;
	}
}<|MERGE_RESOLUTION|>--- conflicted
+++ resolved
@@ -143,13 +143,8 @@
 	
 	@Test
 	public void testRepositoryControlObject() throws Exception {
-<<<<<<< HEAD
 		Log.info(Log.FAC_TEST, "Starting testRepositoryControlObject");
 		
-		System.out.println(">>> Running testRepositoryControlObject");
-=======
-		Log.info(">>> Running testRepositoryControlObject");
->>>>>>> 111d3dc2
 		MyListener listener = new MyListener();
 		
 		try {
@@ -180,13 +175,8 @@
 
 	@Test
 	public void testLocalCopyWrapper() throws Exception {
-<<<<<<< HEAD
 		Log.info(Log.FAC_TEST, "Starting testLocalCopyWrapper");
 
-		System.out.println(">>> Running testLocalCopyWrapper");
-=======
-		Log.info(">>> Running testLocalCopyWrapper");
->>>>>>> 111d3dc2
 		MyListener listener = new MyListener();
 		
 		try {
@@ -226,13 +216,8 @@
 	
 	@Test
 	public void testLocalCopyListener() throws Exception {
-<<<<<<< HEAD
 		Log.info(Log.FAC_TEST, "Starting testLocalCopyListener");
 
-		System.out.println(">>> Running testLocalCopyListener");
-=======
-		Log.info(">>> Running testLocalCopyListener");
->>>>>>> 111d3dc2
 		MyListener listener = new MyListener();
 		
 		try {
@@ -267,13 +252,8 @@
 	
 	@Test
 	public void testLocalCopyWrapperWithSaveAndLcwClose() throws Exception {
-<<<<<<< HEAD
 		Log.info(Log.FAC_TEST, "Starting testLocalCopyWrapperWithSaveAndLcwClose");
 
-		System.out.println(">>> Running testLocalCopyWrapperWithSaveAndLcwClose");
-=======
-		Log.info(">>> Running testLocalCopyWrapperWithSaveAndLcwClose");
->>>>>>> 111d3dc2
 		MyListener listener = new MyListener();
 		
 		try {
@@ -324,13 +304,8 @@
 	
 	@Test
 	public void testLocalCopyWrapperWithSaveAndObjectClose() throws Exception {
-<<<<<<< HEAD
 		Log.info(Log.FAC_TEST, "Starting testLocalCopyWrapperWithSaveAndObjectClose");
 
-		System.out.println(">>> Running testLocalCopyWrapperWithSaveAndObjectClose");
-=======
-		Log.info(">>> Running testLocalCopyWrapperWithSaveAndObjectClose");
->>>>>>> 111d3dc2
 		MyListener listener = new MyListener();
 		
 		try {
@@ -384,13 +359,8 @@
 	
 	@Test
 	public void testLocalCopyListnerWithSaveAndObjectClose() throws Exception {
-<<<<<<< HEAD
 		Log.info(Log.FAC_TEST, "Starting testLocalCopyListnerWithSaveAndObjectClose");
 
-		System.out.println(">>> Running testLocalCopyListnerWithSaveAndObjectClose");
-=======
-		Log.info(">>> Running testLocalCopyListenerWithSaveAndObjectClose");
->>>>>>> 111d3dc2
 		MyListener listener = new MyListener();
 		
 		try {
