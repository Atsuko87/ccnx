--- conflicted
+++ resolved
@@ -143,14 +143,9 @@
 	
 	@Test
 	public void testRepositoryControlObject() throws Exception {
-<<<<<<< HEAD
-		Log.info(">>> Running testRepositoryControlObject");
+		Log.info(Log.FAC_TEST, "Starting testRepositoryControlObject");
+
 		MyHandler listener = new MyHandler();
-=======
-		Log.info(Log.FAC_TEST, "Starting testRepositoryControlObject");
-		
-		MyListener listener = new MyListener();
->>>>>>> f9131d4d
 		
 		try {
 			listener.open();
@@ -180,14 +175,9 @@
 
 	@Test
 	public void testLocalCopyWrapper() throws Exception {
-<<<<<<< HEAD
-		Log.info(">>> Running testLocalCopyWrapper");
+		Log.info(Log.FAC_TEST, "Starting testLocalCopyWrapper");
+
 		MyHandler listener = new MyHandler();
-=======
-		Log.info(Log.FAC_TEST, "Starting testLocalCopyWrapper");
-
-		MyListener listener = new MyListener();
->>>>>>> f9131d4d
 		
 		try {
 			listener.open();
@@ -226,15 +216,10 @@
 	
 	@Test
 	public void testLocalCopyListener() throws Exception {
-<<<<<<< HEAD
-		Log.info(">>> Running testLocalCopyListener");
+		Log.info(Log.FAC_TEST, "Starting testLocalCopyListener");
+
 		MyHandler listener = new MyHandler();
-=======
-		Log.info(Log.FAC_TEST, "Starting testLocalCopyListener");
-
-		MyListener listener = new MyListener();
->>>>>>> f9131d4d
-		
+
 		try {
 			listener.open();
 			
@@ -267,14 +252,9 @@
 	
 	@Test
 	public void testLocalCopyWrapperWithSaveAndLcwClose() throws Exception {
-<<<<<<< HEAD
-		Log.info(">>> Running testLocalCopyWrapperWithSaveAndLcwClose");
+		Log.info(Log.FAC_TEST, "Starting testLocalCopyWrapperWithSaveAndLcwClose");
+
 		MyHandler listener = new MyHandler();
-=======
-		Log.info(Log.FAC_TEST, "Starting testLocalCopyWrapperWithSaveAndLcwClose");
-
-		MyListener listener = new MyListener();
->>>>>>> f9131d4d
 		
 		try {
 			listener.open();
@@ -324,15 +304,10 @@
 	
 	@Test
 	public void testLocalCopyWrapperWithSaveAndObjectClose() throws Exception {
-<<<<<<< HEAD
-		Log.info(">>> Running testLocalCopyWrapperWithSaveAndObjectClose");
+		Log.info(Log.FAC_TEST, "Starting testLocalCopyWrapperWithSaveAndObjectClose");
+
 		MyHandler listener = new MyHandler();
-=======
-		Log.info(Log.FAC_TEST, "Starting testLocalCopyWrapperWithSaveAndObjectClose");
-
-		MyListener listener = new MyListener();
->>>>>>> f9131d4d
-		
+
 		try {
 			listener.open();
 			
@@ -384,14 +359,9 @@
 	
 	@Test
 	public void testLocalCopyListnerWithSaveAndObjectClose() throws Exception {
-<<<<<<< HEAD
-		Log.info(">>> Running testLocalCopyListenerWithSaveAndObjectClose");
+		Log.info(Log.FAC_TEST, "Starting testLocalCopyListnerWithSaveAndObjectClose");
+
 		MyHandler listener = new MyHandler();
-=======
-		Log.info(Log.FAC_TEST, "Starting testLocalCopyListnerWithSaveAndObjectClose");
-
-		MyListener listener = new MyListener();
->>>>>>> f9131d4d
 		
 		try {
 			listener.open();
