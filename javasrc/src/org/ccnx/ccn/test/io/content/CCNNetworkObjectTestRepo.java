--- conflicted
+++ resolved
@@ -32,10 +32,7 @@
 import org.ccnx.ccn.io.content.Collection;
 import org.ccnx.ccn.io.content.Link;
 import org.ccnx.ccn.io.content.LinkAuthenticator;
-<<<<<<< HEAD
-=======
 import org.ccnx.ccn.io.content.LocalCopyListener;
->>>>>>> 4a99302f
 import org.ccnx.ccn.io.content.LocalCopyWrapper;
 import org.ccnx.ccn.io.content.UpdateListener;
 import org.ccnx.ccn.io.content.Collection.CollectionObject;
@@ -476,11 +473,8 @@
 			public Listener(Record r) {
 				_rec = r;
 			}
-<<<<<<< HEAD
-			public void newVersionAvailable(CCNNetworkObject<?> newVersion) {
-=======
+
 			public void newVersionAvailable(CCNNetworkObject<?> newVersion, boolean wasSave) {
->>>>>>> 4a99302f
 				synchronized (_rec) {
 					_rec.callback = true;
 					_rec.notifyAll();
@@ -508,8 +502,6 @@
 		// Should be in the repo by now
 		Assert.assertTrue(RepositoryControl.localRepoSync(handle, so));
 	}
-<<<<<<< HEAD
-=======
 	
 	@Test
 	public void testLocalCopyListener() throws Exception {
@@ -564,8 +556,6 @@
 		// Should be in the repo by now
 		Assert.assertTrue(RepositoryControl.localRepoSync(handle, so));
 	}
-
->>>>>>> 4a99302f
 
 	public <T> CCNTime saveAndLog(String name, CCNNetworkObject<T> ecd, CCNTime version, T data) throws IOException {
 		CCNTime oldVersion = ecd.getVersion();
