/*
 * A CCNx library test.
 *
 * Copyright (C) 2008, 2009, 2011, 2012 Palo Alto Research Center, Inc.
 *
 * This work is free software; you can redistribute it and/or modify it under
 * the terms of the GNU General Public License version 2 as published by the
 * Free Software Foundation.
 * This work is distributed in the hope that it will be useful, but WITHOUT ANY
 * WARRANTY; without even the implied warranty of MERCHANTABILITY or
 * FITNESS FOR A PARTICULAR PURPOSE. See the GNU General Public License
 * for more details. You should have received a copy of the GNU General Public
 * License along with this program; if not, write to the
 * Free Software Foundation, Inc., 51 Franklin Street, Fifth Floor,
 * Boston, MA 02110-1301, USA.
 */

package org.ccnx.ccn.test.io.content;


import java.io.IOException;
import java.util.ArrayList;
import java.util.LinkedList;

import junit.framework.Assert;

import org.ccnx.ccn.impl.CCNFlowControl.SaveType;
import org.ccnx.ccn.impl.support.Log;
import org.ccnx.ccn.io.content.ContentDecodingException;
import org.ccnx.ccn.io.content.Link;
import org.ccnx.ccn.io.content.Collection.CollectionObject;
import org.ccnx.ccn.protocol.CCNTime;
import org.ccnx.ccn.protocol.ContentName;
import org.ccnx.ccn.test.CCNTestBase;
import org.ccnx.ccn.test.CCNTestHelper;
import org.ccnx.ccn.test.TestUtils;
import org.junit.Test;



/**
 * Tests writing versioned Collection objects to a repository.
 */
public class CollectionObjectTestRepo extends CCNTestBase {

	/**
	 * Handle naming for the test.
	 */
	static CCNTestHelper testHelper = new CCNTestHelper(CollectionObjectTestRepo.class);

	/**
	 * @throws java.lang.Exception
	 */

	@Test
	public void testCollections() throws Exception {
		Log.info(Log.FAC_TEST, "Starting testCollections");

<<<<<<< HEAD
		ContentName nonCollectionName = ContentName.fromNative(testHelper.getTestNamespace("testCollections"), "myNonCollection");
		ContentName collectionName = ContentName.fromNative(testHelper.getTestNamespace("testCollections"), "myCollection");

=======
		ContentName nonCollectionName = new ContentName(testHelper.getTestNamespace("testCollections"), "myNonCollection");
		ContentName collectionName = new ContentName(testHelper.getTestNamespace("testCollections"), "myCollection");
		
>>>>>>> e8ff6c22
		// Write something that isn't a collection
		CCNSerializableStringObject so = new CCNSerializableStringObject(nonCollectionName, "This is not a collection.", SaveType.REPOSITORY, putHandle);
		so.save();

		Link[] references = new Link[2];
<<<<<<< HEAD
		references[0] = new Link(ContentName.fromNative(collectionName, "r1"));
		references[1] = new Link(ContentName.fromNative(collectionName, "r2"));
		CollectionObject collection =
			new CollectionObject(collectionName, references, SaveType.REPOSITORY, putHandle);
=======
		references[0] = new Link(new ContentName(collectionName, "r1"));
		references[1] = new Link(new ContentName(collectionName, "r2"));
		CollectionObject collection = 
			new CollectionObject(collectionName, references, SaveType.REPOSITORY, putLibrary);
>>>>>>> e8ff6c22
		collection.save();
		TestUtils.checkObject(putHandle, collection);

		try {
			CollectionObject notAnObject = new CollectionObject(nonCollectionName, getHandle);
			notAnObject.waitForData();
			Assert.fail("Reading collection from non-collection succeeded.");
		} catch (ContentDecodingException ex) {
			// this is what we actually expect
			Log.info(Log.FAC_TEST, "Got expected exception reading collection from non-collection.");
		} catch (IOException ioe) {
			Log.info(Log.FAC_TEST, "Unexpected: got IOException that wasn't a ContentDecodingException reading collection from non-collection: {0}", ioe);
		} catch (Exception e) {
			Log.warning(Log.FAC_TEST, "Got unexpected exception type reading collection from non-collection: " + e);
			Assert.fail("Got unexpected exception type reading collection from non-collection: " + e);
		}

		// test reading latest version
		CollectionObject readCollection = new CollectionObject(collectionName, getHandle);
		readCollection.waitForData();
		LinkedList<Link> checkReferences = collection.contents();
		Assert.assertEquals(checkReferences.size(), 2);
		Assert.assertEquals(references[0], checkReferences.get(0));
		Assert.assertEquals(references[1], checkReferences.get(1));

		// test addToCollection
		ArrayList<Link> newReferences = new ArrayList<Link>();
		newReferences.add(new Link(ContentName.fromNative("/libraryTest/r3")));
		newReferences.add(new Link(ContentName.fromNative("/libraryTest/r4")));
		collection.contents().addAll(newReferences);
		if (!collection.save()) {
			Log.info(Log.FAC_TEST, "Collection not saved -- data should have been updated?");
		}
		readCollection.update(5000);
		Log.info(Log.FAC_TEST, "read collection version: " + readCollection.getVersion());
		checkReferences = collection.contents();
		Assert.assertEquals(collection.getVersion(), readCollection.getVersion());
		Assert.assertEquals(checkReferences.size(), 4);
		Assert.assertEquals(newReferences.get(0), checkReferences.get(2));
		Assert.assertEquals(newReferences.get(1), checkReferences.get(3));
		CCNTime oldVersion = collection.getVersion();

		collection.contents().removeAll(newReferences);
		collection.save();
		Log.info(Log.FAC_TEST, "New version: " + collection.getVersion() + " old version " + oldVersion);
		readCollection.update(5000);
		checkReferences = collection.contents();
		Assert.assertEquals(collection.getVersion(), readCollection.getVersion());
		checkReferences = collection.contents();
		Assert.assertEquals(collection.getVersion(), readCollection.getVersion());
		Assert.assertEquals(collection.contents(), readCollection.contents());
		Assert.assertTrue("Updated version contents", collection.getVersion().after(oldVersion));

		Log.info(Log.FAC_TEST, "Completed testCollections");
	}
}<|MERGE_RESOLUTION|>--- conflicted
+++ resolved
@@ -56,31 +56,18 @@
 	public void testCollections() throws Exception {
 		Log.info(Log.FAC_TEST, "Starting testCollections");
 
-<<<<<<< HEAD
-		ContentName nonCollectionName = ContentName.fromNative(testHelper.getTestNamespace("testCollections"), "myNonCollection");
-		ContentName collectionName = ContentName.fromNative(testHelper.getTestNamespace("testCollections"), "myCollection");
-
-=======
 		ContentName nonCollectionName = new ContentName(testHelper.getTestNamespace("testCollections"), "myNonCollection");
 		ContentName collectionName = new ContentName(testHelper.getTestNamespace("testCollections"), "myCollection");
-		
->>>>>>> e8ff6c22
+
 		// Write something that isn't a collection
 		CCNSerializableStringObject so = new CCNSerializableStringObject(nonCollectionName, "This is not a collection.", SaveType.REPOSITORY, putHandle);
 		so.save();
 
 		Link[] references = new Link[2];
-<<<<<<< HEAD
-		references[0] = new Link(ContentName.fromNative(collectionName, "r1"));
-		references[1] = new Link(ContentName.fromNative(collectionName, "r2"));
+		references[0] = new Link(new ContentName(collectionName, "r1"));
+		references[1] = new Link(new ContentName(collectionName, "r2"));
 		CollectionObject collection =
 			new CollectionObject(collectionName, references, SaveType.REPOSITORY, putHandle);
-=======
-		references[0] = new Link(new ContentName(collectionName, "r1"));
-		references[1] = new Link(new ContentName(collectionName, "r2"));
-		CollectionObject collection = 
-			new CollectionObject(collectionName, references, SaveType.REPOSITORY, putLibrary);
->>>>>>> e8ff6c22
 		collection.save();
 		TestUtils.checkObject(putHandle, collection);
 
