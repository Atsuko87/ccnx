--- conflicted
+++ resolved
@@ -536,19 +536,11 @@
 		
 		public int getCounter() { return _callbackCounter; }
 
-<<<<<<< HEAD
-		public void newVersionAvailable(CCNNetworkObject<?> newVersion) {
-			synchronized (_callbackCounter) {
-				_callbackCounter++;
-				if (Log.isLoggable(Level.INFO)) {
-					Log.info("UPDATE CALLBACK: counter is " + _callbackCounter);
-=======
 		public void newVersionAvailable(CCNNetworkObject<?> newVersion, boolean wasSave) {
 			synchronized (_callbackCounter) {
 				_callbackCounter++;
 				if (Log.isLoggable(Level.INFO)) {
 					Log.info("UPDATE CALLBACK: counter is " + _callbackCounter + " was save? " + wasSave);
->>>>>>> 4a99302f
 				}
 			}
 		}		
