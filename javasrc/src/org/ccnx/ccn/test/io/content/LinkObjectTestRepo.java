/*
 * A CCNx library test.
 *
 * Copyright (C) 2008, 2009, 2011, 2012 Palo Alto Research Center, Inc.
 *
 * This work is free software; you can redistribute it and/or modify it under
 * the terms of the GNU General Public License version 2 as published by the
 * Free Software Foundation.
 * This work is distributed in the hope that it will be useful, but WITHOUT ANY
 * WARRANTY; without even the implied warranty of MERCHANTABILITY or
 * FITNESS FOR A PARTICULAR PURPOSE. See the GNU General Public License
 * for more details. You should have received a copy of the GNU General Public
 * License along with this program; if not, write to the
 * Free Software Foundation, Inc., 51 Franklin Street, Fifth Floor,
 * Boston, MA 02110-1301, USA.
 */

package org.ccnx.ccn.test.io.content;


import java.io.IOException;
import java.util.Random;

import junit.framework.Assert;

import org.ccnx.ccn.impl.CCNFlowControl.SaveType;
import org.ccnx.ccn.impl.support.Log;
import org.ccnx.ccn.io.content.ContentDecodingException;
import org.ccnx.ccn.io.content.Link;
import org.ccnx.ccn.io.content.Link.LinkObject;
import org.ccnx.ccn.profiles.SegmentationProfile;
import org.ccnx.ccn.protocol.ContentName;
import org.ccnx.ccn.protocol.ContentObject;
import org.ccnx.ccn.protocol.SignedInfo.ContentType;
import org.ccnx.ccn.test.CCNTestBase;
import org.ccnx.ccn.test.CCNTestHelper;
import org.ccnx.ccn.test.TestUtils;
import org.junit.Test;

/**
 * Test versioned Link objects, written to a repository.
 */
public class LinkObjectTestRepo extends CCNTestBase {


	/**
	 * Handle naming for the test
	 */
	static CCNTestHelper testHelper = new CCNTestHelper(LinkObjectTestRepo.class);

	@Test
	public void testLinks() throws Exception {
		Log.info(Log.FAC_TEST, "Starting testLinks");

<<<<<<< HEAD
		ContentName nonLinkName = ContentName.fromNative(testHelper.getTestNamespace("testLinks"), "myNonLink");
		ContentName linkName = ContentName.fromNative(testHelper.getTestNamespace("testLinks"), "myLink");

=======
		ContentName nonLinkName = new ContentName(testHelper.getTestNamespace("testLinks"), "myNonLink");
		ContentName linkName = new ContentName(testHelper.getTestNamespace("testLinks"), "myLink");
		
>>>>>>> e8ff6c22
		// Write something that isn't a collection
		CCNSerializableStringObject so =
			new CCNSerializableStringObject(nonLinkName, "This is not a link, number " + new Random().nextInt(10000), SaveType.REPOSITORY, putHandle);
		so.save();
		TestUtils.checkObject(putHandle, so);

		try {
			LinkObject notAnObject = new LinkObject(nonLinkName, getHandle);
			notAnObject.waitForData();
			Assert.fail("Reading link from non-link succeeded.");
		} catch (ContentDecodingException ex) {
			// this is what we actually expect
			Log.info(Log.FAC_TEST, "Got expected exception reading link from non-link.");
		} catch (IOException ioe) {
			Log.info(Log.FAC_TEST, "Unexpected: got IOException that wasn't a ContentDecodingException reading link from non-link: {0}", ioe);
			throw ioe;
		} catch (Exception e) {
			Log.info(Log.FAC_TEST, "Got unexpected exception type reading link from non-link: " + e);
			throw e;
		}

		Link lr = new Link(so.getVersionedName());
		LinkObject aLink = new LinkObject(linkName, lr, SaveType.REPOSITORY, putHandle);
		aLink.save();

		ContentObject linkData = getHandle.get(SegmentationProfile.firstSegmentInterest(aLink.getVersionedName(), null), 5000);
		if (null == linkData) {
			Assert.fail("Cannot retrieve first block of saved link: " + aLink.getVersionedName());
		}
		// Make sure we're writing type LINK.
		Assert.assertEquals(linkData.signedInfo().getType(), ContentType.LINK);

		LinkObject readLink = new LinkObject(linkData, getHandle);
		readLink.waitForData();

		Assert.assertEquals(readLink.link(), lr);

		ContentObject firstBlock = aLink.dereference(5000);
		if (null == firstBlock) {
			Assert.fail("Cannot read first block of link target: " + readLink.getTargetName());
		}
		Log.info(Log.FAC_TEST, "Got block of target: " + firstBlock.name());

		// TODO -- not a good test; does dereference get us back the first block? What about the
		// first block of the latest version? What if thing isn't versioned? (e.g. intermediate node)
		CCNSerializableStringObject readString = new CCNSerializableStringObject(firstBlock, getHandle);
		readString.waitForData();

		Assert.assertEquals(readString.string(), so.string());

		Log.info(Log.FAC_TEST, "Completed testLinks");
	}
}<|MERGE_RESOLUTION|>--- conflicted
+++ resolved
@@ -52,15 +52,9 @@
 	public void testLinks() throws Exception {
 		Log.info(Log.FAC_TEST, "Starting testLinks");
 
-<<<<<<< HEAD
-		ContentName nonLinkName = ContentName.fromNative(testHelper.getTestNamespace("testLinks"), "myNonLink");
-		ContentName linkName = ContentName.fromNative(testHelper.getTestNamespace("testLinks"), "myLink");
-
-=======
 		ContentName nonLinkName = new ContentName(testHelper.getTestNamespace("testLinks"), "myNonLink");
 		ContentName linkName = new ContentName(testHelper.getTestNamespace("testLinks"), "myLink");
-		
->>>>>>> e8ff6c22
+
 		// Write something that isn't a collection
 		CCNSerializableStringObject so =
 			new CCNSerializableStringObject(nonLinkName, "This is not a link, number " + new Random().nextInt(10000), SaveType.REPOSITORY, putHandle);
