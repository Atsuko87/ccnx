--- conflicted
+++ resolved
@@ -102,36 +102,5 @@
 				String.format("average %f std %f nanos/increment",
 						avg_delta / sends, std_delta / sends));
 
-	}
-<<<<<<< HEAD
-
-	interface if1 {
-		public void a();
-	}
-	
-	interface if2 extends if1 {
-		public void a();
-	}
-	
-	interface if3 extends if1 {
-		public void a();
-	}
-	
-	class C implements if3, if2 {
-		public void a() {}
-		public void b() {}
-		public void c() {}	
-	}
-	
-	@Test
-	public void testif() throws Exception {
-		if1 c = new C();
-		
-		System.out.println(c instanceof if1);
-		System.out.println(c instanceof if2);
-		System.out.println(c instanceof if3);
-	}
-=======
->>>>>>> 30e3a883
-	
+	}	
 }