--- conflicted
+++ resolved
@@ -87,7 +87,6 @@
 	 * Short timeout; for things you expect to exist or not exist locally.
 	 */
 	public static final int SHORT_TIMEOUT = 300;
-<<<<<<< HEAD
 	
 	protected static final String CCN_PROTOCOL_PROPERTY = "org.ccnx.protocol";
 	
@@ -105,9 +104,6 @@
 	public static final String CCN_EXIT_ON_NETWORK_ERROR_PROPERTY = "org.ccnx.ExitOnNetworkError";
 	public static final String CCN_EXIT_ON_NETWORK_ERROR_ENVIRONMENT_VARIABLE = "CCN_EXIT_ON_NETERROR";
 	
-=======
-
->>>>>>> 6f4259ac
 	/**
 	 * Interest reexpression period
 	 * TODO - This is (currently) an architectual constant. Not all code has been changed to use it.
@@ -397,14 +393,8 @@
 
 		// Allow printing of pipeline stats in CCNAbstractInputStream
 		PIPELINE_STATS = Boolean.parseBoolean(retrievePropertyOrEnvironmentVariable(PIPELINE_STATS_PROPERTY, PIPELINE_STATS_ENV_VAR, STRING_FALSE));
-<<<<<<< HEAD
-				
-			// Allow override of default ping timeout.
-=======
-
 
 		// Allow override of default ccndID discovery timeout.
->>>>>>> 6f4259ac
 		try {
 			CCNDID_DISCOVERY_TIMEOUT = Integer.parseInt(System.getProperty(CCNDID_DISCOVERY_TIMEOUT_PROPERTY, Integer.toString(CCNDID_DISCOVERY_TIMEOUT_DEFAULT)));
 			//			Log.fine("CCNDID_DISCOVERY_TIMEOUT = " + CCNDID_DISCOVERY_TIMEOUT);
