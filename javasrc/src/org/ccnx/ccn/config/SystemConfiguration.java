/*
 * Part of the CCNx Java Library.
 *
 * Copyright (C) 2008-2011 Palo Alto Research Center, Inc.
 *
 * This library is free software; you can redistribute it and/or modify it
 * under the terms of the GNU Lesser General Public License version 2.1
 * as published by the Free Software Foundation. 
 * This library is distributed in the hope that it will be useful,
 * but WITHOUT ANY WARRANTY; without even the implied warranty of
 * MERCHANTABILITY or FITNESS FOR A PARTICULAR PURPOSE. See the GNU
 * Lesser General Public License for more details. You should have received
 * a copy of the GNU Lesser General Public License along with this library;
 * if not, write to the Free Software Foundation, Inc., 51 Franklin Street,
 * Fifth Floor, Boston, MA 02110-1301 USA.
 */

package org.ccnx.ccn.config;

import java.io.File;
import java.io.FileOutputStream;
import java.lang.reflect.Method;
import java.math.BigInteger;
import java.util.HashMap;
import java.util.concurrent.Executors;
import java.util.concurrent.ThreadPoolExecutor;
import java.util.concurrent.TimeUnit;
import java.util.logging.Level;
import java.util.regex.Matcher;
import java.util.regex.Pattern;

import org.ccnx.ccn.impl.CCNNetworkManager.NetworkProtocol;
import org.ccnx.ccn.impl.encoding.BinaryXMLCodec;
import org.ccnx.ccn.impl.encoding.XMLEncodable;
import org.ccnx.ccn.impl.security.crypto.CCNDigestHelper;
import org.ccnx.ccn.impl.support.Log;
import org.ccnx.ccn.io.content.ContentEncodingException;
import org.ccnx.ccn.profiles.SegmentationProfile;
import org.ccnx.ccn.protocol.ContentName;
import org.ccnx.ccn.protocol.ContentObject;

/**
 * A class encapsulating a number of system-level default parameters as well as helper
 * functionality for managing log output and printing debug data. Eventually will
 * be supported by an external configuration file for controlling key parameters.
 * 
 * The current basic logging infrastructure uses standard Java logging, 
 * controlled only by a system-wide Level value.
 * That value, as well as other logging-related parameters are currently managed by the
 * Log class, but should eventually migrate here. There is a facility for selective logging
 * control, by turning on and off logging for individual named "modules"; though that has
 * not yet been widely utilized. Eventually we should support separate log Level settings
 * for each module when necessary.
 */
public class SystemConfiguration {

	/**
	 * String constants, to define these in one place.
	 */
	public static final String STRING_FALSE = "false";
	public static final String STRING_TRUE = "true";

	/**
	 * System operation timeout. Very long timeout used to wait for system events
	 * such as stopping Daemons.
	 */
	public final static int SYSTEM_STOP_TIMEOUT = 30000;

	/**
	 * Very long timeout for network operations, in msec..
	 */
	public final static int MAX_TIMEOUT = 10000;

	/**
	 * Extra-long timeout, e.g. to get around reexpression timing issues.
	 */
	public final static int EXTRA_LONG_TIMEOUT = 6000;

	/**
	 * Longer timeout, for e.g. waiting for a latest version and being sure you
	 * have anything available locally in msec.
	 */
	public final static int LONG_TIMEOUT = 3000;

	/**
	 * Medium timeout, used as system default.
	 */
	public static final int MEDIUM_TIMEOUT = 1000;

	/**
	 * Short timeout; for things you expect to exist or not exist locally.
	 */
	public static final int SHORT_TIMEOUT = 300;
	
	protected static final String CCN_PROTOCOL_PROPERTY = "org.ccnx.protocol";
	
	public static final String DEFAULT_PROTOCOL = "TCP";  // UDP or TCP allowed
	public static NetworkProtocol AGENT_PROTOCOL = null; // Set up below
	public static final String AGENT_PROTOCOL_PROPERTY = "org.ccnx.agent.protocol";
	public static final String AGENT_PROTOCOL_ENVIRONMENT_VARIABLE = "CCN_AGENT_PROTOCOL";
	
	/**
	 * Controls whether we should exit on severe errors in the network manager. This should only be
	 * set true in automated tests. In live running code, we hope to be able to recover instead.
	 */
	public static final boolean DEFAULT_EXIT_ON_NETWORK_ERROR = false;
	public static boolean EXIT_ON_NETWORK_ERROR = DEFAULT_EXIT_ON_NETWORK_ERROR;
	public static final String CCN_EXIT_ON_NETWORK_ERROR_PROPERTY = "org.ccnx.ExitOnNetworkError";
	public static final String CCN_EXIT_ON_NETWORK_ERROR_ENVIRONMENT_VARIABLE = "CCN_EXIT_ON_NETERROR";
	
	/**
	 * Interest reexpression period
	 * TODO - This is (currently) an architectural constant. Not all code has been changed to use it.
	 */
	public static final int INTEREST_REEXPRESSION_DEFAULT = 4000;

	public enum DEBUGGING_FLAGS {DEBUG_SIGN, DEBUG_VERIFY, DUMP_DAEMONCMD, REPO_EXITDUMP};
	protected static HashMap<DEBUGGING_FLAGS,Boolean> DEBUG_FLAG_VALUES = new HashMap<DEBUGGING_FLAGS,Boolean>();

	/**
	 * Property to set debug flags.
	 */
	public static final String DEBUG_FLAG_PROPERTY = "com.parc.ccn.DebugFlags";

	/**
	 * Property to set directory to dump debug data.
	 */
	public static final String DEBUG_DATA_DIRECTORY_PROPERTY = "com.parc.ccn.DebugDataDirectory";
	protected static final String DEFAULT_DEBUG_DATA_DIRECTORY = "./CCN_DEBUG_DATA";
	public static String DEBUG_DATA_DIRECTORY = null;

	/** 
	 * Tunable timeouts as well as timeout defaults.
	 */

	/**
	 * Enumerated Name List looping timeout in ms.
	 * Default is 300ms
	 */
	protected static final String CHILD_WAIT_INTERVAL_PROPERTY = "org.ccnx.EnumList.WaitInterval";
	public final static int CHILD_WAIT_INTERVAL_DEFAULT = 300;
	public static int CHILD_WAIT_INTERVAL = CHILD_WAIT_INTERVAL_DEFAULT;

	/**
	 * Default timeout for the flow controller
	 */
	protected static final String FC_TIMEOUT_PROPERTY = "org.ccnx.fc.timeout";
	public final static int FC_TIMEOUT_DEFAULT = MAX_TIMEOUT;
	public static int FC_TIMEOUT = FC_TIMEOUT_DEFAULT;

	/**
	 * Allow override to only save to a local repository
	 */
	protected static final String FC_LOCALREPOSITORY_PROPERTY = "org.ccnx.fc.localrepository";
	protected final static String FC_LOCALREPOSITORY_ENV_VAR = "FC_LOCALREPOSITORY";
	public final static boolean FC_LOCALREPOSITORY_DEFAULT = false;
	public static boolean FC_LOCALREPOSITORY = FC_LOCALREPOSITORY_DEFAULT;

	/**
	 * How long to wait for a service discovery timeout in CCNNetworkManager, in ms
	 *
	 * This should be longer than the interest timeout to permit at least one re-expression.
	 */
	protected static final String CCNDID_DISCOVERY_TIMEOUT_PROPERTY = "org.ccnx.ccndid.timeout";
	public final static int CCNDID_DISCOVERY_TIMEOUT_DEFAULT = 4200;
	public static int CCNDID_DISCOVERY_TIMEOUT = CCNDID_DISCOVERY_TIMEOUT_DEFAULT;

	/**
	 * Pipeline size for pipeline in CCNAbstractInputStream
	 * Default is 4
	 */
	protected static final String PIPELINE_SIZE_PROPERTY = "org.ccnx.PipelineSize";
	protected static final String PIPELINE_SIZE_ENV_VAR = "JAVA_PIPELINE_SIZE";
	public static int PIPELINE_SIZE = 4;

	/**
	 * Pipeline segment attempts for pipeline in CCNAbstractInputStream
	 * Default is 5
	 */
	protected static final String PIPELINE_ATTEMPTS_PROPERTY = "org.ccnx.PipelineAttempts";
	protected static final String PIPELINE_ATTEMPTS_ENV_VAR = "JAVA_PIPELINE_ATTEMPTS";
	public static int PIPELINE_SEGMENTATTEMPTS = 5;

	/**
	 * Pipeline round trip time factor for pipeline in CCNAbstractInputStream
	 * Default is 2
	 */
	protected static final String PIPELINE_RTT_PROPERTY = "org.ccnx.PipelineRTTFactor";
	protected static final String PIPELINE_RTT_ENV_VAR = "JAVA_PIPELINE_RTTFACTOR";
	public static int PIPELINE_RTTFACTOR = 2;

	/**
	 * Pipeline stat printouts in CCNAbstractInputStream
	 * Default is off
	 */
	protected static final String PIPELINE_STATS_PROPERTY = "org.ccnx.PipelineStats";
	protected static final String PIPELINE_STATS_ENV_VAR = "JAVA_PIPELINE_STATS";
	public static boolean PIPELINE_STATS = false;
	
	/**
	 * Default block size for IO
	 */
	protected static final String BLOCK_SIZE_PROPERTY = "ccn.lib.blocksize";
	protected static final String BLOCK_SIZE_ENV_VAR = "CCNX_BLOCKSIZE";
	public static int BLOCK_SIZE = SegmentationProfile.DEFAULT_BLOCKSIZE;

	/**
	 * Backwards-compatible handling of old header names. 
	 * Current default is true; eventually will be false.
	 */
	protected static final String OLD_HEADER_NAMES_PROPERTY = "org.ccnx.OldHeaderNames";
	protected static final String OLD_HEADER_NAMES_ENV_VAR = "CCNX_OLD_HEADER_NAMES";
	public static boolean OLD_HEADER_NAMES = true;


	/**
	 * Timeout used for communication with local 'ccnd' for control operations.
	 *
	 * An example is Face Creation and Prefix Registration.
	 * Should be longer than the interest timeout to permit at least one re-expression.
	 * TODO - ccnop would properly be spelled ccndop
	 */
	protected static final String CCND_OP_TIMEOUT_PROPERTY = "org.ccnx.ccnop.timeout";
	protected final static String CCND_OP_TIMEOUT_ENV_VAR = "CCND_OP_TIMEOUT";
	public final static int CCND_OP_TIMEOUT_DEFAULT = 4200;
	public static int CCND_OP_TIMEOUT = CCND_OP_TIMEOUT_DEFAULT;

	/**
	 * System default timeout
	 */
	protected static final String CCNX_TIMEOUT_PROPERTY = "org.ccnx.default.timeout";
	protected final static String CCNX_TIMEOUT_ENV_VAR = "CCNX_TIMEOUT";
	public final static int CCNX_TIMEOUT_DEFAULT = EXTRA_LONG_TIMEOUT;

	/**
	 * GetLatestVersion attempt timeout.
	 * TODO  This timeout is set to MEDIUM_TIMEOUT to work around the problem
	 * in ccnd where some interests take >300ms (and sometimes longer, have seen periodic delays >800ms)
	 * when that bug is found and fixed, this can be reduced back to the SHORT_TIMEOUT.
	 * long attemptTimeout = SystemConfiguration.SHORT_TIMEOUT;
	 */
	protected static final String GLV_ATTEMPT_TIMEOUT_PROPERTY = "org.ccnx.glv.attempt.timeout";
	protected final static String GLV_ATTEMPT_TIMEOUT_ENV_VAR = "GLV_ATTEMPT_TIMEOUT";
	public final static int GLV_ATTEMPT_TIMEOUT_DEFAULT = SHORT_TIMEOUT;
	public static int GLV_ATTEMPT_TIMEOUT = GLV_ATTEMPT_TIMEOUT_DEFAULT;

	/**
	 * "Short timeout" that can be set
	 */
	protected static final String SETTABLE_SHORT_TIMEOUT_PROPERTY = "org.ccnx.short.timeout";
	protected final static String SETTABLE_SHORT_TIMEOUT_ENV_VAR = "SETTABLE_SHORT_TIMEOUT";
	public static int SETTABLE_SHORT_TIMEOUT = SHORT_TIMEOUT;

	/**
	 * Should we dump netmanager statistics on shutdown
	 */
	protected static final String DUMP_NETMANAGER_STATS_PROPERTY = "org.ccnx.dump.netmanager.stats";
	protected final static String DUMP_NETMANAGER_STATS_ENV_VAR = "CCNX_DUMP_NETMANAGER_STATS";
	public static boolean DUMP_NETMANAGER_STATS = false;


	/**
	 * Settable system default timeout.
	 */
	protected static int _defaultTimeout = CCNX_TIMEOUT_DEFAULT;

	/**
	 * Get system default timeout.
	 * @return the default timeout.
	 */
	public static int getDefaultTimeout() { return _defaultTimeout; }

	/**
	 * Set system default timeout.
	 */
	public static void setDefaultTimeout(int newTimeout) { _defaultTimeout = newTimeout; }

	/**
	 * No timeout. Should be single value used in all places in the code where you
	 * want to block forever.
	 */
	public final static int NO_TIMEOUT = -1;

	/**
	 * Set the maximum number of attempts that VersioningProfile.getLatestVersion will
	 * try to get a later version of an object.
	 */
	public static final int GET_LATEST_VERSION_ATTEMPTS = 10;


	/**
	 * Can set compile-time default encoding here. Choices are
	 * currently "Text" and "Binary", or better yet
	 * BinaryXMLCodec.codecName() or TextXMLCodec.codecName().
	 */
	protected static final String SYSTEM_DEFAULT_ENCODING = BinaryXMLCodec.codecName();

	/**
	 * Run-time default. Set to command line property if given, if not,
	 * the system default above.
	 */
	protected static String DEFAULT_ENCODING = null;

	/**
	 * Command-line property to set default encoding
	 * @return
	 */
	protected static final String DEFAULT_ENCODING_PROPERTY = 
		"com.parc.ccn.data.DefaultEncoding";

	public static final int DEBUG_RADIX = 34;
	
	public static final int SYSTEM_THREAD_LIFE = 10;
	public static ThreadPoolExecutor _systemThreadpool = (ThreadPoolExecutor)Executors.newCachedThreadPool();

	/**
	 * Obtain the management bean for this runtime if it is available.
	 * The class of the management bean is discovered at runtime and there
	 * should be no static dependency on any particular bean class.
	 * @return the bean or null if none available
	 */
	public static Object getManagementBean() {
		// Check if we already have a management bean; retrieve only
		// once per VM
		if (null != runtimeMXBean) {
			return runtimeMXBean;
		}
		ClassLoader cl = SystemConfiguration.class.getClassLoader();
		try {
			Class<?> mgmtclass = cl.loadClass("java.lang.management.ManagementFactory");
			Method getRuntimeMXBean = mgmtclass.getDeclaredMethod("getRuntimeMXBean", (Class[])null);
			runtimeMXBean = getRuntimeMXBean.invoke(mgmtclass, (Object[])null);
		} catch (Exception ex) {
			Log.log(Level.WARNING, "Management bean unavailable: {0}", ex.getMessage());
		}
		return runtimeMXBean;
	}

	static {
		// Allow override of default debug information.
		String debugFlags = System.getProperty(DEBUG_FLAG_PROPERTY);
		if (null != debugFlags) {
			String [] flags = debugFlags.split(":");
			for (int i=0; i < flags.length; ++i) {
				setDebugFlag(flags[i]);
			}
		}

		DEBUG_DATA_DIRECTORY = System.getProperty(DEBUG_DATA_DIRECTORY_PROPERTY, DEFAULT_DEBUG_DATA_DIRECTORY);
	}

	static {
		// NOTE: do not call Log.* methods from the initializer as log depends on SystemConfiguration.
		
		// Allow override of basic protocol
		String proto = SystemConfiguration.retrievePropertyOrEnvironmentVariable(AGENT_PROTOCOL_PROPERTY, AGENT_PROTOCOL_ENVIRONMENT_VARIABLE, DEFAULT_PROTOCOL);

		boolean found = false;
		for (NetworkProtocol p : NetworkProtocol.values()) {
			String pAsString = p.toString();
			if (proto.equalsIgnoreCase(pAsString)) {
//				if (!pAsString.equalsIgnoreCase(DEFAULT_PROTOCOL)) System.err.println("CCN agent protocol changed to " + pAsString + " per property");
				AGENT_PROTOCOL = p;
				found = true;
				break;
			}
		}
		if (!found) {
			System.err.println("The protocol must be UDP(17) or TCP (6)");
			throw new IllegalArgumentException("Invalid protocol '" + proto + "' specified in " + AGENT_PROTOCOL_PROPERTY);
		}
		
		// Allow override of exit on network error
		try {
			EXIT_ON_NETWORK_ERROR = Boolean.parseBoolean(retrievePropertyOrEnvironmentVariable(CCN_EXIT_ON_NETWORK_ERROR_PROPERTY, CCN_EXIT_ON_NETWORK_ERROR_ENVIRONMENT_VARIABLE,
					Boolean.toString(DEFAULT_EXIT_ON_NETWORK_ERROR)));
//			System.err.println("CCND_OP_TIMEOUT = " + CCND_OP_TIMEOUT);
		} catch (NumberFormatException e) {
			System.err.println("The exit on network error must be an boolean.");
			throw e;
		}
		
		// Allow override of default enumerated name list child wait timeout.
		try {
			CHILD_WAIT_INTERVAL = Integer.parseInt(System.getProperty(CHILD_WAIT_INTERVAL_PROPERTY, Integer.toString(CHILD_WAIT_INTERVAL_DEFAULT)));
			//			System.err.println("CHILD_WAIT_INTERVAL = " + CHILD_WAIT_INTERVAL);
		} catch (NumberFormatException e) {
			System.err.println("The ChildWaitInterval must be an integer.");
			throw e;
		}

		// Allow override of default pipeline size for CCNAbstractInputStream
		try {
			PIPELINE_SIZE = Integer.parseInt(retrievePropertyOrEnvironmentVariable(PIPELINE_SIZE_PROPERTY, PIPELINE_SIZE_ENV_VAR, "4"));
			//PIPELINE_SIZE = Integer.parseInt(System.getProperty(PIPELINE_SIZE_PROPERTY, "4"));
		} catch (NumberFormatException e) {
			System.err.println("The PipelineSize must be an integer.");
			throw e;
		}

		// Allow override of default pipeline size for CCNAbstractInputStream
		try {
			PIPELINE_SEGMENTATTEMPTS = Integer.parseInt(retrievePropertyOrEnvironmentVariable(PIPELINE_ATTEMPTS_PROPERTY, PIPELINE_ATTEMPTS_ENV_VAR, "5"));
			//PIPELINE_SIZE = Integer.parseInt(System.getProperty(PIPELINE_SIZE_PROPERTY, "4"));
		} catch (NumberFormatException e) {
			System.err.println("The PipelineAttempts must be an integer.");

		}

		// Allow override of default pipeline rtt multiplication factor for CCNAbstractInputStream
		try {
			PIPELINE_RTTFACTOR = Integer.parseInt(retrievePropertyOrEnvironmentVariable(PIPELINE_RTT_PROPERTY, PIPELINE_RTT_ENV_VAR, "2"));
		} catch (NumberFormatException e) {
			System.err.println("The PipelineRTTFactor must be an integer.");

		}

		// Allow printing of pipeline stats in CCNAbstractInputStream
		PIPELINE_STATS = Boolean.parseBoolean(retrievePropertyOrEnvironmentVariable(PIPELINE_STATS_PROPERTY, PIPELINE_STATS_ENV_VAR, STRING_FALSE));

		// Allow override of default ccndID discovery timeout.
		try {
			CCNDID_DISCOVERY_TIMEOUT = Integer.parseInt(System.getProperty(CCNDID_DISCOVERY_TIMEOUT_PROPERTY, Integer.toString(CCNDID_DISCOVERY_TIMEOUT_DEFAULT)));
			//			System.err.println("CCNDID_DISCOVERY_TIMEOUT = " + CCNDID_DISCOVERY_TIMEOUT);
		} catch (NumberFormatException e) {
			System.err.println("The ccndID discovery timeout must be an integer.");
			throw e;
		}

		// Allow override of default flow controller timeout.
		try {
			FC_TIMEOUT = Integer.parseInt(System.getProperty(FC_TIMEOUT_PROPERTY, Integer.toString(FC_TIMEOUT_DEFAULT)));
			//			System.err.println("FC_TIMEOUT = " + FC_TIMEOUT);
		} catch (NumberFormatException e) {
			System.err.println("The default flow controller timeout must be an integer.");
			throw e;
		}

		// Allow override for local repository override 
		try {
			FC_LOCALREPOSITORY = Boolean.parseBoolean(retrievePropertyOrEnvironmentVariable(FC_LOCALREPOSITORY_PROPERTY, FC_LOCALREPOSITORY_ENV_VAR, Boolean.toString(FC_LOCALREPOSITORY_DEFAULT)));
		} catch (NumberFormatException e) {
			System.err.println("The local repository flow controller override must be a boolean.");
			throw e;
		}

		// Allow override of ccn default timeout.
		try {
			_defaultTimeout = Integer.parseInt(retrievePropertyOrEnvironmentVariable(CCNX_TIMEOUT_PROPERTY, CCNX_TIMEOUT_ENV_VAR, Integer.toString(CCNX_TIMEOUT_DEFAULT)));
			//			System.err.println("CCNX_TIMEOUT = " + CCNX_TIMEOUT);
		} catch (NumberFormatException e) {
			System.err.println("The ccnd default timeout must be an integer.");
			throw e;
		}

		// Allow override of ccnd op timeout.
		try {
			CCND_OP_TIMEOUT = Integer.parseInt(System.getProperty(CCND_OP_TIMEOUT_PROPERTY, Integer.toString(CCND_OP_TIMEOUT_DEFAULT)));
			//			System.err.println("CCND_OP_TIMEOUT = " + CCND_OP_TIMEOUT);
		} catch (NumberFormatException e) {
			System.err.println("The ccnd op timeout must be an integer.");
			throw e;
		}

		// Allow override of getLatestVersion attempt timeout.
		try {
			GLV_ATTEMPT_TIMEOUT = Integer.parseInt(retrievePropertyOrEnvironmentVariable(GLV_ATTEMPT_TIMEOUT_PROPERTY, GLV_ATTEMPT_TIMEOUT_ENV_VAR, Integer.toString(GLV_ATTEMPT_TIMEOUT_DEFAULT)));
			//			System.err.println("GLV_ATTEMPT_TIMEOUT = " + GLV_ATTEMPT_TIMEOUT);
		} catch (NumberFormatException e) {
			System.err.println("The getlatestversion attempt timeout must be an integer.");
			throw e;
		}

		// Allow override of settable short timeout.
		try {
			SETTABLE_SHORT_TIMEOUT = Integer.parseInt(retrievePropertyOrEnvironmentVariable(SETTABLE_SHORT_TIMEOUT_PROPERTY, SETTABLE_SHORT_TIMEOUT_ENV_VAR, Integer.toString(SHORT_TIMEOUT)));
			//			System.err.println("SETTABLE_SHORT_TIMEOUT = " + SETTABLE_SHORT_TIMEOUT);
		} catch (NumberFormatException e) {
			System.err.println("The settable short timeout must be an integer.");
			throw e;
		}
		
<<<<<<< HEAD
		_systemThreadpool.setKeepAliveTime(SYSTEM_THREAD_LIFE, TimeUnit.SECONDS);
		
		// Dump netmanager statistics if requested
		DUMP_NETMANAGER_STATS = Boolean.parseBoolean(retrievePropertyOrEnvironmentVariable(DUMP_NETMANAGER_STATS_PROPERTY, DUMP_NETMANAGER_STATS_ENV_VAR, Boolean.toString(DUMP_NETMANAGER_STATS)));

=======
		// Allow override of max dispatch threads
		try {
			MAX_DISPATCH_THREADS = Integer.parseInt(retrievePropertyOrEnvironmentVariable(MAX_DISPATCH_THREADS_PROPERTY, MAX_DISPATCH_THREADS_ENV_VAR, Integer.toString(MAX_DISPATCH_THREADS)));
		} catch (NumberFormatException e) {
			System.err.println("The settable short timeout must be an integer.");
			throw e;
		}
		
		// Allow override of block size
		// TODO should we make sure its a reasonable number?
		try {
			BLOCK_SIZE = Integer.parseInt(retrievePropertyOrEnvironmentVariable(BLOCK_SIZE_PROPERTY, BLOCK_SIZE_ENV_VAR, Integer.toString(BLOCK_SIZE)));
		} catch (NumberFormatException e) {
			System.err.println("The settable block size must be an integer.");
			throw e;
		}
		
>>>>>>> e6db14e5
		// Handle old-style header names
		OLD_HEADER_NAMES = Boolean.parseBoolean(
				retrievePropertyOrEnvironmentVariable(OLD_HEADER_NAMES_PROPERTY, OLD_HEADER_NAMES_ENV_VAR, STRING_TRUE));

	}

	public static String getLocalHost() {
		//		InetAddress.getLocalHost().toString(),
		return "127.0.0.1"; // using InetAddress.getLocalHost gives bad results
	}

	/**
	 * Order of precedence (highest to lowest):
	 * 
	 * 1) dynamic setting on an individual encoder or decoder,
	 * or in a single encode or decode call
	 * 
	 * 2) command-line property
	 * 
	 * 3) compiled-in default
	 * 
	 * The latter two are handled here, the former in the encoder/decoder
	 * machinery itself.
	 * @return
	 */
	public static String getDefaultEncoding() {
		if (null == DEFAULT_ENCODING) {
			// First time, check for argument
			String commandLineProperty = System.getProperty(DEFAULT_ENCODING_PROPERTY);
			if (null == commandLineProperty) 
				DEFAULT_ENCODING = SYSTEM_DEFAULT_ENCODING;
			else
				DEFAULT_ENCODING = commandLineProperty;
		}
		return DEFAULT_ENCODING;
	}

	public static void setDefaultEncoding(String encoding) {
		DEFAULT_ENCODING = encoding;
	}

	public static boolean checkDebugFlag(DEBUGGING_FLAGS debugFlag) {
		Boolean result = DEBUG_FLAG_VALUES.get(debugFlag);
		if (null == result)
			return false;
		return result.booleanValue();
	}

	/**
	 * Management bean for this runtime, if available.  This is not dependent
	 * upon availability of any particular class but discovered dynamically 
	 * from what is available at runtime.
	 */
	private static Object runtimeMXBean = null;

	public static void setDebugFlag(DEBUGGING_FLAGS debugFlag, boolean value) {
		Log.info("Debug Flag {0} set to {1}", debugFlag.toString(), value);
		DEBUG_FLAG_VALUES.put(debugFlag, Boolean.valueOf(value));
	}

	public static void setDebugFlag(String debugFlag, boolean value) {
		try {
			DEBUGGING_FLAGS df = DEBUGGING_FLAGS.valueOf(debugFlag);
			setDebugFlag(df, value);
		} catch (IllegalArgumentException ax) {
			Log.info("Cannot set debugging flag, no known flag: " + debugFlag + ". Choices are: " + debugFlagList());
		}
	}

	public static String debugFlagList() {
		DEBUGGING_FLAGS [] availableFlags = DEBUGGING_FLAGS.values();
		StringBuffer flags = new StringBuffer();
		for (int i=0; i < availableFlags.length; ++i) {
			if (i > 0)
				flags.append(":");
			flags.append(availableFlags);
		}
		return flags.toString();
	}

	public static void setDebugFlag(String debugFlag) {
		setDebugFlag(debugFlag, true);
	}

	public static void setDebugDataDirectory(String dir) {
		DEBUG_DATA_DIRECTORY=dir;
	}

	public static void outputDebugData(ContentName name, XMLEncodable data) {
		try {
			byte [] encoded = data.encode();
			outputDebugData(name, encoded);
		} catch (ContentEncodingException ex) {
			Log.warning("Cannot encode object : " + name + " to output for debug.");
		}
	}

	public static void outputDebugData(ContentName name, byte [] data) {
		// Output debug data under a given name.
		try {	
			File dataDir = new File(DEBUG_DATA_DIRECTORY);
			if (!dataDir.exists()) {
				if (!dataDir.mkdirs()) {
					Log.warning("outputDebugData: Cannot create default debug data directory: " + dataDir.getAbsolutePath());
					return;
				}
			}
			File outputParent = new File(dataDir, name.toString());
			if (!outputParent.exists()) {
				if (!outputParent.mkdirs()) {
					Log.warning("outputDebugData: cannot create data parent directory: " + outputParent);
				}
			}

			byte [] contentDigest = CCNDigestHelper.digest(data);
			String contentName = new BigInteger(1, contentDigest).toString(DEBUG_RADIX);
			File outputFile = new File(outputParent, contentName);

			Log.finest("Attempting to output debug data for name " + name.toString() + " to file " + outputFile.getAbsolutePath());

			FileOutputStream fos = new FileOutputStream(outputFile);
			try {
				fos.write(data);
			} finally {
				fos.close();
			}
		} catch (Exception e) {
			Log.warning("Exception attempting to log debug data for name: " + name.toString() + " " + e.getClass().getName() + ": " + e.getMessage());
		}
	}

	public static void outputDebugObject(File dataDir, String postfix, ContentObject object) {
		// Output debug data under a given name.
		try {	
			if (!dataDir.exists()) {
				if (!dataDir.mkdirs()) {
					Log.warning("outputDebugData: Cannot create debug data directory: " + dataDir.getAbsolutePath());
					return;
				}
			}
			/*
			File outputParent = new File(dataDir, object.name().toString());
			if (!outputParent.exists()) {
				if (!outputParent.mkdirs()) {
					Log.warning("outputDebugData: cannot create data parent directory: " + outputParent);
				}
			}
			 */
			byte [] objectDigest = object.digest();
			StringBuffer contentName = new StringBuffer(new BigInteger(1, objectDigest).toString(DEBUG_RADIX));
			if (null != postfix) {
				contentName = contentName.append(postfix);
			}
			contentName.append(".ccnb");
			File outputFile = new File(dataDir, contentName.toString());

			Log.finest("Attempting to output debug data for name " + object.name().toString() + " to file " + outputFile.getAbsolutePath());

			FileOutputStream fos = new FileOutputStream(outputFile);
			try {
				object.encode(fos);
			} finally {
				fos.close();
			}
		} catch (Exception e) {
			Log.warning("Exception attempting to log debug data for name: " + object.name().toString() + " " + e.getClass().getName() + ": " + e.getMessage());
		}
	}

	public static void outputDebugObject(ContentObject object) {
		outputDebugObject(new File(DEBUG_DATA_DIRECTORY), null, object);
	}


	/**
	 * Log information about an object at level Level.INFO. See logObject(Level, String, ContentObject) for details.
	 * @param message String to prefix output with
	 * @param co ContentObject to print debugging information about. 
	 * @see logObject(Level, String, ContentObject)
	 */
	public static void logObject(String message, ContentObject co) {
		logObject(Level.INFO, message, co);
	}

	/**
	 * Log the gory details of an object, including debugging information relevant to object signing.
	 * @param level log Level to control printing of log messages
	 * @param message message to prefix output with
	 * @param co ContentObject to print debugging information for
	 */
	public static void logObject(Level level, String message, ContentObject co) {
		try {
			byte [] coDigest = CCNDigestHelper.digest(co.encode());
			byte [] tbsDigest = CCNDigestHelper.digest(ContentObject.prepareContent(co.name(), co.signedInfo(), co.content()));
			Log.log(level, message + " name: {0} timestamp: {1} digest: {2}  tbs: {3}.",
					co.name(), co.signedInfo().getTimestamp(), CCNDigestHelper.printBytes(coDigest, DEBUG_RADIX),
					CCNDigestHelper.printBytes(tbsDigest, DEBUG_RADIX));
		} catch (ContentEncodingException xs) {
			Log.log(level, "Cannot encode object for logging: {0}.", co.name());
		}

	}

	protected static String _loggingConfiguration;
	/**
	 * TODO: Fix this incorrect comment
	 * Property to turn off access control flags. Set it to any value and it will turn off
	 * access control; used for testing.
	 */
	public static final String LOGGING_CONFIGURATION_PROPERTY = "com.parc.ccn.LoggingConfiguration";

	/**
	 * Strings of interest to be set in the logging configuration
	 */
	public static final String DETAILED_LOGGER = "DetailedLogger";

	/**
	 * Configure logging itself. This is a set of concatenated strings set as a 
	 * command line property; it can be used to set transparent properties read 
	 * at various points in the code.
	 */
	public static String getLoggingConfiguration() {
		if (null == _loggingConfiguration) {
			_loggingConfiguration = System.getProperty(LOGGING_CONFIGURATION_PROPERTY, "");

		}
		return _loggingConfiguration;
	}

	public static boolean hasLoggingConfigurationProperty(String property) {
		if (null == property)
			return false;
		return getLoggingConfiguration().contains(property);
	}

	/**
	 * Gets a process identifier (PID) for the running Java Virtual Machine (JVM) process, if possible. 
	 * Java does not provide a supported way to obtain the operating system (OS) PID in general.
	 * This method uses technique(s) for getting the OS PID that are not necessarily portable
	 * to all Java execution environments.
	 * The PID is returned as a String value.  Where possible, the result will be the string representation of an integer
	 * that is probably identical to the OS PID of the JVM process that executed this method.  In other cases,
	 * the result will be an implementation-dependent string name that identifies the JVM instance but does not exactly 
	 * match the OS PID.  The returned value will not contain spaces.
	 * If no identifier can be obtained, the result will be null.
	 * @return A Process Identifier (PID) of the JVM (not necessarily the OS PID) or null if not available
	 * @see <a href="http://blog.igorminar.com/2007/03/how-java-application-can-discover-its.html">Techniques for Discovering PID</a>
	 */
	public static String getPID() {
		// We try the JVM mgmt bean if available, reported to work on variety
		// of operating systems on the Sun JVM.  The bean is obtained once per VM,
		// the other work to get the ID is done here.
		Object bean = getManagementBean();
		if (null == getManagementBean()) {
			return null;
		}

		try {
			String pid = null;
			String vmname = null;

			Method getName = bean.getClass().getDeclaredMethod("getName", (Class[]) null);
			if (null == getName) {
				return null;
			}
			getName.setAccessible(true);
			vmname = (String) getName.invoke(bean, (Object[]) null);

			if (null == vmname) {
				return null;
			}

			// Hopefully the string is in the form "60447@ice.local", where we can pull
			// out the integer hoping it is identical to the OS PID
			Pattern exp = Pattern.compile("^(\\d+)@\\S+$");
			Matcher match = exp.matcher(vmname);
			if (match.matches()) {
				pid = match.group(1);
			} else {
				// We don't have a candidate to match the OS PID, but we have the JVM name
				// from the mgmt bean itself so that will have to do, cleaned of spaces
				pid = vmname.replaceAll("\\s+", "_");
			}
			return pid;
		} catch (Exception e) {
			return null;
		}
	}

	protected static Boolean _accessControlDisabled;
	/**
	 * Property to turn off access control flags. Set it to any value and it will turn off
	 * access control; used for testing.
	 */
	public static final String ACCESS_CONTROL_DISABLED_PROPERTY = "com.parc.ccn.DisableAccessControl";

	/**
	 * Allow control of access control at the command line.
	 */
	public static boolean disableAccessControl() {
		if (null == _accessControlDisabled) {
			_accessControlDisabled = (null != System.getProperty(ACCESS_CONTROL_DISABLED_PROPERTY));

		}
		return _accessControlDisabled;
	}

	public static void setAccessControlDisabled(boolean accessControlDisabled) {
		_accessControlDisabled = accessControlDisabled;
	}

	/**
	 * Retrieve a string that might be stored as an environment variable, or
	 * overridden on the command line. If the command line variable is set, return
	 * its (String) value; if not, return the environment variable value if available;
	 * Caller should synchronize as appropriate.
	 * @return The value in force for this variable, or null if unset.
	 */
	public static String retrievePropertyOrEnvironmentVariable(String javaPropertyName, String environmentVariableName, String defaultValue) { 
		// First try the command line property.
		String value = null;
		if (null != javaPropertyName) {
			value = System.getProperty(javaPropertyName);
		}
		if ((null == value) && (null != environmentVariableName)) {
			// Try for an environment variable.
			value = System.getenv(environmentVariableName);
		}
		if (null == value)
			value = defaultValue;
		return value;
	}
}<|MERGE_RESOLUTION|>--- conflicted
+++ resolved
@@ -480,21 +480,11 @@
 			throw e;
 		}
 		
-<<<<<<< HEAD
 		_systemThreadpool.setKeepAliveTime(SYSTEM_THREAD_LIFE, TimeUnit.SECONDS);
 		
 		// Dump netmanager statistics if requested
 		DUMP_NETMANAGER_STATS = Boolean.parseBoolean(retrievePropertyOrEnvironmentVariable(DUMP_NETMANAGER_STATS_PROPERTY, DUMP_NETMANAGER_STATS_ENV_VAR, Boolean.toString(DUMP_NETMANAGER_STATS)));
-
-=======
-		// Allow override of max dispatch threads
-		try {
-			MAX_DISPATCH_THREADS = Integer.parseInt(retrievePropertyOrEnvironmentVariable(MAX_DISPATCH_THREADS_PROPERTY, MAX_DISPATCH_THREADS_ENV_VAR, Integer.toString(MAX_DISPATCH_THREADS)));
-		} catch (NumberFormatException e) {
-			System.err.println("The settable short timeout must be an integer.");
-			throw e;
-		}
-		
+	
 		// Allow override of block size
 		// TODO should we make sure its a reasonable number?
 		try {
@@ -504,7 +494,6 @@
 			throw e;
 		}
 		
->>>>>>> e6db14e5
 		// Handle old-style header names
 		OLD_HEADER_NAMES = Boolean.parseBoolean(
 				retrievePropertyOrEnvironmentVariable(OLD_HEADER_NAMES_PROPERTY, OLD_HEADER_NAMES_ENV_VAR, STRING_TRUE));
