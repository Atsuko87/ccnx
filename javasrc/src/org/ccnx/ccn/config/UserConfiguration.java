--- conflicted
+++ resolved
@@ -15,48 +15,48 @@
  * Fifth Floor, Boston, MA 02110-1301 USA.
  */
 
-package org.ccnx.ccn.config;
-
+package org.ccnx.ccn.config;
+
 import org.ccnx.ccn.impl.support.Log;
 import org.ccnx.ccn.protocol.ContentName;
 import org.ccnx.ccn.protocol.MalformedContentNameStringException;
-
+
 /**
  * A class encapsulating user-specific configuration information and default variable values.
  * Eventually this will be handled more sensibly by a user configuration file. This is likely
  * to change extensively as the user model evolves.
- */
-public class UserConfiguration {
-	
-	/**
-	 * Our eventual configuration file location.
-	 */
-	protected static final String DEFAULT_CONFIGURATION_FILE_NAME = "ccnx_config.bin";
-
-	
-	protected static final String DEFAULT_KEYSTORE_FILE_NAME = ".ccnx_keystore";
-	protected static final String KEY_DIRECTORY = "keyCache";
-	protected static final String ADDRESSBOOK_FILE_NAME = "ccnx_addressbook.xml";
-
+ */
+public class UserConfiguration {
+	
+	/**
+	 * Our eventual configuration file location.
+	 */
+	protected static final String DEFAULT_CONFIGURATION_FILE_NAME = "ccnx_config.bin";
+
+	
+	protected static final String DEFAULT_KEYSTORE_FILE_NAME = ".ccnx_keystore";
+	protected static final String KEY_DIRECTORY = "keyCache";
+	protected static final String ADDRESSBOOK_FILE_NAME = "ccnx_addressbook.xml";
+
 	protected static final String CCNX_DEFAULT_NAMESPACE = "/ccnx.org";
 	
-	protected static final String DEFAULT_USER_NAMESPACE_MARKER = "Users";
-	protected static final String DEFAULT_KEY_NAMESPACE_MARKER = "Keys";
-	
+	protected static final String DEFAULT_USER_NAMESPACE_MARKER = "Users";
+	protected static final String DEFAULT_KEY_NAMESPACE_MARKER = "Keys";
+	
 	/**
 	 * Currently very cheezy keystore handling. Will improve when we can actually use
 	 * java 1.6-only features.
 	 */
 	protected static final String DEFAULT_KEYSTORE_PASSWORD = "Th1s1sn0t8g00dp8ssw0rd.";
-	protected static final int DEFAULT_KEY_LENGTH = 1024;
+	protected static final int DEFAULT_KEY_LENGTH = 1024;
 	protected static final String DEFAULT_KEY_ALG = "RSA";
 	/**
 	 * Change to all lower case. Most OSes turn out to be non case-sensitive
 	 * for this, but not all.
-	 */
-	protected static final String DEFAULT_KEY_ALIAS = "ccnxuser";
-	protected static final String DEFAULT_KEYSTORE_TYPE = "PKCS12"; // "JCEKS"; // want JCEKS, but don't want to force keystore regeneration yet
-	
+	 */
+	protected static final String DEFAULT_KEY_ALIAS = "ccnxuser";
+	protected static final String DEFAULT_KEYSTORE_TYPE = "PKCS12"; // "JCEKS"; // want JCEKS, but don't want to force keystore regeneration yet
+	
 	/**
 	 * Default prefix to use, e.g. for user information if not overridden by local stuff.
 	 */
@@ -189,7 +189,7 @@
 	 * on our list of things to improve.
 	 */
 	protected static String _keystorePassword;
-
+
 	/**
 	 * Configuration file name. This is the name of the actual file, without the directory.
 	 */
@@ -200,9 +200,6 @@
 	 */
 	protected static Boolean _publishKeys;
 	
-<<<<<<< HEAD
-	protected static final String USER_DIR = System.getProperty("user.home");
-=======
 	/**
 	 * Do we load stored state about cached secret keys, key locators (credentials) to
 	 * use, and so on? Setting this to false can prevent interactions between unit tests
@@ -211,10 +208,9 @@
 	 */
 	protected static Boolean _useKeyConfiguration;
 	
-	protected static final String USER_DIR = System.getProperty("user.home");
->>>>>>> 4a99302f
-	protected static String FILE_SEP = System.getProperty("file.separator");
-	
+	protected static final String USER_DIR = System.getProperty("user.home");
+	protected static String FILE_SEP = System.getProperty("file.separator");
+	
 	public static void setUserName(String name) {
 		_userName = name;
 	}
@@ -230,7 +226,7 @@
 	public static void setUserConfigurationDirectory(String path) {
 		_userConfigurationDir = path;
 	}
-	
+	
 	public static String userConfigurationDirectory() { 
 		if (null == _userConfigurationDir) {
 			_userConfigurationDir = SystemConfiguration.retrievePropertyOrEnvironmentVariable(CCNX_USER_CONFIG_DIR_PROPERTY, 
@@ -240,8 +236,8 @@
 				_userConfigurationDir = USER_DIR + SystemConfiguration.FILE_SEP + CCNX_DEFAULT_USER_CONFIG_DIR_NAME;
 		}
 		return _userConfigurationDir; 
-	}
-	
+	}
+	
 	public static void setDefaultNamespacePrefix(String defaultNamespacePrefix) throws MalformedContentNameStringException {
 		_defaultNamespace = (null == defaultNamespacePrefix) ? null : ContentName.fromNative(defaultNamespacePrefix);
 	}
@@ -338,7 +334,7 @@
 		}
 		return _configurationFileName; 
 	}
-	
+	
 	public static void setKeystorePassword(String password) {
 		_keystorePassword = password;
 	}
@@ -391,19 +387,19 @@
 		_publishKeys = publish;
 	}
 
-	public static String keyRepositoryDirectory() {
-		return userConfigurationDirectory() + SystemConfiguration.FILE_SEP + KEY_DIRECTORY; }
-	
-	public static String addressBookFileName() { 
-		return userConfigurationDirectory() + SystemConfiguration.FILE_SEP + ADDRESSBOOK_FILE_NAME; }
-	
-	public static String defaultKeyAlgorithm() { return DEFAULT_KEY_ALG; }
-	
-	public static String defaultKeyAlias() { return DEFAULT_KEY_ALIAS; }
-	
-	public static String defaultKeystoreType() { return DEFAULT_KEYSTORE_TYPE; }
-	
-	public static int defaultKeyLength() { return DEFAULT_KEY_LENGTH; }
-
-	public static String defaultKeyNamespaceMarker() { return DEFAULT_KEY_NAMESPACE_MARKER; }
-}
+	public static String keyRepositoryDirectory() {
+		return userConfigurationDirectory() + SystemConfiguration.FILE_SEP + KEY_DIRECTORY; }
+	
+	public static String addressBookFileName() { 
+		return userConfigurationDirectory() + SystemConfiguration.FILE_SEP + ADDRESSBOOK_FILE_NAME; }
+	
+	public static String defaultKeyAlgorithm() { return DEFAULT_KEY_ALG; }
+	
+	public static String defaultKeyAlias() { return DEFAULT_KEY_ALIAS; }
+	
+	public static String defaultKeystoreType() { return DEFAULT_KEYSTORE_TYPE; }
+	
+	public static int defaultKeyLength() { return DEFAULT_KEY_LENGTH; }
+
+	public static String defaultKeyNamespaceMarker() { return DEFAULT_KEY_NAMESPACE_MARKER; }
+}