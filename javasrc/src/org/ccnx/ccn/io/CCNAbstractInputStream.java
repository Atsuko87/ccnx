/**
 * Part of the CCNx Java Library.
 *
 * Copyright (C) 2008, 2009 Palo Alto Research Center, Inc.
 *
 * This library is free software; you can redistribute it and/or modify it
 * under the terms of the GNU Lesser General Public License version 2.1
 * as published by the Free Software Foundation. 
 * This library is distributed in the hope that it will be useful,
 * but WITHOUT ANY WARRANTY; without even the implied warranty of
 * MERCHANTABILITY or FITNESS FOR A PARTICULAR PURPOSE. See the GNU
 * Lesser General Public License for more details. You should have received
 * a copy of the GNU Lesser General Public License along with this library;
 * if not, write to the Free Software Foundation, Inc., 51 Franklin Street,
 * Fifth Floor, Boston, MA 02110-1301 USA.
 */

package org.ccnx.ccn.io;

import java.io.ByteArrayInputStream;
import java.io.IOException;
import java.io.InputStream;
import java.security.InvalidAlgorithmParameterException;
import java.security.InvalidKeyException;
import java.util.Arrays;

import javax.crypto.BadPaddingException;
import javax.crypto.Cipher;
import javax.crypto.IllegalBlockSizeException;

import org.ccnx.ccn.CCNHandle;
import org.ccnx.ccn.ContentVerifier;
import org.ccnx.ccn.config.SystemConfiguration;
import org.ccnx.ccn.impl.security.crypto.ContentKeys;
import org.ccnx.ccn.impl.support.DataUtils;
import org.ccnx.ccn.impl.support.Log;
import org.ccnx.ccn.profiles.SegmentationProfile;
import org.ccnx.ccn.profiles.VersioningProfile;
import org.ccnx.ccn.profiles.security.access.AccessControlManager;
import org.ccnx.ccn.protocol.CCNTime;
import org.ccnx.ccn.protocol.ContentName;
import org.ccnx.ccn.protocol.ContentObject;
import org.ccnx.ccn.protocol.KeyLocator;
import org.ccnx.ccn.protocol.PublisherPublicKeyDigest;
import org.ccnx.ccn.protocol.SignedInfo.ContentType;


/**
 * This abstract class is the superclass of all classes representing an input stream of
 * bytes segmented and stored in CCN. 
 * 
 * @see SegmentationProfile for description of CCN segmentation
 */
public abstract class CCNAbstractInputStream extends InputStream implements ContentVerifier {

	protected CCNHandle _handle;

	/**
	 * The segment we are currently reading from.
	 */
	protected ContentObject _currentSegment = null;

	/**
	 *  information if the stream we are reading is marked GONE (see ContentType).
	 */
	protected ContentObject _goneSegment = null;

	/**
	 * Internal stream used for buffering reads. May include filters.
	 */
	protected InputStream _segmentReadStream = null; 

	/**
	 * The name prefix of the segmented stream we are reading, up to (but not including)
	 * a segment number.
	 */
	protected ContentName _baseName = null;

	/**
	 * The publisher we are looking for, either specified by querier on initial
	 * read, or read from previous blocks (for now, we assume that all segments in a
	 * stream are created by the same publisher).
	 */
	protected PublisherPublicKeyDigest _publisher = null; 

	/**
	 * The segment number to start with. If not specified, is SegmentationProfile#baseSegment().
	 */
	protected Long _startingSegmentNumber = null;

	/**
	 * The timeout to use for segment retrieval. 
	 */
	protected int _timeout = SystemConfiguration.getDefaultTimeout();

	/**
	 *  Encryption/decryption handler.
	 */
	protected Cipher _cipher;
	protected ContentKeys _keys;

	/**
	 * If this content uses Merkle Hash Trees or other bulk signatures to amortize
	 * signature cost, we can amortize verification cost as well by caching verification
	 * data as follows: store the currently-verified root signature, so we don't have to re-verify it;
	 * and the verified root hash. For each piece of incoming content, see if it aggregates
	 * to the same root, if so don't reverify signature. If not, assume it's part of
	 * a new tree and change the root.
	 */
	protected byte [] _verifiedRootSignature = null;
	protected byte [] _verifiedProxy = null;

	/**
	 * The key locator of the content publisher as we read it.
	 */
	protected KeyLocator _publisherKeyLocator; 

	protected boolean _atEOF = false;

	/**
	 * Used for mark(int) and reset().
	 */
	protected int _readlimit = 0;
	protected int _markOffset = 0;
	protected long _markBlock = 0;

	/**
	 * Set up an input stream to read segmented CCN content under a given name. 
	 * Note that this constructor does not currently retrieve any
	 * data; data is not retrieved until read() is called. This will change in the future, and
	 * this constructor will retrieve the first block.
	 * 
	 * @param baseName Name to read from. If contains a segment number, will start to read from that
	 *    segment.
	 * @param startingSegmentNumber Alternative specification of starting segment number. If
	 * 		unspecified, will be SegmentationProfile#baseSegment().
	 * @param publisher The key we require to have signed this content. If null, will accept any publisher
	 * 				(subject to higher-level verification).
	 * @param keys The keys to use to decrypt this content. Null if content unencrypted, or another
	 * 				process will be used to retrieve the keys.
	 * @param handle The CCN handle to use for data retrieval. If null, the default handle
	 * 		given by CCNHandle#getHandle() will be used.
	 * @throws IOException Not currently thrown, will be thrown when constructors retrieve first block.
	 */
	public CCNAbstractInputStream(
			ContentName baseName, Long startingSegmentNumber,
			PublisherPublicKeyDigest publisher, 
			ContentKeys keys,
			CCNHandle handle) throws IOException {
		super();

		if (null == baseName) {
			throw new IllegalArgumentException("baseName cannot be null!");
		}
		_handle = handle; 
		if (null == _handle) {
			_handle = CCNHandle.getHandle();
		}
		_publisher = publisher;	

		if (null != keys) {
			keys.requireDefaultAlgorithm();
			_keys = keys;
		}

		// So, we assume the name we get in is up to but not including the sequence
		// numbers, whatever they happen to be. If a starting segment is given, we
		// open from there, otherwise we open from the leftmost number available.
		// We assume by the time you've called this, you have a specific version or
		// whatever you want to open -- this doesn't crawl versions.  If you don't
		// offer a starting segment index, but instead offer the name of a specific
		// segment, this will use that segment as the starting segment. 
		_baseName = baseName;
		if (startingSegmentNumber != null) {
			_startingSegmentNumber = startingSegmentNumber;
		} else {
			if (SegmentationProfile.isSegment(baseName)) {
				_startingSegmentNumber = SegmentationProfile.getSegmentNumber(baseName);
				baseName = _baseName.parent();
			} else {
				_startingSegmentNumber = SegmentationProfile.baseSegment();
			}
		}
	}

	/**
	 * Set up an input stream to read segmented CCN content starting with a given
	 * ContentObject that has already been retrieved.  
	 * @param startingSegment The first segment to read from. If this is not the
	 * 		first segment of the stream, reading will begin from this point.
	 * 		We assume that the signature on this segment was verified by our caller.
	 * @param keys The keys to use to decrypt this content. Null if content unencrypted, or another
	 * 				process will be used to retrieve the keys.
	 * @param handle The CCN handle to use for data retrieval. If null, the default handle
	 * 		given by CCNHandle#getHandle() will be used.
	 * @throws IOException
	 */
	public CCNAbstractInputStream(ContentObject startingSegment,
			ContentKeys keys,
			CCNHandle handle) throws IOException  {
		super();
		_handle = handle; 
		if (null == _handle) {
			_handle = CCNHandle.getHandle();
		}

		if (null != keys) {
			keys.requireDefaultAlgorithm();
			_keys = keys;
		}

		setFirstSegment(startingSegment);
		_baseName = SegmentationProfile.segmentRoot(startingSegment.name());
		try {
			_startingSegmentNumber = SegmentationProfile.getSegmentNumber(startingSegment.name());
		} catch (NumberFormatException nfe) {
			throw new IOException("Stream starter segment name does not contain a valid segment number, so the stream does not know what content to start with.");
		}
	}

	/**
	 * Set the timeout that will be used for all content retrievals on this stream.
	 * Default is 5 seconds.
	 * @param timeout Milliseconds
	 */
	public void setTimeout(int timeout) {
		_timeout = timeout;
	}

	/**
	 * @return The name used to retrieve segments of this stream (not including the segment number).
	 */
	public ContentName getBaseName() {
		return _baseName;
	}

	/**
	 * @return The version of the stream being read, if its name is versioned.
	 */
	public CCNTime getVersion() {
		if (null == _baseName) 
			return null;
		return VersioningProfile.getTerminalVersionAsTimestampIfVersioned(_baseName);
	}

	@Override
	public int read() throws IOException {
		byte [] b = new byte[1];
		if (read(b, 0, 1) < 0) {
			return -1;
		}
		return (0x000000FF & b[0]);
	}

	@Override
	public int read(byte[] b) throws IOException {
		return read(b, 0, b.length);
	}

	@Override
	public int read(byte[] buf, int offset, int len) throws IOException {

		if (null == buf)
			throw new NullPointerException("Buffer cannot be null!");

		return readInternal(buf, offset, len);
	}

	/**
	 * Actual mechanism used to trigger segment retrieval and perform content reads. 
	 * Subclasses define different schemes for retrieving content across segments.
	 * @param buf As in read(byte[], int, int).
	 * @param offset As in read(byte[], int, int).
	 * @param len As in read(byte[], int, int).
	 * @return As in read(byte[], int, int).
	 * @throws IOException if a segment cannot be retrieved, or there is an error in lower-level
	 * 		segment retrieval mechanisms. Uses subclasses of IOException to help provide
	 * 		more information. In particular, throws NoMatchingContentFoundException when
	 * 		no content found within the timeout given.
	 */
	protected abstract int readInternal(byte [] buf, int offset, int len) throws IOException;

	/**
	 * Called to set the first segment when opening a stream. This does initialization
	 * and setup particular to the first segment of a stream. Subclasses should not override
	 * unless they really know what they are doing. Calls #setCurrentSegment(ContentObject)
	 * for the first segment. If the content is encrypted, and keys are not provided
	 * for this stream, they are looked up according to the namespace.
	 * @param newSegment Must not be null
	 * @throws IOException If newSegment is null or decryption keys set up incorrectly
	 */
	protected void setFirstSegment(ContentObject newSegment) throws IOException {
		if (null == newSegment) {
			throw new NoMatchingContentFoundException("Cannot find first segment of " + getBaseName());
		}
		if (newSegment.isType(ContentType.GONE)) {
			_goneSegment = newSegment;
			Log.info("getFirstSegment: got gone segment: " + _goneSegment.name());
		} else if (newSegment.isType(ContentType.ENCR) && (null == _keys)) {
			// The block is encrypted and we don't have keys
			// Get the content name without the segment parent
			ContentName contentName = SegmentationProfile.segmentRoot(newSegment.name());
			// Attempt to retrieve the keys
			_keys = AccessControlManager.keysForInput(contentName, newSegment.signedInfo().getPublisherKeyID(), _handle);
		}
		setCurrentSegment(newSegment);
	}

	/**
	 * Set up current segment for reading, including preparation for decryption if necessary.
	 * Called after getSegment/getFirstSegment/getNextSegment, which take care of verifying
	 * the segment for us. Assumes newSegment has been verified.
	 * @throws IOException If decryption keys set up incorrectly
	 */
	protected void setCurrentSegment(ContentObject newSegment) throws IOException {
		_currentSegment = null;
		_segmentReadStream = null;
		if (null == newSegment) {
			Log.info("FINDME: Setting current segment to null! Did a segment fail to verify?");
			return;
		}

		_currentSegment = newSegment;
		// Should we only set these on the first retrieval?
		// getSegment will ensure we get a requested publisher (if we have one) for the
		// first segment; once we have a publisher, it will ensure that future segments match it.
		_publisher = newSegment.signedInfo().getPublisherKeyID();
		_publisherKeyLocator = newSegment.signedInfo().getKeyLocator();

		if (_goneSegment != newSegment) { // want pointer ==, not equals() here
			_segmentReadStream = new ByteArrayInputStream(_currentSegment.content());

			// if we're decrypting, then set it up now
			if (_keys != null) {
				try {
					// Reuse of current segment OK. Don't expect to have two separate readers
					// independently use this stream without state confusion anyway.
					_cipher = _keys.getSegmentDecryptionCipher(
							SegmentationProfile.getSegmentNumber(_currentSegment.name()));
				} catch (InvalidKeyException e) {
					Log.warning("InvalidKeyException: " + e.getMessage());
					throw new IOException("InvalidKeyException: " + e.getMessage());
				} catch (InvalidAlgorithmParameterException e) {
					Log.warning("InvalidAlgorithmParameterException: " + e.getMessage());
					throw new IOException("InvalidAlgorithmParameterException: " + e.getMessage());
				}

				// Let's optimize random access to this buffer (e.g. as used by the decoders) by
				// decrypting a whole ContentObject at a time. It's not a huge security risk,
				// and right now we can't rewind the buffers so if we do try to decode out of
				// an encrypted block we constantly restart from the beginning and redecrypt
				// the content. 
				// Previously we used our own UnbufferedCipherInputStream class directly as
				// our _segmentReadStream for encrypted data, as Java's CipherInputStreams
				// assume block-oriented boundaries for decryption, and buffer incorrectly as a result.
				// If we want to go back to incremental decryption, putting a small cache into that
				// class to optimize going backwards would help.

				// Unless we use a compressing cipher, the maximum data length for decrypted data
				//  is _currentSegment.content().length. But we might as well make something
				// general that will handle all cases. There may be a more efficient way to
				// do this; want to minimize copies. 
				byte [] bodyData = _cipher.update(_currentSegment.content());
				byte[] tailData;
				try {
					tailData = _cipher.doFinal();
				} catch (IllegalBlockSizeException e) {
					Log.warning("IllegalBlockSizeException: " + e.getMessage());
					throw new IOException("IllegalBlockSizeException: " + e.getMessage());
				} catch (BadPaddingException e) {
					Log.warning("BadPaddingException: " + e.getMessage());
					throw new IOException("BadPaddingException: " + e.getMessage());
				}
				if ((null == tailData) || (0 == tailData.length)) {
					_segmentReadStream = new ByteArrayInputStream(bodyData);
				} else {
					byte [] allData = new byte[bodyData.length + tailData.length];
					// Still avoid 1.6 array ops
					System.arraycopy(bodyData, 0, allData, 0, bodyData.length);
					System.arraycopy(tailData, 0, allData, bodyData.length, tailData.length);
					_segmentReadStream = new ByteArrayInputStream(allData);
				}
			} else {
				if (_currentSegment.signedInfo().getType().equals(ContentType.ENCR)) {
					Log.warning("Asked to read encrypted content, but not given a key to decrypt it. Decryption happening at higher level?");
				}
			}
		}
	}

	/**
	 * Rewinds read buffers for current segment to beginning of the segment.
	 * @throws IOException
	 */
	protected void rewindSegment() throws IOException {
		if (null == _currentSegment) {
			Log.info("Cannot reqind null segment.");
		}
		if (null == _segmentReadStream) {
			setCurrentSegment(_currentSegment);
		}
		_segmentReadStream.reset(); // will reset to 0 if mark not caled
	}

	/**
	 * Retrieves a specific segment of this stream, indicated by segment number.
	 * Three navigation options: get first (leftmost) segment, get next segment,
	 * or get a specific segment.
	 * Have to assume that everyone is using our segment number encoding. Probably
	 * easier to ask raw streams to use that encoding (e.g. for packet numbers)
	 * than to flag streams as to whether they are using integers or segments.
	 * @param number Segment number to retrieve. See SegmentationProfile for numbering.
	 * 		If we already have this segment as #currentSegmentNumber(), will just
	 * 		return the current segment, and will not re-retrieve it from the network.
	 * @throws IOException If no matching content found (actually throws NoMatchingContentFoundException)
	 *  	or if there is an error at lower layers.
	 **/
	protected ContentObject getSegment(long number) throws IOException {

		if (_currentSegment != null) {
			// what segment do we have right now?  maybe we already have it
			if (currentSegmentNumber() == number){
				// we already have this segment... just use it
				return _currentSegment;
			}
		}
		// If no publisher specified a priori, _publisher will be null and we will get whoever is
		// available that verifies for first segment. If _publisher specified a priori, or once we have
		// retrieved a segment and set _publisher to the publisher of that segment, we will continue to
		// retrieve segments by the same publisher.
		return SegmentationProfile.getSegment(_baseName, number, _publisher, _timeout, this, _handle);
	}

	/**
	 * Checks whether we might have a next segment.
	 * @return Returns false if this content is marked as GONE (see ContentType), or if we have
	 * 		retrieved the segment marked as the last one.
	 */
	protected boolean hasNextSegment() {

		// We're looking at content marked GONE
		if (null != _goneSegment) {
			Log.info("getNextSegment: We have a gone segment, no next segment. Gone segment: " + _goneSegment.name());
			return false;
		}

		// Check to see if finalBlockID is the current segment. If so, there should
		// be no next segment. (If the writer makes a mistake and guesses the wrong
		// value for finalBlockID, they won't put that wrong value in the segment they're
		// guessing itself -- unless they want to try to extend a "closed" stream.
		// Normally by the time they write that segment, they either know they're done or not.
		if (null != _currentSegment.signedInfo().getFinalBlockID()) {
			if (Arrays.equals(_currentSegment.signedInfo().getFinalBlockID(), _currentSegment.name().lastComponent())) {
				Log.info("getNextSegment: there is no next segment. We have segment: " + 
						DataUtils.printHexBytes(_currentSegment.name().lastComponent()) + " which is marked as the final segment.");
				return false;
			}
		}
		return true;
	}

	/**
	 * Retrieve the next segment of the stream. Convenience method, uses #getSegment(long).
	 * @return the next segment, if found.
	 * @throws IOException
	 */
	protected ContentObject getNextSegment() throws IOException {
		if (null == _currentSegment) {
			Log.info("getNextSegment: no current segment, getting first segment.");
			return getFirstSegment();
		}

		Log.info("getNextSegment: getting segment after " + _currentSegment.name());
		return getSegment(nextSegmentNumber());
	}

	/**
	 * Retrieves the first segment of the stream, based on specified startingSegmentNumber 
	 * (see #CCNAbstractInputStream(ContentName, Long, PublisherPublicKeyDigest, ContentKeys, CCNHandle)).
	 * Convenience method, uses #getSegment(long).
	 * @return the first segment, if found.
	 * @throws IOException If can't get a valid starting segment number
	 */
	protected ContentObject getFirstSegment() throws IOException {
		if (null != _startingSegmentNumber) {
			ContentObject firstSegment = getSegment(_startingSegmentNumber);
			Log.info("getFirstSegment: segment number: " + _startingSegmentNumber + " got segment? " + 
					((null == firstSegment) ? "no " : firstSegment.name()));
			return firstSegment;
		} else {
			throw new IOException("Stream does not have a valid starting segment number.");
		}
	}

	/**
	 * Method to determine whether a retrieved block is the first segment of this stream (as
	 * specified by startingSegmentNumber, (see #CCNAbstractInputStream(ContentName, Long, PublisherPublicKeyDigest, ContentKeys, CCNHandle)).
	 * Overridden by subclasses to implement narrower constraints on names. Once first
	 * segment is retrieved, further segments can be identified just by segment-naming
	 * conventions (see SegmentationProfile).
	 * 
	 * @param desiredName The expected name prefix for the stream. 
	 * 	For CCNAbstractInputStream, assume that desiredName contains the name up to but not including
	 * 	segmentation information.
	 * @param segment The potential first segment.
	 * @return True if it is the first segment, false otherwise.
	 */
	protected boolean isFirstSegment(ContentName desiredName, ContentObject segment) {
		if ((null != segment) && (SegmentationProfile.isSegment(segment.name()))) {
			Log.info("is " + segment.name() + " a first segment of " + desiredName);
			// In theory, the segment should be at most a versioning component different from desiredName.
			// In the case of complex segmented objects (e.g. a KeyDirectory), where there is a version,
			// then some name components, then a segment, desiredName should contain all of those other
			// name components -- you can't use the usual versioning mechanisms to pull first segment anyway.
			if (!desiredName.equals(SegmentationProfile.segmentRoot(segment.name()))) {
				Log.info("Desired name :" + desiredName + " is not a prefix of segment: " + segment.name());
				return false;
			}
			if (null != _startingSegmentNumber) {
				return (_startingSegmentNumber.equals(SegmentationProfile.getSegmentNumber(segment.name())));
			} else {
				return SegmentationProfile.isFirstSegment(segment.name());
			}
		}
		return false;
	}

	/**
	 * Verifies the signature on a segment using cached bulk signature data (from Merkle Hash Trees)
	 * if it is available.
	 * TODO -- check to see if it matches desired publisher.
	 * @param segment the segment whose signature to verify in the context of this stream.
	 */
	public boolean verify(ContentObject segment) {

		// First we verify. 
		// Low-level verify just checks that signer actually signed.
		// High-level verify checks trust.
		try {

			// We could have several options here. This segment could be simply signed.
			// or this could be part of a Merkle Hash Tree. If the latter, we could
			// already have its signing information.
			if (null == segment.signature().witness()) {
				return segment.verify(null);
			}

			// Compare to see whether this segment matches the root signature we previously verified, if
			// not, verify and store the current signature.
			// We need to compute the proxy regardless.
			byte [] proxy = segment.computeProxy();

			// OK, if we have an existing verified signature, and it matches this segment's
			// signature, the proxy ought to match as well.
			if ((null != _verifiedRootSignature) && (Arrays.equals(_verifiedRootSignature, segment.signature().signature()))) {
				if ((null == proxy) || (null == _verifiedProxy) || (!Arrays.equals(_verifiedProxy, proxy))) {
					Log.warning("Found segment: " + segment.name() + " whose digest fails to verify; segment length: " + segment.contentLength());
					Log.info("Verification failure: " + segment.name() + " timestamp: " + segment.signedInfo().getTimestamp() + " content length: " + segment.contentLength() + 
<<<<<<< HEAD
							" proxy: " + DataUtils.printBytes(proxy) +
							" expected proxy: " + DataUtils.printBytes(_verifiedProxy));
	 				return false;
=======
							" content digest: " + DataUtils.printBytes(segment.contentDigest()) + " proxy: " + 
							DataUtils.printBytes(proxy) + " expected proxy: " + DataUtils.printBytes(_verifiedProxy));
					return false;
>>>>>>> 25921767
				}
			} else {
				// Verifying a new segment. See if the signature verifies, otherwise store the signature
				// and proxy.
				if (!ContentObject.verify(proxy, segment.signature().signature(), segment.signedInfo(), segment.signature().digestAlgorithm(), null)) {
					Log.warning("Found segment: " + segment.name().toString() + " whose signature fails to verify; segment length: " + segment.contentLength() + ".");
					return false;
				} else {
					// Remember current verifiers
					_verifiedRootSignature = segment.signature().signature();
					_verifiedProxy = proxy;
				}
			} 
			Log.info("Got segment: " + segment.name().toString() + ", verified.");
		} catch (Exception e) {
			Log.warning("Got an " + e.getClass().getName() + " exception attempting to verify segment: " + segment.name().toString() + ", treat as failure to verify.");
			Log.warningStackTrace(e);
			return false;
		}
		return true;
	}

	/**
	 * Returns the segment number for the next segment.
	 * Default segmentation generates sequentially-numbered stream
	 * segments but this method may be overridden in subclasses to 
	 * perform re-assembly on streams that have been segmented differently.
	 * @return The index of the next segment of stream data.
	 */
	public long nextSegmentNumber() {
		if (null == _currentSegment) {
			return _startingSegmentNumber.longValue();
		} else {
			return segmentNumber() + 1;
		}
	}

	/**
	 * @return Returns the segment number of the current segment if we have one, otherwise
	 * the expected startingSegmentNumber.
	 */
	public long segmentNumber() {
		if (null == _currentSegment) {
			return _startingSegmentNumber;
		} else {
			// This needs to work on streaming content that is not traditional fragments.
			// The segmentation profile tries to do that, though it is seeming like the
			// new segment representation means we will have to assume that representation
			// even for stream content.
			return SegmentationProfile.getSegmentNumber(_currentSegment.name());
		}
	}

	/**
	 * @return Returns the segment number of the current segment if we have one, otherwise -1.
	 */
	protected long currentSegmentNumber() {
		if (null == _currentSegment) {
			return -1; // make sure we don't match inappropriately
		}
		return segmentNumber();
	}

	/**
	 * Checks to see whether this content has been marked as GONE (deleted). Will retrieve the first
	 * segment if we do not already have it in order to make this determination.
	 * @return true if stream is GONE.
	 * @throws IOException if there is difficulty retrieving the first segment.
	 */
	public boolean isGone() throws IOException {

		// TODO: once first segment is always read in constructor this code will change
		if (null == _currentSegment) {
			ContentObject firstSegment = getFirstSegment();
			if (null != firstSegment) {
				setFirstSegment(firstSegment); // sets _goneSegment
			} else {
				// don't know anything
				return false;
			}
		}
		// We might have set first segment in constructor, in which case we will also have set _goneSegment
		if (null != _goneSegment) {
			return true;
		}
		return false;
	}

	/**
	 * 
	 * @return Return the single segment of a stream marked as GONE.
	 */
	public ContentObject deletionInformation() {
		return _goneSegment;
	}

	/**
	 * Callers may need to access information about this stream's publisher.
	 * We eventually should (TODO) ensure that all the segments we're reading
	 * match in publisher information, and cache the verified publisher info.
	 * (In particular once we're doing trust calculations, to ensure we do them
	 * only once per stream.)
	 * But we do verify each segment, so start by pulling what's in the current segment.
	 * @return the publisher of the data in the stream (either as requested, or once we have
	 * data, as observed).
	 */
	public PublisherPublicKeyDigest publisher() {
		return _publisher;
	}

	/**
	 * @return the key locator for this stream's publisher.
	 */
	public KeyLocator publisherKeyLocator() {
		return _publisherKeyLocator;		
	}

	/**
	 * @return the name of the current segment held by this string, or "null". Used for debugging.
	 */
	public String currentSegmentName() {
		return ((null == _currentSegment) ? "null" : _currentSegment.name().toString());
	}

	@Override
	public int available() throws IOException {
		if (null == _segmentReadStream)
			return 0;
		return _segmentReadStream.available();
	}

	/**
	 * @return Whether this stream believes it is at eof (has read past the end of the 
	 *   last segment of the stream).
	 */
	public boolean eof() { 
		//Log.info("Checking eof: there yet? " + _atEOF);
		return _atEOF; 
	}

	@Override
	public void close() throws IOException {
		// don't have to do anything.
	}

	@Override
	public synchronized void mark(int readlimit) {
		_readlimit = readlimit;
		_markBlock = segmentNumber();
		if (null == _segmentReadStream) {
			_markOffset = 0;
		} else {
			try {
				_markOffset = _currentSegment.contentLength() - _segmentReadStream.available();
				if (_segmentReadStream.markSupported()) {
					_segmentReadStream.mark(readlimit);
				}
			} catch (IOException e) {
				throw new RuntimeException(e);
			}
		}
		Log.finer("mark: block: " + segmentNumber() + " offset: " + _markOffset);
	}

	@Override
	public boolean markSupported() {
		return true;
	}

	@Override
	public synchronized void reset() throws IOException {
		// TODO: when first block is read in constructor this check can be removed
		if (_currentSegment == null) {
			setFirstSegment(getSegment(_markBlock));
		} else if (currentSegmentNumber() == _markBlock) {
			//already have the correct segment
			if (tell() == _markOffset){
				//already have the correct offset
			} else {
				// Reset and skip.
				if (_segmentReadStream.markSupported()) {
					_segmentReadStream.reset();
					Log.finer("reset within block: block: " + segmentNumber() + " offset: " + _markOffset + " eof? " + _atEOF);
					return;
				} else {
					setCurrentSegment(_currentSegment);
				}
			}
		} else {
			// getSegment doesn't pull segment if we already have the right one
			setCurrentSegment(getSegment(_markBlock));
		}
		_segmentReadStream.skip(_markOffset);
		_atEOF = false;
		Log.finer("reset: block: " + segmentNumber() + " offset: " + _markOffset + " eof? " + _atEOF);
	}

	@Override
	public long skip(long n) throws IOException {

		Log.info("in skip("+n+")");

		if (n < 0) {
			return 0;
		}

		return readInternal(null, 0, (int)n);
	}

	/**
	 * @return Currently returns 0. Can be optionally overridden by subclasses.
	 * @throws IOException
	 */
	protected int segmentCount() throws IOException {
		return 0;
	}

	/**
	 * Seek a stream to a specific byte offset from the start. Tries to avoid retrieving
	 * extra segments.
	 * @param position
	 * @throws IOException
	 */
	public void seek(long position) throws IOException {
		Log.info("Seeking stream to " + position);
		// TODO: when first block is read in constructor this check can be removed
		if ((_currentSegment == null) || (!SegmentationProfile.isFirstSegment(_currentSegment.name()))) {
			setFirstSegment(getFirstSegment());
			skip(position);
		} else if (position > tell()) {
			// we are on the first segment already, just move forward
			skip(position - tell());
		} else {
			// we are on the first segment already, just rewind back to the beginning
			rewindSegment();
			skip(position);
		}
	}

	/**
	 * @return Returns position in byte offset. For CCNAbstractInputStream, provide an inadequate
	 *   base implementation that returns the offset into the current segment (not the stream as
	 *   a whole).
	 * @throws IOException
	 */
	public long tell() throws IOException {
		return _currentSegment.contentLength() - _segmentReadStream.available();
	}

	/**
	 * @return Total length of the stream, if known, otherwise -1.
	 * @throws IOException
	 */
	public long length() throws IOException {
		return -1;
	}
}<|MERGE_RESOLUTION|>--- conflicted
+++ resolved
@@ -556,15 +556,9 @@
 				if ((null == proxy) || (null == _verifiedProxy) || (!Arrays.equals(_verifiedProxy, proxy))) {
 					Log.warning("Found segment: " + segment.name() + " whose digest fails to verify; segment length: " + segment.contentLength());
 					Log.info("Verification failure: " + segment.name() + " timestamp: " + segment.signedInfo().getTimestamp() + " content length: " + segment.contentLength() + 
-<<<<<<< HEAD
 							" proxy: " + DataUtils.printBytes(proxy) +
 							" expected proxy: " + DataUtils.printBytes(_verifiedProxy));
 	 				return false;
-=======
-							" content digest: " + DataUtils.printBytes(segment.contentDigest()) + " proxy: " + 
-							DataUtils.printBytes(proxy) + " expected proxy: " + DataUtils.printBytes(_verifiedProxy));
-					return false;
->>>>>>> 25921767
 				}
 			} else {
 				// Verifying a new segment. See if the signature verifies, otherwise store the signature
