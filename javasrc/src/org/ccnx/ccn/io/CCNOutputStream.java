--- conflicted
+++ resolved
@@ -524,13 +524,8 @@
 
 		if (Log.isLoggable(Log.FAC_IO, Level.INFO))
 			Log.info(Log.FAC_IO, "flush: outputting to the segmenter, baseName " + _baseName +
-<<<<<<< HEAD
-                     " basenameindex " + ContentName.componentPrintURI(SegmentationProfile.getSegmentNumberNameComponent(_baseNameIndex)) + "; "
-                     + _blockOffset +
-=======
                      " basenameindex " + Component.printURI(SegmentationProfile.getSegmentNumberNameComponent(_baseNameIndex)) + "; " 
                      + _blockOffset + 
->>>>>>> 7f97f9fd
                      " bytes written, holding back " + saveBytes + " flushing final blocks? " + flushLastBlock + ".");
 		// Flush to segmenter to generate ContentObjects, sign when appropriate, and output to flow controller
 		// We always flush all the blocks starting from 0, so the baseBlockIndex is always 0.
