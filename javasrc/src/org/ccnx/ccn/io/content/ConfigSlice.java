--- conflicted
+++ resolved
@@ -1,11 +1,7 @@
 /*
  * Part of the CCNx Java Library.
  *
-<<<<<<< HEAD
- * Copyright (C) 2012 Palo Alto Research Center, Inc.
-=======
  * Copyright (C) 2011-2013 Palo Alto Research Center, Inc.
->>>>>>> c6b02a2c
  *
  * This library is free software; you can redistribute it and/or modify it
  * under the terms of the GNU Lesser General Public License version 2.1
@@ -19,20 +15,8 @@
  * Fifth Floor, Boston, MA 02110-1301 USA.
  */
 
-package org.ccnx.ccn.io.content;
-
-<<<<<<< HEAD
-=======
-import static org.ccnx.ccn.impl.CCNFlowControl.SaveType.LOCALREPOSITORY;
->>>>>>> c6b02a2c
-import static org.ccnx.ccn.impl.encoding.CCNProtocolDTags.ConfigSlice;
-import static org.ccnx.ccn.impl.encoding.CCNProtocolDTags.ConfigSliceList;
-import static org.ccnx.ccn.impl.encoding.CCNProtocolDTags.ConfigSliceOp;
-import static org.ccnx.ccn.impl.encoding.CCNProtocolDTags.SyncVersion;
-
 import java.io.IOException;
 import java.util.Arrays;
-import java.util.Collection;
 import java.util.LinkedList;
 
 import org.ccnx.ccn.CCNHandle;
@@ -46,8 +30,6 @@
 import org.ccnx.ccn.profiles.sync.Sync;
 import org.ccnx.ccn.protocol.ContentName;
 
-<<<<<<< HEAD
-=======
 /**
  * A ConfigSlice describes what names under a particular
  * name space will be synchronized. It is always saved
@@ -55,7 +37,6 @@
  * They are named by the hash of the contents. This leads
  * to slightly different NetworkObject semantics than usual.
  */
->>>>>>> c6b02a2c
 public class ConfigSlice extends GenericXMLEncodable {
 	
 	public int version = Sync.SLICE_VERSION;
@@ -96,77 +77,6 @@
 			super.encode(encoder);
 		}
 	}
-<<<<<<< HEAD
-=======
-
-	/**
-	 * A ConfigSlice is always saved in the local repository under
-	 * /localhost/CS.s.cs, so the full name does not need to be passed
-	 * to the constructors here. In addition the object is named after
-	 * a hash of the contents, so this must be available when creating
-	 * a NetworkObject.
-	 */
-	public static class NetworkObject extends CCNEncodableObject<ConfigSlice> {
-
-		/**
-		 * Read constructor. Use when you have a slice hash (perhaps from enumeration),
-		 * and want to know if it's present or not.
-		 * @param hash of slice data.
-		 * @param handle
-		 * @throws ContentDecodingException
-		 * @throws IOException
-		 */
-		public NetworkObject(byte[] hash, CCNHandle handle) throws ContentDecodingException, IOException {
-			super(ConfigSlice.class, true, nameFromHash(hash), handle);
-			setSaveType(LOCALREPOSITORY);
-		}
-
-		/**
-		 * Write constructor.
-		 * @param data Used to generate the full object name (which is a hash
-		 * of the data).
-		 * @param handle
-		 * @throws ContentDecodingException
-		 * @throws IOException
-		 */
-		public NetworkObject(ConfigSlice data, CCNHandle handle) throws IOException {
-			super(ConfigSlice.class, false, nameFromHash(data.getHash()), data, LOCALREPOSITORY, handle);
-		}
-
-		/**
-		 * Convenience write constructor.
-		 * Creates an ConfigSlice, calculates the hash and creates a NetworkObject together.
-		 */
-		public NetworkObject(ContentName topo, ContentName prefix, Collection<Filter> filters, CCNHandle handle) throws IOException {
-			this(new ConfigSlice(topo, prefix, filters), handle);
-		}
-
-		public static ContentName nameFromHash(byte[] hash) {
-			return new ContentName(Sync.SYNC_SLICE_PREFIX, hash);
-		}
-
-		public ConfigSlice getData() { return _data; }
-	}
-
-	public int version = Sync.SLICE_VERSION;
-	public ContentName topo;
-	public ContentName prefix;
-
-	protected LinkedList<Filter> filters = new LinkedList<Filter>();
-
-	public boolean equals(Object obj) {
-		if (null == obj)
-			return false;
-		if (! (obj instanceof ConfigSlice))
-			return false;
-		ConfigSlice otherSlice = (ConfigSlice)obj;
-		return Arrays.equals(this.getHash(), otherSlice.getHash());
-	}
-	
-	public int hashCode() {
-		return Arrays.hashCode(this.getHash());
-	}
->>>>>>> c6b02a2c
 	
 	public ConfigSlice() {}
 	
