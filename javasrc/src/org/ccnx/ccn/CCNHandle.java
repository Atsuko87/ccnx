--- conflicted
+++ resolved
@@ -450,8 +450,7 @@
 	 */
 	public void expressInterest(
 			Interest interest,
-<<<<<<< HEAD
-			CCNContentHandler handler) throws IOException {
+			final CCNContentHandler handler) throws IOException {
 		if( Log.isLoggable(Level.FINE) )
 			Log.fine(Log.FAC_NETMANAGER, formatMessage("expressInterest " + interest.name().toString()));
 
@@ -467,10 +466,7 @@
 	@Deprecated
 	public void expressInterest(
 			Interest interest,
-			CCNInterestListener listener) throws IOException {
-=======
 			final CCNInterestListener listener) throws IOException {
->>>>>>> 38429168
 		if( Log.isLoggable(Level.FINE) )
 			Log.fine(Log.FAC_NETMANAGER, formatMessage("expressInterest " + interest.name().toString()));
 
