--- conflicted
+++ resolved
@@ -22,48 +22,7 @@
 
 LOCAL_C_INCLUDES	+= $(LOCAL_PATH)/../../android/external/openssl-armv5/include
 
-<<<<<<< HEAD
-CCNLIBOBJ := \
-    ccn_aes_keystore.o \
-    ccn_aes_keystore_asn1.o \
-    ccn_bloom.o \
-    ccn_btree.o \
-    ccn_btree_content.o \
-    ccn_btree_store.o \
-    ccn_buf_decoder.o \
-    ccn_buf_encoder.o \
-    ccn_bulkdata.o \
-    ccn_charbuf.o \
-    ccn_client.o \
-    ccn_coding.o \
-    ccn_digest.o \
-    ccn_dtag_table.o \
-    ccn_extend_dict.o \
-    ccn_face_mgmt.o \
-    ccn_fetch.o \
-    ccn_header.o \
-    ccn_indexbuf.o \
-    ccn_interest.o \
-    ccn_keystore.o \
-    ccn_match.o \
-    ccn_merkle_path_asn1.o \
-    ccn_name_util.o \
-    ccn_reg_mgmt.o \
-    ccn_schedule.o \
-    ccn_seqwriter.o \
-    ccn_setup_sockaddr_un.o \
-    ccn_signing.o \
-    ccn_sockaddrutil.o \
-    ccn_sockcreate.o \
-    ccn_traverse.o \
-    ccn_uri.o \
-    ccn_versioning.o \
-    hashtb.o \
-    lned.o \
-    siphash24.o
-=======
 include $(LOCAL_PATH)/android_obj.mk
->>>>>>> 10ab6e90
 
 CCNLIBSRC := $(CCNLIBOBJ:.o=.c)
 
