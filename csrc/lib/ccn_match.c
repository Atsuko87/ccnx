/**
 * @file ccn_match.c
 * Support for the match predicate between interest and content.
 * 
 * Part of the CCNx C Library.
 */
/*
 * Copyright (C) 2008, 2009, 2012 Palo Alto Research Center, Inc.
 *
 * This library is free software; you can redistribute it and/or modify it
 * under the terms of the GNU Lesser General Public License version 2.1
 * as published by the Free Software Foundation.
 * This library is distributed in the hope that it will be useful,
 * but WITHOUT ANY WARRANTY; without even the implied warranty of
 * MERCHANTABILITY or FITNESS FOR A PARTICULAR PURPOSE. See the GNU
 * Lesser General Public License for more details. You should have received
 * a copy of the GNU Lesser General Public License along with this library;
 * if not, write to the Free Software Foundation, Inc., 51 Franklin Street,
 * Fifth Floor, Boston, MA 02110-1301 USA.
 */
#include <stdlib.h>
#include <string.h>
#include <ccn/bloom.h>
#include <ccn/ccn.h>
#include <ccn/charbuf.h>
#include <ccn/coding.h>
#include <ccn/digest.h>

/**
 * Compute the digest of the entire ContentObject if necessary,
 * caching the result in pc->digest, pc->digest_bytes.
 */
void
ccn_digest_ContentObject(const unsigned char *content_object,
                         struct ccn_parsed_ContentObject *pc)
{
    int res;
    struct ccn_digest *d = NULL;

    if (pc->magic < 20080000) abort();
    if (pc->digest_bytes == sizeof(pc->digest))
        return;
    if (pc->digest_bytes != 0) abort();
    d = ccn_digest_create(CCN_DIGEST_SHA256);
    ccn_digest_init(d);
    res = ccn_digest_update(d, content_object, pc->offset[CCN_PCO_E]);
    if (res < 0) abort();
    res = ccn_digest_final(d, pc->digest, sizeof(pc->digest));
    if (res < 0) abort();
    if (pc->digest_bytes != 0) abort();
    pc->digest_bytes = sizeof(pc->digest);
    ccn_digest_destroy(&d);
}

static int
ccn_pubid_matches(const unsigned char *content_object,
                  struct ccn_parsed_ContentObject *pc,
                  const unsigned char *interest_msg,
                  const struct ccn_parsed_interest *pi)
{
    struct ccn_buf_decoder decoder;
    struct ccn_buf_decoder *d;
    int pubidstart;
    int pubidbytes;
    int contentpubidstart = 0;
    int contentpubidbytes = 0;
    pubidstart = pi->offset[CCN_PI_B_PublisherIDKeyDigest];
    pubidbytes = pi->offset[CCN_PI_E_PublisherIDKeyDigest] - pubidstart;
    if (pubidbytes > 0) {
        d = ccn_buf_decoder_start(&decoder,
                                  content_object +
                                   pc->offset[CCN_PCO_B_PublisherPublicKeyDigest],
                                  (pc->offset[CCN_PCO_E_PublisherPublicKeyDigest] -
                                   pc->offset[CCN_PCO_B_PublisherPublicKeyDigest]));
        ccn_buf_advance(d);
        if (ccn_buf_match_some_blob(d)) {
            contentpubidstart = d->decoder.token_index;
            ccn_buf_advance(d);
            contentpubidbytes = d->decoder.token_index - contentpubidstart;
        }
        if (pubidbytes != contentpubidbytes)
            return(0); // This is fishy
        if (0 != memcmp(interest_msg + pubidstart,
                        d->buf + contentpubidstart,
                        pubidbytes))
            return(0);
    }
    return(1);
}

/**
 * Test for a match between a next component and an exclusion clause
 *
 * @param excl                  address of exclusion encoding
 * @param excl_size             bytes in exclusion encoding
 * @param nextcomp              addr of nextcomp bytes
 * @param nextcomp_size         number of nextcomp bytes
 * @result 1 if the ccnb-encoded nextcomp matches the 
 *           ccnb-encoded exclusion clause, otherwise 0.
 */
int
<<<<<<< HEAD
ccn_content_matches_nextcomp(const unsigned char *excl,
                             size_t excl_size,
                             const unsigned char *nextcomp,
                             size_t nextcomp_size)
=======
ccn_excluded(const unsigned char *excl,
             size_t excl_size,
             const unsigned char *nextcomp,
             size_t nextcomp_size)
>>>>>>> 8a2f0373
{
    unsigned char match_any[2] = "-";
    const unsigned char *bloom = NULL;
    size_t bloom_size = 0;
    struct ccn_buf_decoder decoder;
    struct ccn_buf_decoder *d = ccn_buf_decoder_start(&decoder, excl, excl_size);
    const unsigned char *comp = NULL;
    size_t comp_size = 0;
<<<<<<< HEAD
=======
    const int excluded = 1;
    
>>>>>>> 8a2f0373
    if (!ccn_buf_match_dtag(d, CCN_DTAG_Exclude))
        abort();
    ccn_buf_advance(d);
    if (ccn_buf_match_dtag(d, CCN_DTAG_Any)) {
        ccn_buf_advance(d);
        bloom = match_any;
        ccn_buf_check_close(d);
    }
    else if (ccn_buf_match_dtag(d, CCN_DTAG_Bloom)) {
        ccn_buf_advance(d);
        if (ccn_buf_match_blob(d, &bloom, &bloom_size))
            ccn_buf_advance(d);
        ccn_buf_check_close(d);
    }
    while (ccn_buf_match_dtag(d, CCN_DTAG_Component)) {
        ccn_buf_advance(d);
        comp_size = 0;
        if (ccn_buf_match_blob(d, &comp, &comp_size))
            ccn_buf_advance(d);
        ccn_buf_check_close(d);
        if (comp_size > nextcomp_size)
            break;
        if (comp_size == nextcomp_size) {
            int res = memcmp(comp, nextcomp, comp_size);
            if (res == 0)
<<<<<<< HEAD
                return(0); /* One of the explicit excludes */
=======
                return(excluded); /* One of the explicit excludes */
>>>>>>> 8a2f0373
            if (res > 0)
                break;
        }
        bloom = NULL;
        bloom_size = 0;
        if (ccn_buf_match_dtag(d, CCN_DTAG_Any)) {
            ccn_buf_advance(d);
            bloom = match_any;
            ccn_buf_check_close(d);
        }
        else if (ccn_buf_match_dtag(d, CCN_DTAG_Bloom)) {
            ccn_buf_advance(d);
            if (ccn_buf_match_blob(d, &bloom, &bloom_size))
                ccn_buf_advance(d);
            ccn_buf_check_close(d);
        }
    }
    /*
     * Now we have isolated the applicable filter (Any or Bloom or none).
     */
    if (bloom == match_any)
<<<<<<< HEAD
        return(0);
=======
        return(excluded);
>>>>>>> 8a2f0373
    else if (bloom_size != 0) {
        const struct ccn_bloom_wire *f = ccn_bloom_validate_wire(bloom, bloom_size);
        /* If not a valid filter, treat like a false positive */
        if (f == NULL)
<<<<<<< HEAD
            return(0);
        if (ccn_bloom_match_wire(f, nextcomp, nextcomp_size))
            return(0);
    }
    return(1);
}
=======
            return(excluded);
        if (ccn_bloom_match_wire(f, nextcomp, nextcomp_size))
            return(excluded);
    }
    return(!excluded);
}

>>>>>>> 8a2f0373
/**
 * Test for a match between a ContentObject and an Interest
 *
 * @param content_object        ccnb-encoded ContentObject
 * @param content_object_size   its size in bytes
 * @param implicit_content_digest boolean indicating whether the
 *                              final name component is implicit (as in
 *                              the on-wire format) or explicit (as within
 *                              ccnd's content store).
 * @param pc                    Valid parse information may be provided to
 *                              speed things up. If NULL it will be
 *                              reconstructed internally.
 * @param interest_msg          ccnb-encoded Interest
 * @param interest_msg_size     its size in bytes
 * @param pi                    see _pc_
 *
 * @result 1 if the ccnb-encoded content_object matches the 
 *           ccnb-encoded interest_msg, otherwise 0.
 */
int
ccn_content_matches_interest(const unsigned char *content_object,
                             size_t content_object_size,
                             int implicit_content_digest,
                             struct ccn_parsed_ContentObject *pc,
                             const unsigned char *interest_msg,
                             size_t interest_msg_size,
                             const struct ccn_parsed_interest *pi)
{
    struct ccn_parsed_ContentObject pc_store;
    struct ccn_parsed_interest pi_store;
    int res;
    int ncomps;
    int prefixstart;
    int prefixbytes;
    int namecompstart;
    int namecompbytes;
    int checkdigest = 0;
    struct ccn_buf_decoder decoder;
    struct ccn_buf_decoder *d;
    const unsigned char *nextcomp;
    size_t nextcomp_size = 0;
    const unsigned char *comp = NULL;
    size_t comp_size = 0;
    if (pc == NULL) {
        res = ccn_parse_ContentObject(content_object, content_object_size,
                                      &pc_store, NULL);
        if (res < 0) return(0);
        pc = &pc_store;
    }
    if (pi == NULL) {
        res = ccn_parse_interest(interest_msg, interest_msg_size,
                                 &pi_store, NULL);
        if (res < 0) return(0);
        pi = &pi_store;
    }
    if (!ccn_pubid_matches(content_object, pc, interest_msg, pi))
        return(0);
    ncomps = pc->name_ncomps + (implicit_content_digest ? 1 : 0);
    if (ncomps < pi->prefix_comps + pi->min_suffix_comps)
        return(0);
    if (ncomps > pi->prefix_comps + pi->max_suffix_comps)
        return(0);
    prefixstart = pi->offset[CCN_PI_B_Component0];
    prefixbytes = pi->offset[CCN_PI_E_LastPrefixComponent] - prefixstart;
    namecompstart = pc->offset[CCN_PCO_B_Component0];
    namecompbytes = pc->offset[CCN_PCO_E_ComponentLast] - namecompstart;
    if (prefixbytes > namecompbytes) {
        /*
         * The only way for this to be a match is if the implicit
         * content digest name component comes into play.
         */
        if (implicit_content_digest &&
            pi->offset[CCN_PI_B_LastPrefixComponent] - prefixstart == namecompbytes &&
            (pi->offset[CCN_PI_E_LastPrefixComponent] -
             pi->offset[CCN_PI_B_LastPrefixComponent]) == 1 + 2 + 32 + 1) {
            prefixbytes = namecompbytes;
            checkdigest = 1;
        }
        else
            return(0);
    }
    if (0 != memcmp(interest_msg + prefixstart,
                    content_object + namecompstart,
                    prefixbytes))
        return(0);
    if (checkdigest) {
        /*
         * The Exclude by next component is not relevant in this case,
         * since there is no next component present.
         */
        ccn_digest_ContentObject(content_object, pc);
        d = ccn_buf_decoder_start(&decoder,
                        interest_msg + pi->offset[CCN_PI_B_LastPrefixComponent],
                        (pi->offset[CCN_PI_E_LastPrefixComponent] -
                         pi->offset[CCN_PI_B_LastPrefixComponent]));
        comp_size = 0;
        if (ccn_buf_match_dtag(d, CCN_DTAG_Component)) {
                ccn_buf_advance(d);
                ccn_buf_match_blob(d, &comp, &comp_size);
            }
        if (comp_size != pc->digest_bytes) abort();
        if (0 != memcmp(comp, pc->digest, comp_size))
            return(0);
    }
    else if (pi->offset[CCN_PI_E_Exclude] > pi->offset[CCN_PI_B_Exclude]) {
        if (prefixbytes < namecompbytes) {
            /* pick out the next component in the content object name */
            d = ccn_buf_decoder_start(&decoder,
                                      content_object +
                                        (namecompstart + prefixbytes),
                                      pc->offset[CCN_PCO_E_ComponentLast] -
                                        (namecompstart + prefixbytes));
            if (ccn_buf_match_dtag(d, CCN_DTAG_Component)) {
                ccn_buf_advance(d);
                ccn_buf_match_blob(d, &nextcomp, &nextcomp_size);
            }
            else
                return(0);
        }
        else if (!implicit_content_digest)
            goto exclude_checked;
        else if (prefixbytes == namecompbytes) {
            /* use the digest name as the next component */
            ccn_digest_ContentObject(content_object, pc);
            nextcomp_size = pc->digest_bytes;
            nextcomp = pc->digest;
        }
        else abort(); /* bug - should have returned already */
<<<<<<< HEAD
        return (ccn_content_matches_nextcomp
                (interest_msg + pi->offset[CCN_PI_B_Exclude],
                 pi->offset[CCN_PI_E_Exclude] - pi->offset[CCN_PI_B_Exclude],
                 nextcomp,
                 nextcomp_size));
=======
        if (ccn_excluded(interest_msg + pi->offset[CCN_PI_B_Exclude],
                         (pi->offset[CCN_PI_E_Exclude] -
                          pi->offset[CCN_PI_B_Exclude]),
                         nextcomp,
                         nextcomp_size))
            return(0);
>>>>>>> 8a2f0373
    exclude_checked: {}
    }
    /*
     * At this point the prefix matches and exclude-by-next-component is done.
     */
    // test any other qualifiers here
    return(1);
}<|MERGE_RESOLUTION|>--- conflicted
+++ resolved
@@ -99,17 +99,10 @@
  *           ccnb-encoded exclusion clause, otherwise 0.
  */
 int
-<<<<<<< HEAD
-ccn_content_matches_nextcomp(const unsigned char *excl,
-                             size_t excl_size,
-                             const unsigned char *nextcomp,
-                             size_t nextcomp_size)
-=======
 ccn_excluded(const unsigned char *excl,
              size_t excl_size,
              const unsigned char *nextcomp,
              size_t nextcomp_size)
->>>>>>> 8a2f0373
 {
     unsigned char match_any[2] = "-";
     const unsigned char *bloom = NULL;
@@ -118,11 +111,8 @@
     struct ccn_buf_decoder *d = ccn_buf_decoder_start(&decoder, excl, excl_size);
     const unsigned char *comp = NULL;
     size_t comp_size = 0;
-<<<<<<< HEAD
-=======
     const int excluded = 1;
     
->>>>>>> 8a2f0373
     if (!ccn_buf_match_dtag(d, CCN_DTAG_Exclude))
         abort();
     ccn_buf_advance(d);
@@ -148,11 +138,7 @@
         if (comp_size == nextcomp_size) {
             int res = memcmp(comp, nextcomp, comp_size);
             if (res == 0)
-<<<<<<< HEAD
-                return(0); /* One of the explicit excludes */
-=======
                 return(excluded); /* One of the explicit excludes */
->>>>>>> 8a2f0373
             if (res > 0)
                 break;
         }
@@ -174,23 +160,11 @@
      * Now we have isolated the applicable filter (Any or Bloom or none).
      */
     if (bloom == match_any)
-<<<<<<< HEAD
-        return(0);
-=======
         return(excluded);
->>>>>>> 8a2f0373
     else if (bloom_size != 0) {
         const struct ccn_bloom_wire *f = ccn_bloom_validate_wire(bloom, bloom_size);
         /* If not a valid filter, treat like a false positive */
         if (f == NULL)
-<<<<<<< HEAD
-            return(0);
-        if (ccn_bloom_match_wire(f, nextcomp, nextcomp_size))
-            return(0);
-    }
-    return(1);
-}
-=======
             return(excluded);
         if (ccn_bloom_match_wire(f, nextcomp, nextcomp_size))
             return(excluded);
@@ -198,7 +172,6 @@
     return(!excluded);
 }
 
->>>>>>> 8a2f0373
 /**
  * Test for a match between a ContentObject and an Interest
  *
@@ -327,20 +300,12 @@
             nextcomp = pc->digest;
         }
         else abort(); /* bug - should have returned already */
-<<<<<<< HEAD
-        return (ccn_content_matches_nextcomp
-                (interest_msg + pi->offset[CCN_PI_B_Exclude],
-                 pi->offset[CCN_PI_E_Exclude] - pi->offset[CCN_PI_B_Exclude],
-                 nextcomp,
-                 nextcomp_size));
-=======
         if (ccn_excluded(interest_msg + pi->offset[CCN_PI_B_Exclude],
                          (pi->offset[CCN_PI_E_Exclude] -
                           pi->offset[CCN_PI_B_Exclude]),
                          nextcomp,
                          nextcomp_size))
             return(0);
->>>>>>> 8a2f0373
     exclude_checked: {}
     }
     /*
