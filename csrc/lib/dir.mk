--- conflicted
+++ resolved
@@ -20,12 +20,9 @@
     encodedecodetest signbenchtest basicparsetest ccnbtreetest nametreetest
 
 BROKEN_PROGRAMS =
-<<<<<<< HEAD
-DEBRIS = ccn_verifysig _bt_* test.keystore
-
-=======
+
 DEBRIS = ccn_verifysig _bt_* test.aeskeystore test.keystore
->>>>>>> c7fe198c
+
 CSRC = \
     basicparsetest.c \
     ccn_aes_keystore.c \
@@ -45,10 +42,7 @@
     ccn_extend_dict.c \
     ccn_face_mgmt.c \
     ccn_fetch.c \
-<<<<<<< HEAD
     ccn_flatname.c \
-=======
->>>>>>> c7fe198c
     ccn_header.c \
     ccn_indexbuf.c \
     ccn_interest.c \
@@ -56,10 +50,7 @@
     ccn_match.c \
     ccn_merkle_path_asn1.c \
     ccn_name_util.c \
-<<<<<<< HEAD
     ccn_nametree.c \
-=======
->>>>>>> c7fe198c
     ccn_reg_mgmt.c \
     ccn_schedule.c \
     ccn_seqwriter.c \
@@ -76,13 +67,9 @@
     hashtb.c \
     hashtbtest.c \
     lned.c \
-<<<<<<< HEAD
     nametreetest.c \
     signbenchtest.c \
     siphash24.c \
-=======
-    signbenchtest.c \
->>>>>>> c7fe198c
     skel_decode_test.c
 
 LIBS = libccn.a
@@ -105,10 +92,7 @@
     ccn_extend_dict.o \
     ccn_face_mgmt.o \
     ccn_fetch.o \
-<<<<<<< HEAD
     ccn_flatname.o \
-=======
->>>>>>> c7fe198c
     ccn_header.o \
     ccn_indexbuf.o \
     ccn_interest.o \
@@ -116,10 +100,7 @@
     ccn_match.o \
     ccn_merkle_path_asn1.o \
     ccn_name_util.o \
-<<<<<<< HEAD
     ccn_nametree.o \
-=======
->>>>>>> c7fe198c
     ccn_reg_mgmt.o \
     ccn_schedule.o \
     ccn_seqwriter.o \
@@ -131,12 +112,8 @@
     ccn_uri.o \
     ccn_versioning.o \
     hashtb.o \
-<<<<<<< HEAD
     lned.o \
     siphash24.o
-=======
-    lned.o
->>>>>>> c7fe198c
 
 default all: dtag_check lib $(PROGRAMS)
 # Don't try to build shared libs right now.
