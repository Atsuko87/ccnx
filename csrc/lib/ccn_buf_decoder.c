--- conflicted
+++ resolved
@@ -4,11 +4,7 @@
  * 
  * Part of the CCNx C Library.
  *
-<<<<<<< HEAD
- * Copyright (C) 2008, 2009, 2010, 2011, 2012 Palo Alto Research Center, Inc.
-=======
  * Copyright (C) 2008-2012 Palo Alto Research Center, Inc.
->>>>>>> 61bd8085
  *
  * This library is free software; you can redistribute it and/or modify it
  * under the terms of the GNU Lesser General Public License version 2.1
