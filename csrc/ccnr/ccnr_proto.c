/**
 * @file ccnr_proto.c
 * 
 * Part of ccnr -  CCNx Repository Daemon.
 *
 */

/*
 * Copyright (C) 2011 Palo Alto Research Center, Inc.
 *
 * This work is free software; you can redistribute it and/or modify it under
 * the terms of the GNU General Public License version 2 as published by the
 * Free Software Foundation.
 * This work is distributed in the hope that it will be useful, but WITHOUT ANY
 * WARRANTY; without even the implied warranty of MERCHANTABILITY or
 * FITNESS FOR A PARTICULAR PURPOSE. See the GNU General Public License
 * for more details. You should have received a copy of the GNU General Public
 * License along with this program; if not, write to the
 * Free Software Foundation, Inc., 51 Franklin Street, Fifth Floor,
 * Boston, MA 02110-1301, USA.
 */
 
#include <errno.h>
#include <stdint.h>
#include <stdlib.h>
#include <stdio.h>
#include <fcntl.h>
#include <string.h>
#include <sys/errno.h>
#include <sys/stat.h>
#include <sys/types.h>
#include <unistd.h>
#include <ccn/ccn.h>
#include <ccn/charbuf.h>
#include <ccn/ccn_private.h>
#include <ccn/hashtb.h>
#include <ccn/schedule.h>
#include <ccn/sockaddrutil.h>
#include <ccn/uri.h>
#include <ccn/coding.h>
#include <sync/SyncBase.h>
#include "ccnr_private.h"

#include "ccnr_proto.h"

#include "ccnr_dispatch.h"
#include "ccnr_forwarding.h"
#include "ccnr_init.h"
#include "ccnr_io.h"
#include "ccnr_msg.h"
#include "ccnr_sendq.h"
#include "ccnr_store.h"
#include "ccnr_sync.h"
#include "ccnr_util.h"

#define CCNR_MAX_RETRY 5

static enum ccn_upcall_res
r_proto_start_write(struct ccn_closure *selfp,
                    enum ccn_upcall_kind kind,
                    struct ccn_upcall_info *info,
                    int marker_comp);

static enum ccn_upcall_res
r_proto_start_write_checked(struct ccn_closure *selfp,
                            enum ccn_upcall_kind kind,
                            struct ccn_upcall_info *info,
                            int marker_comp);

static enum ccn_upcall_res
r_proto_begin_enumeration(struct ccn_closure *selfp,
                          enum ccn_upcall_kind kind,
                          struct ccn_upcall_info *info,
                          int marker_comp);

static enum ccn_upcall_res
r_proto_continue_enumeration(struct ccn_closure *selfp,
                             enum ccn_upcall_kind kind,
                             struct ccn_upcall_info *info,
                             int marker_comp);

static enum ccn_upcall_res
r_proto_bulk_import(struct ccn_closure *selfp,
                             enum ccn_upcall_kind kind,
                             struct ccn_upcall_info *info,
                             int marker_comp);
static int
name_comp_equal_prefix(const unsigned char *data,
                    const struct ccn_indexbuf *indexbuf,
                    unsigned int i, const void *buf, size_t length);

PUBLIC enum ccn_upcall_res
r_proto_answer_req(struct ccn_closure *selfp,
                 enum ccn_upcall_kind kind,
                 struct ccn_upcall_info *info)
{
    struct ccn_charbuf *msg = NULL;
    struct ccn_charbuf *name = NULL;
    struct ccn_charbuf *keylocator = NULL;
    struct ccn_charbuf *signed_info = NULL;
    struct ccn_charbuf *reply_body = NULL;
    struct ccnr_handle *ccnr = NULL;
    struct content_entry *content = NULL;
    int res = 0;
    int ncomps;
    int marker_comp;
    // struct ccn_signing_params sp = CCN_SIGNING_PARAMS_INIT;
    
    switch (kind) {
        case CCN_UPCALL_FINAL:
            free(selfp);
            return(CCN_UPCALL_RESULT_OK);
        case CCN_UPCALL_INTEREST:
            break;
        case CCN_UPCALL_CONSUMED_INTEREST:
            return(CCN_UPCALL_RESULT_OK);
        default:
            return(CCN_UPCALL_RESULT_ERR);
    }
    ccnr = (struct ccnr_handle *)selfp->data;
    if (CCNSHOULDLOG(ccnr, LM_128, CCNL_FINE))
        ccnr_debug_ccnb(ccnr, __LINE__, "r_proto_answer_req", NULL,
                        info->interest_ccnb, info->pi->offset[CCN_PI_E]);
    
    content = r_store_lookup(ccnr, info->interest_ccnb, info->pi, info->interest_comps);
    if (content != NULL) {
        struct fdholder *fdholder = r_io_fdholder_from_fd(ccnr, ccn_get_connection_fd(info->h));
        if (fdholder != NULL)
            r_sendq_face_send_queue_insert(ccnr, r_io_fdholder_from_fd(ccnr, ccn_get_connection_fd(info->h)), content);
        res = CCN_UPCALL_RESULT_INTEREST_CONSUMED;
        goto Finish;
    }
    /* commands will potentially generate new content, test if new content is ok */
    if ((info->pi->answerfrom & CCN_AOK_NEW) == 0) {
        goto Bail;
    }
    
    /* check for command markers */
    ncomps = info->interest_comps->n;
    if (((marker_comp = ncomps - 2) >= 0) &&
        0 == r_util_name_comp_compare(info->interest_ccnb, info->interest_comps, marker_comp, NAME_BE, strlen(NAME_BE))) {
        if (CCNSHOULDLOG(ccnr, LM_8, CCNL_FINER))
            ccnr_debug_ccnb(ccnr, __LINE__, "name_enumeration", NULL,
                            info->interest_ccnb, info->pi->offset[CCN_PI_E]);
        res = r_proto_begin_enumeration(selfp, kind, info, marker_comp);
        goto Finish;
    } else if (((marker_comp = ncomps - 3) >= 0) &&
               0 == r_util_name_comp_compare(info->interest_ccnb, info->interest_comps, marker_comp, NAME_BE, strlen(NAME_BE)) &&
               0 == r_util_name_comp_compare(info->interest_ccnb, info->interest_comps, marker_comp + 1, ccnr->ccnr_keyid->buf, ccnr->ccnr_keyid->length)) {
        if (CCNSHOULDLOG(ccnr, LM_8, CCNL_FINER))
            ccnr_debug_ccnb(ccnr, __LINE__, "name_enumeration_repoid", NULL,
                            info->interest_ccnb, info->pi->offset[CCN_PI_E]);
        res = r_proto_begin_enumeration(selfp, kind, info, marker_comp);
        goto Finish;
    } else if (((marker_comp = ncomps - 5) >= 0) &&
               0 == r_util_name_comp_compare(info->interest_ccnb, info->interest_comps, marker_comp, NAME_BE, strlen(NAME_BE)) &&
               0 == r_util_name_comp_compare(info->interest_ccnb, info->interest_comps, marker_comp + 1, ccnr->ccnr_keyid->buf, ccnr->ccnr_keyid->length)) {
        if (CCNSHOULDLOG(ccnr, LM_8, CCNL_FINER))
            ccnr_debug_ccnb(ccnr, __LINE__, "name_enumeration_continuation",
                            NULL, info->interest_ccnb, info->pi->offset[CCN_PI_E]);
        res = r_proto_continue_enumeration(selfp, kind, info, marker_comp);
        goto Finish;
    } else if (((marker_comp = ncomps - 3) > 0) &&
               0 == r_util_name_comp_compare(info->interest_ccnb, info->interest_comps, marker_comp, REPO_SW, strlen(REPO_SW))) {
        if (CCNSHOULDLOG(ccnr, LM_8, CCNL_FINER))
            ccnr_debug_ccnb(ccnr, __LINE__, "repo_start_write", NULL,
                            info->interest_ccnb, info->pi->offset[CCN_PI_E]);
        res = r_proto_start_write(selfp, kind, info, marker_comp);
        goto Finish;
    } else if (((marker_comp = ncomps - 5) > 0) &&
               0 == r_util_name_comp_compare(info->interest_ccnb, info->interest_comps, marker_comp, REPO_SWC, strlen(REPO_SWC))) {
        if (CCNSHOULDLOG(ccnr, LM_8, CCNL_FINER))
            ccnr_debug_ccnb(ccnr, __LINE__, "repo_start_write_checked",
                            NULL, info->interest_ccnb, info->pi->offset[CCN_PI_E]);
        res = r_proto_start_write_checked(selfp, kind, info, marker_comp);
        goto Finish;
    } else if (((marker_comp = 0) == 0) &&
               name_comp_equal_prefix(info->interest_ccnb, info->interest_comps, marker_comp, REPO_AF, strlen(REPO_AF))) {
        if (CCNSHOULDLOG(ccnr, LM_8, CCNL_FINER))
            ccnr_debug_ccnb(ccnr, __LINE__, "repo_bulk_import",
                            NULL, info->interest_ccnb, info->pi->offset[CCN_PI_E]);
        res = r_proto_bulk_import(selfp, kind, info, marker_comp);
        goto Finish;
    }
    goto Bail;
Bail:
    res = CCN_UPCALL_RESULT_ERR;
Finish:
    ccn_charbuf_destroy(&msg);
    ccn_charbuf_destroy(&name);
    ccn_charbuf_destroy(&keylocator);
    ccn_charbuf_destroy(&reply_body);
    ccn_charbuf_destroy(&signed_info);
    return(res);
}

// XXX these should probably be rationalized and added to ccn_name_util.c
/**
 * Compare a name component at index i to bytes in buf and return 1
 * if they are equal in the first length bytes.  The name component
 * must contain at least length bytes for this comparison to return
 * equality.
 * @returns 1 for equality, 0 for inequality.
 */
static int
name_comp_equal_prefix(const unsigned char *data,
                   const struct ccn_indexbuf *indexbuf,
                   unsigned int i, const void *buf, size_t length)
{
    const unsigned char *comp_ptr;
    size_t comp_size;
    
    if (ccn_name_comp_get(data, indexbuf, i, &comp_ptr, &comp_size) != 0)
        return(0);
    if (comp_size < length || memcmp(comp_ptr, buf, length) != 0)
        return(0);
    return(1);
}

PUBLIC void
r_proto_uri_listen(struct ccnr_handle *ccnr, struct ccn *ccn, const char *uri,
                   ccn_handler p, intptr_t intdata)
{
    struct ccn_charbuf *name;
    struct ccn_closure *closure = NULL;
    
    name = ccn_charbuf_create();
    ccn_name_from_uri(name, uri);
    if (p != NULL) {
        closure = calloc(1, sizeof(*closure));
        closure->p = p;
        closure->data = ccnr;
        closure->intdata = intdata;
    }
    ccn_set_interest_filter(ccn, name, closure);
    ccn_charbuf_destroy(&name);
}

// XXX - need an r_proto_uninit to uninstall the policy
PUBLIC void
r_proto_init(struct ccnr_handle *ccnr) {
    // nothing to do
}
/**
 * Install the listener for the namespaces that the parsed policy says to serve
 * 
 * Normal usage is to deactivate the old policy and then activate the new one
 */
PUBLIC void
r_proto_activate_policy(struct ccnr_handle *ccnr, struct ccnr_parsed_policy *pp) {
    int i;
    
    for (i = 0; i < pp->namespaces->n; i++) {
        if (CCNSHOULDLOG(ccnr, sdfdf, CCNL_INFO))
            ccnr_msg(ccnr, "Adding listener for policy namespace %s",
                     (char *)pp->store->buf + pp->namespaces->buf[i]);
        r_proto_uri_listen(ccnr, ccnr->direct_client,
                           (char *)pp->store->buf + pp->namespaces->buf[i],
                           r_proto_answer_req, 0);
    }
    if (CCNSHOULDLOG(ccnr, sdfdf, CCNL_INFO))
        ccnr_msg(ccnr, "Adding listener for policy global prefix %s",
                 (char *)pp->store->buf + pp->global_prefix_offset);
    r_proto_uri_listen(ccnr, ccnr->direct_client,
                       (char *)pp->store->buf + pp->global_prefix_offset,
                       r_proto_answer_req, 0);    
}
/**
 * Uninstall the listener for the namespaces that the parsed policy says to serve
 */
PUBLIC void
r_proto_deactivate_policy(struct ccnr_handle *ccnr, struct ccnr_parsed_policy *pp) {
    int i;

    if (CCNSHOULDLOG(ccnr, sdfdf, CCNL_INFO))
        ccnr_msg(ccnr, "Removing listener for policy global prefix %s",
                 (char *)pp->store->buf + pp->global_prefix_offset);
    r_proto_uri_listen(ccnr, ccnr->direct_client,
                       (char *)pp->store->buf + pp->global_prefix_offset,
                       NULL, 0);    
    for (i = 0; i < pp->namespaces->n; i++) {
        if (CCNSHOULDLOG(ccnr, sdfdf, CCNL_INFO))
            ccnr_msg(ccnr, "Removing listener for policy namespace %s",
                     (char *)pp->store->buf + pp->namespaces->buf[i]);
        r_proto_uri_listen(ccnr, ccnr->direct_client,
                           (char *)pp->store->buf + pp->namespaces->buf[i],
                           NULL, 0);
    }
    
}


/**
 * Construct a charbuf with an encoding of a RepositoryInfo
 */ 
PUBLIC int
r_proto_append_repo_info(struct ccnr_handle *ccnr,
                         struct ccn_charbuf *rinfo,
                         struct ccn_charbuf *names,
                         const char *info) {
    int res;
    struct ccn_charbuf *name = ccn_charbuf_create();
    if (name == NULL) return (-1);
    res = ccnb_element_begin(rinfo, CCN_DTAG_RepositoryInfo);
    res |= ccnb_tagged_putf(rinfo, CCN_DTAG_Version, "%s", "1.1");
    res |= ccnb_tagged_putf(rinfo, CCN_DTAG_Type, "%s", (names != NULL) ? "DATA" : "INFO");
    res |= ccnb_tagged_putf(rinfo, CCN_DTAG_RepositoryVersion, "%s", "2.0");
    res |= ccnb_element_begin(rinfo, CCN_DTAG_GlobalPrefixName); // same structure as Name
    res |= ccnb_element_end(rinfo);
    ccn_name_init(name);
    res |= ccn_name_from_uri(name, (char *)ccnr->parsed_policy->store->buf + ccnr->parsed_policy->global_prefix_offset);
    res |= ccn_name_append_components(rinfo, name->buf, 1, name->length - 1);
    res |= ccnb_tagged_putf(rinfo, CCN_DTAG_LocalName, "%s", "Repository");
    if (names != NULL)
        res |= ccn_charbuf_append_charbuf(rinfo, names);
    if (info != NULL)
        res |= ccnb_tagged_putf(rinfo, CCN_DTAG_InfoString, "%s", info);
    // There is an optional CCN_DTAG_InfoString in the encoding here, like the LocalName
    res |= ccnb_element_end(rinfo); // CCN_DTAG_RepositoryInfo
    ccn_charbuf_destroy(&name);
    return (res);
}

static struct ccn_charbuf *
r_proto_mktemplate(struct ccnr_expect_content *md, struct ccn_upcall_info *info)
{
    struct ccn_charbuf *templ = ccn_charbuf_create();
    ccnb_element_begin(templ, CCN_DTAG_Interest); // same structure as Name
    ccnb_element_begin(templ, CCN_DTAG_Name);
    ccnb_element_end(templ); /* </Name> */
    // XXX - use pubid if possible
    // XXX - if start-write was scoped, use scope here?
    ccnb_tagged_putf(templ, CCN_DTAG_MinSuffixComponents, "%d", 1);
    ccnb_tagged_putf(templ, CCN_DTAG_MaxSuffixComponents, "%d", 1);
    ccnb_element_end(templ); /* </Interest> */
    return(templ);
}

PUBLIC enum ccn_upcall_res
r_proto_expect_content(struct ccn_closure *selfp,
                 enum ccn_upcall_kind kind,
                 struct ccn_upcall_info *info)
{
    struct ccn_charbuf *name = NULL;
    struct ccn_charbuf *templ = NULL;
    const unsigned char *ccnb = NULL;
    size_t ccnb_size = 0;
    const unsigned char *ib = NULL; /* info->interest_ccnb */
    struct ccn_indexbuf *ic = NULL;
    int res;
    struct ccnr_expect_content *md = selfp->data;
    struct ccnr_handle *ccnr = NULL;
    struct content_entry *content = NULL;
    int i;
    int empty_slots;
    intmax_t segment;

    if (kind == CCN_UPCALL_FINAL) {
        if (md != NULL) {
            selfp->data = NULL;
            free(md);
            md = NULL;
        }
        free(selfp);
        return(CCN_UPCALL_RESULT_OK);
    }
    if (md == NULL) {
        return(CCN_UPCALL_RESULT_ERR);
    }
    if (md->done)
        return(CCN_UPCALL_RESULT_ERR);
    ccnr = (struct ccnr_handle *)md->ccnr;
    if (kind == CCN_UPCALL_INTEREST_TIMED_OUT) {
        if (md->tries > CCNR_MAX_RETRY) {
            ccnr_debug_ccnb(ccnr, __LINE__, "fetch_failed", NULL,
                            info->interest_ccnb, info->pi->offset[CCN_PI_E]);
            return(CCN_UPCALL_RESULT_ERR);
        }
        md->tries++;
        return(CCN_UPCALL_RESULT_REEXPRESS);
    }
    if (kind == CCN_UPCALL_CONTENT_UNVERIFIED) {
        // XXX - Some forms of key locator can confuse libccn. Don't provoke it to fetch keys until that is hardened.
        if (CCNSHOULDLOG(ccnr, sdfdf, CCNL_FINE))
            ccnr_debug_ccnb(ccnr, __LINE__, "key_needed", NULL, info->content_ccnb, info->pco->offset[CCN_PCO_E]);
    }
    switch (kind) {
        case CCN_UPCALL_CONTENT:
        case CCN_UPCALL_CONTENT_UNVERIFIED:
#if (CCN_API_VERSION >= 4004)
        case CCN_UPCALL_CONTENT_RAW:
        case CCN_UPCALL_CONTENT_KEYMISSING:
#endif
            break;
        default:
            return(CCN_UPCALL_RESULT_ERR);
    }
    
    ccnb = info->content_ccnb;
    ccnb_size = info->pco->offset[CCN_PCO_E];
    ib = info->interest_ccnb;
    ic = info->interest_comps;
    
    content = process_incoming_content(ccnr, r_io_fdholder_from_fd(ccnr, ccn_get_connection_fd(info->h)),
                                       (void *)ccnb, ccnb_size, NULL);
    if (content == NULL) {
        ccnr_msg(ccnr, "r_proto_expect_content: failed to process incoming content");
        return(CCN_UPCALL_RESULT_ERR);
    }
    r_store_commit_content(ccnr, content);
    r_proto_initiate_key_fetch(ccnr, ccnb, info->pco, 0,
                               r_store_content_cookie(ccnr, content));
    
    md->tries = 0;
    segment = r_util_segment_from_component(ib, ic->buf[ic->n - 2], ic->buf[ic->n - 1]);

    if (ccn_is_final_block(info) == 1)
        md->final = segment;
    
    if (md->keyfetch != 0 && segment <= 0) {
        /* This should either be a key, or a link to get to it. */
        if (info->pco->type == CCN_CONTENT_LINK) {
            r_proto_initiate_key_fetch(ccnr, ccnb, info->pco, 1, md->keyfetch);
        }
        else if (info->pco->type == CCN_CONTENT_KEY) {
            if (CCNSHOULDLOG(ccnr, sdfdf, CCNL_FINE))
                ccnr_msg(ccnr, "key_arrived %u", (unsigned)(md->keyfetch));
            // XXX - should check that we got the right key.
        }
        else {
            // not a key or a link.  Log it so we have a clue.
            ccnr_msg(ccnr, "ERROR - got something else when trying to fetch key for item %u", (unsigned)(md->keyfetch));
        }
    }
    
    // Unsegmented content should skip pipeline processing.
    if (segment < 0) {
        if (md->expect_complete != NULL) {
            (md->expect_complete)(selfp, kind, info);
        }
        return(CCN_UPCALL_RESULT_OK);
    }
    
    /* retire the current segment and any segments beyond the final one */
    empty_slots = 0;
    for (i = 0; i < CCNR_PIPELINE; i++) {
        if (md->outstanding[i] == segment || ((md->final > -1) && (md->outstanding[i] > md->final)))
            md->outstanding[i] = -1;
        if (md->outstanding[i] == -1)
            empty_slots++;
    
    }
    md->done = (md->final > -1) && (empty_slots == CCNR_PIPELINE);
    // if there is a completion handler set up, and we've got all the blocks
    // call it -- note that this may not be the last block if they arrive out of order.
    if (md->done && (md->expect_complete != NULL))
        (md->expect_complete)(selfp, kind, info);
                              
    if (md->final > -1) {
        return (CCN_UPCALL_RESULT_OK);
    }

    name = ccn_charbuf_create();
    if (ic->n < 2) abort();    
    templ = r_proto_mktemplate(md, info);
    /* fill the pipeline with new requests */
    for (i = 0; i < CCNR_PIPELINE; i++) {
        if (md->outstanding[i] == -1) {
            ccn_name_init(name);
            res = ccn_name_append_components(name, ib, ic->buf[0], ic->buf[ic->n - 2]);
            if (res < 0) abort();
            ccn_name_append_numeric(name, CCN_MARKER_SEQNUM, ++(selfp->intdata));
            res = ccn_express_interest(info->h, name, selfp, templ);
            if (res < 0) abort();
            md->outstanding[i] = selfp->intdata;
        }
    }
    ccn_charbuf_destroy(&templ);
    ccn_charbuf_destroy(&name);
    
    return(CCN_UPCALL_RESULT_OK);
}

static int
r_proto_policy_update(struct ccn_schedule *sched,
                      void *clienth,
                      struct ccn_scheduled_event *ev,
                      int flags)
{
    struct ccnr_handle *ccnr = clienth;
    struct ccn_charbuf *name = ev->evdata;
    struct content_entry *content = NULL;
    const unsigned char *content_msg = NULL;
    const unsigned char *vers = NULL;
    size_t vers_size = 0;
    struct ccn_parsed_ContentObject pco = {0};
    struct ccn_indexbuf *nc;
    struct ccn_charbuf *policy = NULL;
    struct ccn_charbuf *policy_link_cob = NULL;
    struct ccn_charbuf *policyFileName = NULL;
    const unsigned char *buf = NULL;
    size_t length = 0;
    struct ccnr_parsed_policy *pp;
    int segment = -1;
    int final = 0;
    int res;
    int ans = -1;
    int fd = -1;
    
    if ((flags & CCN_SCHEDULE_CANCEL) != 0) {
        ans = 0;
        goto Bail;
    }
    
    policy = ccn_charbuf_create();
    nc = ccn_indexbuf_create();
    do {
        ccn_name_append_numeric(name, CCN_MARKER_SEQNUM, ++segment);
        content = r_store_lookup_ccnb(ccnr, name->buf, name->length);
        if (content == NULL) {
            ccnr_debug_ccnb(ccnr, __LINE__, "policy lookup failed for", NULL,
                            name->buf, name->length);
            goto Bail;
        }
        ccn_name_chop(name, NULL, -1);
        content_msg = r_store_content_base(ccnr, content);
        if (content_msg == NULL) {
            ccnr_debug_ccnb(ccnr, __LINE__, "Policy read failed for", NULL,
                            name->buf, name->length);
            goto Bail;            
        }
        res = ccn_parse_ContentObject(content_msg, r_store_content_size(ccnr, content), &pco, nc);
        res = ccn_ref_tagged_BLOB(CCN_DTAG_Content, content_msg,
                                  pco.offset[CCN_PCO_B_Content],
                                  pco.offset[CCN_PCO_E_Content],
                                  &buf, &length);
        ccn_charbuf_append(policy, buf, length);
        final = r_util_is_final_pco(content_msg, &pco, nc);
    } while (!final);
    
    pp = ccnr_parsed_policy_create();
    if (pp == NULL) {
        ccnr_msg(ccnr, "Parsed policy allocation error");
        goto Bail;
    }
    memmove(pp->version, vers, vers_size);
    if (r_proto_parse_policy(ccnr, policy->buf, policy->length, pp) < 0) {
        ccnr_msg(ccnr, "Malformed policy");
        goto Bail;
    }
    res = strcmp((char *)pp->store->buf + pp->global_prefix_offset,
                 (char *)ccnr->parsed_policy->store->buf + ccnr->parsed_policy->global_prefix_offset);
    if (0 != res) {
        ccnr_msg(ccnr, "Policy global prefix mismatch");
        goto Bail;
    }
    policy_link_cob = ccnr_init_policy_link_cob(ccnr, ccnr->direct_client, name);
    if (policy_link_cob != NULL) {
        ccn_charbuf_destroy(&ccnr->policy_link_cob);
        ccnr->policy_link_cob = policy_link_cob;
    }
    policyFileName = ccn_charbuf_create();
    ccn_charbuf_putf(policyFileName, "%s/repoPolicy", ccnr->directory);
    fd = open(ccn_charbuf_as_string(policyFileName), O_WRONLY | O_CREAT, 0666);
    if (fd < 0) {
        ccnr_msg(ccnr, "open policy: %s (errno = %d)", strerror(errno), errno);
        goto Bail;
    }
    lseek(fd, 0, SEEK_SET);
    res = write(fd, ccnr->policy_link_cob->buf, ccnr->policy_link_cob->length);
    if (res == -1) {
        ccnr_msg(ccnr, "write policy: %s (errno = %d)", strerror(errno), errno);
        goto Bail;
    }
    res = ftruncate(fd, ccnr->policy_link_cob->length);
    if (res == -1) {
        ccnr_msg(ccnr, "Policy truncate %u :%s (errno = %d)",
                 fd, strerror(errno), errno);
        goto Bail;
    }
    close(fd);
    fd = -1;
    r_proto_deactivate_policy(ccnr, ccnr->parsed_policy);
    ccnr_parsed_policy_destroy(&ccnr->parsed_policy);
    ccnr->parsed_policy = pp;
    r_proto_activate_policy(ccnr, pp);
    
    ans = 0;
    
Bail:
    ccn_charbuf_destroy(&name);
    ccn_indexbuf_destroy(&nc);
    ccn_charbuf_destroy(&policy);
    ccn_charbuf_destroy(&policyFileName);
    if (fd >= 0) close(fd);
    return (ans);
    
}    

static int
r_proto_policy_complete(struct ccn_closure *selfp,
                        enum ccn_upcall_kind kind,
                        struct ccn_upcall_info *info)
{
    struct ccnr_expect_content *md = selfp->data;
    struct ccnr_handle *ccnr = (struct ccnr_handle *)md->ccnr;
    const unsigned char *ccnb;
    size_t ccnb_size;
    const unsigned char *vers = NULL;
    size_t vers_size = 0;
    struct ccn_indexbuf *cc;
    struct ccn_charbuf *name;
    int res;
    
    // the version of the new policy must be greater than the exist one
    // or we will not activate it and update the link to point to it.
    
    ccnb = info->content_ccnb;
    ccnb_size = info->pco->offset[CCN_PCO_E];
    cc = info->content_comps;
    ccn_name_comp_get(ccnb, cc, cc->n - 3, &vers, &vers_size);
    if (vers_size != 7 || vers[0] != CCN_MARKER_VERSION)
        return(-1);
    if (memcmp(vers, ccnr->parsed_policy->version, sizeof(ccnr->parsed_policy->version)) <= 0) {
        if (CCNSHOULDLOG(ccnr, LM_128, CCNL_INFO))
            ccnr_debug_ccnb(ccnr, __LINE__, "r_proto_policy_complete older policy ignored", NULL,
                            ccnb, ccnb_size);        
        return (-1);
    }
    // all components not including segment
    name = ccn_charbuf_create();
    res = ccn_name_init(name);
    ccn_name_append_components(name, ccnb, cc->buf[0], cc->buf[cc->n - 2]);
    ccn_schedule_event(ccnr->sched, 500, r_proto_policy_update, name, 0);
    if (CCNSHOULDLOG(ccnr, LM_128, CCNL_FINEST))
        ccnr_msg(ccnr,"r_proto_policy_complete update scheduled");        
    
    return (0);
}

static enum ccn_upcall_res
r_proto_start_write(struct ccn_closure *selfp,
                    enum ccn_upcall_kind kind,
                    struct ccn_upcall_info *info,
                    int marker_comp)
{
    struct ccnr_handle *ccnr = NULL;
    struct ccn_charbuf *templ = NULL;
    struct ccn_closure *incoming = NULL;
    struct ccnr_expect_content *expect_content = NULL;
    struct ccn_charbuf *reply_body = NULL;
    struct ccn_charbuf *name = NULL;
    struct ccn_indexbuf *ic = NULL;
    enum ccn_upcall_res ans = CCN_UPCALL_RESULT_ERR;
    struct ccn_charbuf *msg = NULL;
    int res = 0;
    int start = 0;
    int end = 0;
    int is_policy = 0;
    int i;
    struct ccn_signing_params sp = CCN_SIGNING_PARAMS_INIT;
    
    // XXX - Check for valid nonce
    // XXX - Check for pubid - if present and not ours, do not respond.
    // Check for answer origin kind.
    // If Exclude is there, there might be something fishy going on.
    
    ccnr = (struct ccnr_handle *)selfp->data;
    if (ccnr->start_write_scope_limit < 3) {
        start = info->pi->offset[CCN_PI_B_Scope];
        end = info->pi->offset[CCN_PI_E_Scope];
        if (start == end || info->pi->scope > ccnr->start_write_scope_limit) {
            if (CCNSHOULDLOG(ccnr, LM_128, CCNL_INFO))
                ccnr_msg(ccnr, "r_proto_start_write: interest scope exceeds limit");
            return(CCN_UPCALL_RESULT_OK);
        }
    }
    // don't handle the policy file here
    start = info->pi->offset[CCN_PI_B_Name];
    end = info->interest_comps->buf[marker_comp - 1]; // not including version or marker
    name = ccn_charbuf_create();
    ccn_charbuf_append(name, info->interest_ccnb + start, end - start);
    ccn_charbuf_append_closer(name);
    if (0 ==ccn_compare_names(name->buf, name->length,
                              ccnr->policy_name->buf, ccnr->policy_name->length))
        is_policy = 1;
    
    /* Generate our reply */
    start = info->pi->offset[CCN_PI_B_Name];
    end = info->interest_comps->buf[info->pi->prefix_comps];
    name->length = 0;
    ccn_charbuf_append(name, info->interest_ccnb + start, end - start);
    ccn_charbuf_append_closer(name);
    msg = ccn_charbuf_create();
    reply_body = ccn_charbuf_create();
    r_proto_append_repo_info(ccnr, reply_body, NULL, NULL);
    sp.freshness = 12; /* seconds */
    res = ccn_sign_content(info->h, msg, name, &sp,
                           reply_body->buf, reply_body->length);
    if (res < 0)
        goto Bail;
    if (CCNSHOULDLOG(ccnr, LM_128, CCNL_FINE))
        ccnr_debug_ccnb(ccnr, __LINE__, "r_proto_start_write response", NULL,
                        msg->buf, msg->length);
    res = ccn_put(info->h, msg->buf, msg->length);
    if (res < 0) {
        ccnr_debug_ccnb(ccnr, __LINE__, "r_proto_start_write ccn_put FAILED", NULL,
                        msg->buf, msg->length);
        goto Bail;
    }

    /* Send an interest for segment 0 */
    expect_content = calloc(1, sizeof(*expect_content));
    if (expect_content == NULL)
        goto Bail;
    expect_content->ccnr = ccnr;
    expect_content->final = -1;
    for (i = 0; i < CCNR_PIPELINE; i++)
        expect_content->outstanding[i] = -1;
    if (is_policy) {
        expect_content->expect_complete = &r_proto_policy_complete;
        if (CCNSHOULDLOG(ccnr, LM_128, CCNL_FINE))
            ccnr_msg(ccnr, "r_proto_start_write: is policy file");
    }
    incoming = calloc(1, sizeof(*incoming));
    if (incoming == NULL)
        goto Bail;
    incoming->p = &r_proto_expect_content;
    incoming->data = expect_content;
    templ = r_proto_mktemplate(expect_content, NULL);
    ic = info->interest_comps;
    ccn_name_init(name);
    ccn_name_append_components(name, info->interest_ccnb, ic->buf[0], ic->buf[marker_comp]);
    ccn_name_append_numeric(name, CCN_MARKER_SEQNUM, 0);
    expect_content->outstanding[0] = 0;
    res = ccn_express_interest(info->h, name, incoming, templ);
    if (res >= 0) {
        /* upcall will free these when it is done. */
        incoming = NULL;
        expect_content = NULL;
        ans = CCN_UPCALL_RESULT_INTEREST_CONSUMED;
    }
    else {
        ccnr_debug_ccnb(ccnr, __LINE__, "r_proto_start_write ccn_express_interest FAILED", NULL,
                        name->buf, name->length);
        goto Bail;
    }
    
Bail:
    if (incoming != NULL)
        free(incoming);
    if (expect_content != NULL)
        free(expect_content);
    ccn_charbuf_destroy(&templ);
    ccn_charbuf_destroy(&name);
    ccn_charbuf_destroy(&reply_body);
    ccn_charbuf_destroy(&msg);
    return(ans);
}

static enum ccn_upcall_res
r_proto_start_write_checked(struct ccn_closure *selfp,
                            enum ccn_upcall_kind kind,
                            struct ccn_upcall_info *info,
                            int marker_comp)
{
    struct ccnr_handle *ccnr = NULL;
    enum ccn_upcall_res ans = CCN_UPCALL_RESULT_OK;
    struct ccn_indexbuf *ic = NULL;
    struct content_entry *content = NULL;
    struct ccn_parsed_interest parsed_interest = {0};
    struct ccn_parsed_interest *pi = &parsed_interest;
    struct ccn_charbuf *name = NULL;
    struct ccn_charbuf *interest = NULL;
    struct ccn_indexbuf *comps = NULL;
    struct ccn_charbuf *msg = NULL;
    struct ccn_charbuf *reply_body = NULL;
    int start = 0;
    int end = 0;
    struct ccn_signing_params sp = CCN_SIGNING_PARAMS_INIT;
    int res = 0;
    
    // XXX - do we need to disallow the policy file here too?
    ccnr = (struct ccnr_handle *)selfp->data;
    if (ccnr->start_write_scope_limit < 3) {
        start = info->pi->offset[CCN_PI_B_Scope];
        end = info->pi->offset[CCN_PI_E_Scope];
        if (start == end || info->pi->scope > ccnr->start_write_scope_limit) {
            if (CCNSHOULDLOG(ccnr, LM_128, CCNL_INFO))
                ccnr_msg(ccnr, "r_proto_start_write_checked: interest scope exceeds limit");
            return(CCN_UPCALL_RESULT_OK);
        }
    }
    name = ccn_charbuf_create();
    ccn_name_init(name);
    ic = info->interest_comps;
    ccn_name_append_components(name, info->interest_ccnb, ic->buf[0], ic->buf[marker_comp]);
    ccn_name_append_components(name, info->interest_ccnb, ic->buf[marker_comp + 2], ic->buf[ic->n - 1]);
    // Make an interest for the exact item we're checking
    interest = ccn_charbuf_create();
    ccnb_element_begin(interest, CCN_DTAG_Interest);
    ccn_charbuf_append_charbuf(interest, name);
    ccnb_element_end(interest); /* </Interest> */
    // Parse it
    comps = ccn_indexbuf_create();
    res = ccn_parse_interest(interest->buf, interest->length, pi, comps);
    if (res < 0)
        abort();
    if (CCNSHOULDLOG(ccnr, LM_128, CCNL_FINE))
        ccnr_debug_ccnb(ccnr, __LINE__, "r_proto_start_write_checked looking for", NULL,
                        interest->buf, interest->length);
    content = r_store_lookup(ccnr, interest->buf, pi, comps);
    ccn_charbuf_destroy(&interest);
    ccn_indexbuf_destroy(&comps);
    if (content == NULL) {
        ccn_charbuf_destroy(&name);
        if (CCNSHOULDLOG(ccnr, LM_128, CCNL_FINE))
            ccnr_msg(ccnr, "r_proto_start_write_checked: NOT PRESENT");
        // XXX - dropping into the start_write case means we do not check the provided digest when fetching, so this is not completely right.
        return(r_proto_start_write(selfp, kind, info, marker_comp));
    }
    // what's the return value if the item is in the repository already?
    // if it does have it -- getRepoInfo(interest.name(), null, target_names)
    // response has local name as the full name of the thing we claim to have --
    // take the command marker and nonce out of the middle of the incoming interest,
    // which is what we have in the "name" of the interest we created to check the content.
    ///// begin copied code
    /* Generate our reply */
    msg = ccn_charbuf_create();
    reply_body = ccn_charbuf_create();
    r_proto_append_repo_info(ccnr, reply_body, name, NULL);
    start = info->pi->offset[CCN_PI_B_Name];
    end = info->interest_comps->buf[info->pi->prefix_comps];
    name->length = 0;
    ccn_charbuf_append(name, info->interest_ccnb + start, end - start);
    ccn_charbuf_append_closer(name);
    sp.freshness = 12; /* Seconds */
    res = ccn_sign_content(info->h, msg, name, &sp,
                           reply_body->buf, reply_body->length);
    if (res < 0)
        goto Bail;
    if (CCNSHOULDLOG(ccnr, LM_128, CCNL_FINE))
        ccnr_msg(ccnr, "r_proto_start_write_checked PRESENT");
    res = ccn_put(info->h, msg->buf, msg->length);
    if (res < 0) {
        // note the error somehow.
        ccnr_debug_ccnb(ccnr, __LINE__, "r_proto_start_write_checked ccn_put FAILED", NULL,
                        msg->buf, msg->length);
    }
    //// end of copied code
Bail:
    ccn_charbuf_destroy(&name);
    ccn_charbuf_destroy(&reply_body);
    ccn_charbuf_destroy(&msg);
    return(ans);
}

/**
 * Returns 1 if the Exclude in the interest described by the info parameter
 * would exclude the full name in name.
 */
static int
r_proto_check_exclude(struct ccnr_handle *ccnr,
                      struct ccn_upcall_info *info,
                      struct ccn_charbuf *name)
{
    struct ccn_buf_decoder decoder;
    struct ccn_buf_decoder *d = NULL;
    const unsigned char *comp = NULL;
    size_t comp_size;
    size_t name_comp_size;
    struct ccn_indexbuf *name_comps = NULL;
    const unsigned char *name_string = NULL;
    int nc;
    int ci;
    int res;
    int ans = 0;
    
    if (info->pi->offset[CCN_PI_B_Exclude] < info->pi->offset[CCN_PI_E_Exclude]) {
        d = ccn_buf_decoder_start(&decoder,
                                  info->interest_ccnb + info->pi->offset[CCN_PI_B_Exclude],
                                  info->pi->offset[CCN_PI_E_Exclude] -
                                  info->pi->offset[CCN_PI_B_Exclude]);
        
        // handle easy case of <Exclude><Component>...</Exclude>
        // XXX - this may need to be better, but not necessarily complete
        if (ccn_buf_match_dtag(d, CCN_DTAG_Exclude)) {
            ccn_buf_advance(d);
        } else 
            goto Bail;
        // there may be something to check, so get the components of the name
        name_comps = ccn_indexbuf_create();
        nc = ccn_name_split(name, name_comps);
        // the component in the name we are matching is last plus one of the interest
        // but ci includes an extra value for the end of the last component
        ci = info->interest_comps->n;
        res = ccn_name_comp_get(name->buf, name_comps, ci - 1, &name_string, &name_comp_size);
        if (res < 0)
            goto Bail;
        while (ccn_buf_match_dtag(d, CCN_DTAG_Component)) {
            ccn_buf_advance(d);
            comp_size = 0;
            if (ccn_buf_match_blob(d, &comp, &comp_size))
                ccn_buf_advance(d);
            ccn_buf_check_close(d);
            if (comp_size == name_comp_size) {
                res = memcmp(comp, name_string, comp_size);
                if (res == 0) {
                    ans = 1;
                    goto Bail; /* One of the explicit excludes */
                }
                if (res > 0)
                    break;
            }
        }
    }
    
Bail:
    ccn_indexbuf_destroy(&name_comps);
    if (CCNSHOULDLOG(ccnr, LM_8, CCNL_FINE))
        ccnr_msg(ccnr, "r_proto_check_exclude: do%s exclude", (ans == 1) ? "" : " not");
    return(ans);
}

void
r_proto_finalize_enum_state(struct hashtb_enumerator *e)
{
    struct enum_state *es = e->data;
    unsigned i;
    
    ccn_charbuf_destroy(&es->name);
    ccn_charbuf_destroy(&es->interest); // unnecessary?
    ccn_charbuf_destroy(&es->reply_body);
    ccn_indexbuf_destroy(&es->interest_comps);
    for (i = 0; i < ENUM_N_COBS; i++)
        ccn_charbuf_destroy(&(es->cob[i]));
    return;
}

#define ENUMERATION_STATE_TICK_MICROSEC 1000000
/**
 * Remove expired enumeration table entries
 */
static int
reap_enumerations(struct ccn_schedule *sched,
                  void *clienth,
                  struct ccn_scheduled_event *ev,
                  int flags)
{
    struct ccnr_handle *ccnr = clienth;
    struct hashtb_enumerator ee;
    struct hashtb_enumerator *e = &ee;
    struct enum_state *es = NULL;
    int i;
    
    if ((flags & CCN_SCHEDULE_CANCEL) != 0) {
        ccnr->reap_enumerations = NULL;
        return(0);
    }
    hashtb_start(ccnr->enum_state_tab, e);
    for (es = e->data; es != NULL; es = e->data) {
        if (es->active != ES_ACTIVE &&
            r_util_timecmp(es->lastuse_sec + es->lifetime, es->lastuse_usec,
                           ccnr->sec, ccnr->usec) <= 0) {
                if (CCNSHOULDLOG(ccnr, LM_8, CCNL_FINER))
                    ccnr_debug_ccnb(ccnr, __LINE__, "reap enumeration state", NULL,
                                    es->name->buf, es->name->length);            
<<<<<<< HEAD
                ccn_charbuf_destroy(&es->name);
                ccn_charbuf_destroy(&es->interest); // unnecessary?
                ccn_charbuf_destroy(&es->reply_body);
                ccn_indexbuf_destroy(&es->interest_comps);
                for (i = 0; i < ENUM_N_COBS; i++)
                    ccn_charbuf_destroy(&(es->cob[i]));
                // remove the entry from the hash table
=======
                // remove the entry from the hash table, finalization frees data
>>>>>>> c1b9ad56
                hashtb_delete(e);
            }
        hashtb_next(e);
    }
    hashtb_end(e);
    if (hashtb_n(ccnr->enum_state_tab) == 0) {
        ccnr->reap_enumerations = NULL;
        return(0);
    }
    return(ENUMERATION_STATE_TICK_MICROSEC);
}
static void
reap_enumerations_needed(struct ccnr_handle *ccnr)
{
    if (ccnr->reap_enumerations == NULL)
        ccnr->reap_enumerations = ccn_schedule_event(ccnr->sched,
                                                     ENUMERATION_STATE_TICK_MICROSEC,
                                                     reap_enumerations,
                                                     NULL, 0);
}

static enum ccn_upcall_res
r_proto_begin_enumeration(struct ccn_closure *selfp,
                          enum ccn_upcall_kind kind,
                          struct ccn_upcall_info *info,
                          int marker_comp)
{
    struct ccnr_handle *ccnr = NULL;
    enum ccn_upcall_res ans = CCN_UPCALL_RESULT_ERR;
    struct ccn_parsed_interest parsed_interest = {0};
    struct ccn_parsed_interest *pi = &parsed_interest;
    struct hashtb_enumerator enumerator = {0};
    struct hashtb_enumerator *e = &enumerator;
    struct ccn_charbuf *name = NULL;
    struct ccn_charbuf *cob = NULL;
    struct ccn_charbuf *interest = NULL;
    struct ccn_indexbuf *comps = NULL;
    int res;
    struct content_entry *content = NULL;
    struct enum_state *es = NULL;
    
    ccnr = (struct ccnr_handle *)selfp->data;
    // Construct a name up to but not including the begin enumeration marker component
    name = ccn_charbuf_create();
    ccn_name_init(name);
    ccn_name_append_components(name, info->interest_ccnb,
                               info->interest_comps->buf[0],
                               info->interest_comps->buf[marker_comp]);
    // Make an interest for the part of the namespace we are after, from the name
    interest = ccn_charbuf_create();
    ccnb_element_begin(interest, CCN_DTAG_Interest);
    ccn_charbuf_append_charbuf(interest, name);
    ccnb_element_end(interest); /* </Interest> */
    
    // Parse it
    comps = ccn_indexbuf_create();
    res = ccn_parse_interest(interest->buf, interest->length, pi, comps);
    if (res < 0)
        abort();
    // Look for a previous enumeration under this prefix
    hashtb_start(ccnr->enum_state_tab, e);
    res = hashtb_seek(e, name->buf, name->length, 0);
    es = e->data;
    if (CCNSHOULDLOG(ccnr, LM_8, CCNL_FINE))
        ccnr_debug_ccnb(ccnr, __LINE__, "enumeration: begin hash key", NULL,
                        name->buf, name->length);
    // Do not restart an active enumeration, it is probably a duplicate interest
    // TODO: may need attention when es->active == ES_ACTIVE_PENDING_INACTIVE
    if (res == HT_OLD_ENTRY && es->active != ES_INACTIVE) {
        if (es->next_segment > 0)
            cob = es->cob[(es->next_segment - 1) % ENUM_N_COBS];
        if (cob && ccn_content_matches_interest(cob->buf, cob->length, 1, NULL,
                                         info->interest_ccnb, info->pi->offset[CCN_PI_E], info->pi)) {
            if (CCNSHOULDLOG(ccnr, LM_8, CCNL_FINER))
                ccnr_msg(ccnr, "enumeration: duplicate request for last cob");
            ccn_put(info->h, cob->buf, cob->length);
            es->cob_deferred[(es->next_segment - 1) % ENUM_N_COBS] = 0;
            ans = CCN_UPCALL_RESULT_INTEREST_CONSUMED;
        } else {
            if (CCNSHOULDLOG(ccnr, LM_8, CCNL_FINEST)) {
                ccnr_msg(ccnr, "enumeration: restart of active enumeration, or excluded");
                ccnr_debug_ccnb(ccnr, __LINE__, "enum    interest: ", NULL, info->interest_ccnb, info->pi->offset[CCN_PI_E]);
                if (cob != NULL)
                    ccnr_debug_ccnb(ccnr, __LINE__, "enum cob content: ", NULL, cob->buf, cob->length);
            }
            ans = CCN_UPCALL_RESULT_OK;
        }
        hashtb_end(e);
        goto Bail;
    }
    // Continue to construct the name under which we will respond: %C1.E.be
    ccn_name_append_components(name, info->interest_ccnb,
                               info->interest_comps->buf[marker_comp],
                               info->interest_comps->buf[marker_comp + 1]);
    // Append the repository key id %C1.K.%00<repoid>
    ccn_name_append(name, ccnr->ccnr_keyid->buf, ccnr->ccnr_keyid->length);
    
    if (res == HT_NEW_ENTRY || es->starting_cookie != ccnr->cookie) {
        // this is a new enumeration, the time is now.
        res = ccn_create_version(info->h, name, CCN_V_NOW, 0, 0);
        if (es->name != NULL)
            ccn_charbuf_destroy(&es->name);
        es->name = ccn_charbuf_create();
        ccn_charbuf_append_charbuf(es->name, name);
        es->starting_cookie = ccnr->cookie; // XXX - a conservative indicator of change
    }
    ccn_charbuf_destroy(&name);
    // check the exclude against the result name
    if (CCNSHOULDLOG(ccnr, LM_8, CCNL_FINE))
        ccnr_debug_ccnb(ccnr, __LINE__, "begin enum: result name", NULL,
                        es->name->buf, es->name->length);
    
    if (r_proto_check_exclude(ccnr, info, es->name) > 0) {
        hashtb_end(e);
        goto Bail;
    }

    // do we have anything that matches this enumeration request?
    content = r_store_find_first_match_candidate(ccnr, interest->buf, pi);
    if (content != NULL &&
        !r_store_content_matches_interest_prefix(ccnr, content, interest->buf, interest->length))
        content = NULL;
    ccn_charbuf_destroy(&es->cob[0]);
    es->cob[0] = ccn_charbuf_create();
    memset(es->cob_deferred, 0, sizeof(es->cob_deferred));
    ccn_charbuf_destroy(&es->reply_body);
    es->reply_body = ccn_charbuf_create();
    ccnb_element_begin(es->reply_body, CCN_DTAG_Collection);
    es->content = content;
    ccn_charbuf_destroy(&es->interest);
    es->interest = interest;
    interest = NULL;
    ccn_indexbuf_destroy(&es->interest_comps);
    es->interest_comps = comps;
    comps = NULL;
    es->next_segment = 0;
    es->lastuse_sec = ccnr->sec;
    es->lastuse_usec = ccnr->usec;
    if (content) {
        es->lifetime = 3 * ccn_interest_lifetime_seconds(info->interest_ccnb, pi);
        es->active = ES_ACTIVE;
    } else {
        es->lifetime = ccn_interest_lifetime_seconds(info->interest_ccnb, pi);
        es->active = ES_PENDING;
    }
    hashtb_end(e);
    reap_enumerations_needed(ccnr);
    if (content)
        ans = r_proto_continue_enumeration(selfp, kind, info, marker_comp);
    else
        ans = CCN_UPCALL_RESULT_OK;
Bail:
    ccn_charbuf_destroy(&name);
    ccn_charbuf_destroy(&interest);
    ccn_indexbuf_destroy(&comps);
    return(ans);
}

static enum ccn_upcall_res
r_proto_continue_enumeration(struct ccn_closure *selfp,
                             enum ccn_upcall_kind kind,
                             struct ccn_upcall_info *info,
                             int marker_comp) {
    // XXX - watch out for pipelined interests for the enumerations -- there
    // MUST be an active enumeration continuation before we do anything here.
    // Should chop 1 component off interest -- which will look like
    // ccnx:/.../%C1.E.be/%C1.M.K%00.../%FD.../%00%02
    struct ccn_charbuf *hashkey = NULL;
    struct ccn_charbuf *result_name = NULL;
    struct ccn_charbuf *cob = NULL;
    struct ccn_indexbuf *ic = NULL;
    intmax_t segment;
    struct enum_state *es = NULL;
    struct ccnr_handle *ccnr = NULL;
    struct hashtb_enumerator enumerator = {0};
    struct hashtb_enumerator *e = &enumerator;
    struct ccn_signing_params sp = CCN_SIGNING_PARAMS_INIT;
    int cobs_deferred;
    int i;
    int res = 0;
    
    ccnr = (struct ccnr_handle *)selfp->data;
    ic = info->interest_comps;
    hashkey=ccn_charbuf_create();
    ccn_name_init(hashkey);
    ccn_name_append_components(hashkey, info->interest_ccnb,
                               info->interest_comps->buf[0],
                               info->interest_comps->buf[marker_comp]);
    hashtb_start(ccnr->enum_state_tab, e);
    res = hashtb_seek(e, hashkey->buf, hashkey->length, 0);
    ccn_charbuf_destroy(&hashkey);
    if (res != HT_OLD_ENTRY) {
        hashtb_end(e);
        return(CCN_UPCALL_RESULT_ERR);
    }
    es = e->data;
    if (es->active != ES_ACTIVE && es->active != ES_ACTIVE_PENDING_INACTIVE) {
        hashtb_end(e);
        return(CCN_UPCALL_RESULT_ERR);
    }
    // If there is a segment in the request, get the value.
    segment = r_util_segment_from_component(info->interest_ccnb,
                                            ic->buf[ic->n - 2],
                                            ic->buf[ic->n - 1]);
    if (CCNSHOULDLOG(ccnr, LM_8, CCNL_FINE))
        ccnr_msg(ccnr, "enumeration: requested %jd :: expected %jd", segment, es->next_segment);
    if (segment >= 0 && segment != es->next_segment) {
        // too far in the future for us to process
        if (segment > es->next_segment + (ENUM_N_COBS / 2)) {
            if (CCNSHOULDLOG(ccnr, LM_8, CCNL_FINER))
                ccnr_msg(ccnr, "enumeration: ignoring future segment requested %jd :: expected %jd", segment, es->next_segment);
            hashtb_end(e);
            return (CCN_UPCALL_RESULT_OK);
        }
        // if theres a possibility we could have it
        if (segment >= es->next_segment - ENUM_N_COBS) {
            cob = es->cob[segment % ENUM_N_COBS];
            if (cob &&
                ccn_content_matches_interest(cob->buf, cob->length, 1, NULL,
                                             info->interest_ccnb, info->pi->offset[CCN_PI_E], info->pi)) {
                    if (CCNSHOULDLOG(ccnr, LM_8, CCNL_FINER))
                        ccnr_msg(ccnr, "enumeration: putting cob for out-of-order segment %jd",
                                 segment);
                    ccn_put(info->h, cob->buf, cob->length);
                    es->cob_deferred[segment % ENUM_N_COBS] = 0;
                    if (es->active == ES_ACTIVE_PENDING_INACTIVE) {
                        for (i = 0, cobs_deferred = 0; i < ENUM_N_COBS; i++) {
                            cobs_deferred += es->cob_deferred[i];
                        }
                        if (cobs_deferred == 0)
                            goto EnumerationComplete;
                    }
                    hashtb_end(e);
                    return (CCN_UPCALL_RESULT_INTEREST_CONSUMED);
                }
        }
    }
NextSegment:
    if (CCNSHOULDLOG(ccnr, blah, CCNL_FINE))
        ccnr_msg(ccnr, "enumeration: generating segment %jd", es->next_segment);
    es->lastuse_sec = ccnr->sec;
    es->lastuse_usec = ccnr->usec;
    while (es->content != NULL &&
           r_store_content_matches_interest_prefix(ccnr, es->content,
                                                   es->interest->buf,
                                                   es->interest->length)) {
        int save = es->reply_body->length;
        ccnb_element_begin(es->reply_body, CCN_DTAG_Link);
        ccnb_element_begin(es->reply_body, CCN_DTAG_Name);
        ccnb_element_end(es->reply_body); /* </Name> */
        res = r_store_name_append_components(es->reply_body, ccnr, es->content, es->interest_comps->n - 1, 1);
        ccnb_element_end(es->reply_body); /* </Link> */
        if (res == 0) {
            /* The name matched exactly, need to skip. */
            es->reply_body->length = save;
            es->content = r_store_next_child_at_level(ccnr, es->content, es->interest_comps->n - 1);
            continue;
        }
        if (res != 1) {
            ccnr_debug_ccnb(ccnr, __LINE__, "oops", NULL, es->interest->buf, es->interest->length);
            ccnr_debug_content(ccnr, __LINE__, "oops", NULL, es->content);
            abort();
        }
        es->content = r_store_next_child_at_level(ccnr, es->content, es->interest_comps->n - 1);
        if (es->reply_body->length >= 4096) {
            result_name = ccn_charbuf_create();
            ccn_charbuf_append_charbuf(result_name, es->name);
            ccn_name_append_numeric(result_name, CCN_MARKER_SEQNUM, es->next_segment);
            sp.freshness = 60;
            cob = es->cob[es->next_segment % ENUM_N_COBS];
            if (cob == NULL) {
                cob = ccn_charbuf_create();
                es->cob[es->next_segment % ENUM_N_COBS] = cob;
            }
            cob->length = 0;
            res = ccn_sign_content(info->h, cob, result_name, &sp,
                                   es->reply_body->buf, 4096);
            ccn_charbuf_destroy(&result_name);
            if (segment == -1 || segment == es->next_segment) {
                if (CCNSHOULDLOG(ccnr, blah, CCNL_FINER))
                    ccnr_msg(ccnr, "enumeration: putting cob for segment %jd", es->next_segment);
                ccn_put(info->h, cob->buf, cob->length);
            } else {
                es->cob_deferred[es->next_segment % ENUM_N_COBS] = 1;
            }
            es->next_segment++;
            memmove(es->reply_body->buf, es->reply_body->buf + 4096, es->reply_body->length - 4096);
            es->reply_body->length -= 4096;
            if (segment >= es->next_segment)
                 goto NextSegment;
            hashtb_end(e);
            return (CCN_UPCALL_RESULT_INTEREST_CONSUMED);
        }
    }
    // we will only get here if we are finishing an in-progress enumeration
    ccnb_element_end(es->reply_body); /* </Collection> */
    result_name = ccn_charbuf_create();
    ccn_charbuf_append_charbuf(result_name, es->name);
    ccn_name_append_numeric(result_name, CCN_MARKER_SEQNUM, es->next_segment);
    sp.freshness = 60;
    sp.sp_flags |= CCN_SP_FINAL_BLOCK;
    cob = es->cob[es->next_segment % ENUM_N_COBS];
    if (cob == NULL) {
        cob = ccn_charbuf_create();
        es->cob[es->next_segment % ENUM_N_COBS] = cob;
    }
    cob->length = 0;
    res = ccn_sign_content(info->h, cob, result_name, &sp, es->reply_body->buf,
                           es->reply_body->length);
    ccn_charbuf_destroy(&result_name);    
    if (CCNSHOULDLOG(ccnr, blah, CCNL_FINER))
        ccnr_msg(ccnr, "enumeration: putting final cob for segment %jd", es->next_segment);
    ccn_put(info->h, cob->buf, cob->length);
    es->cob_deferred[es->next_segment % ENUM_N_COBS] = 0;
    for (i = 0, cobs_deferred = 0; i < ENUM_N_COBS; i++) {
        cobs_deferred += es->cob_deferred[i];
    }
    if (cobs_deferred > 0) {
        if (CCNSHOULDLOG(ccnr, blah, CCNL_FINER))
            ccnr_msg(ccnr, "enumeration: %d pending cobs, inactive pending complete",
                     cobs_deferred);
        es->active = ES_ACTIVE_PENDING_INACTIVE;
        hashtb_end(e);
        return (CCN_UPCALL_RESULT_INTEREST_CONSUMED);
    }
EnumerationComplete:
    if (CCNSHOULDLOG(ccnr, blah, CCNL_FINER))
        ccnr_msg(ccnr, "enumeration: inactive", es->next_segment);
    // The enumeration is complete, free charbufs but leave the name.
    es->active = ES_INACTIVE;
    ccn_charbuf_destroy(&es->interest);
    ccn_charbuf_destroy(&es->reply_body);
    for (i = 0; i < ENUM_N_COBS; i++)
        ccn_charbuf_destroy(&es->cob[i]);
    ccn_indexbuf_destroy(&es->interest_comps);
    hashtb_end(e);
    return(CCN_UPCALL_RESULT_INTEREST_CONSUMED);
}

void
r_proto_dump_enums(struct ccnr_handle *ccnr)
{
    struct enum_state *es = NULL;
    struct hashtb_enumerator enumerator = {0};
    struct hashtb_enumerator *e = &enumerator;
    
    for (hashtb_start(ccnr->enum_state_tab, e); e->data != NULL; hashtb_next(e)) {
        es = e->data;
        ccnr_msg(ccnr, "Enumeration active: %d, next segment %d, cookie %u",
                 es->active, es->next_segment, es->starting_cookie);
        ccnr_debug_ccnb(ccnr, __LINE__, "     enum name", NULL,
                        es->name->buf, es->name->length);
        
    }  
    hashtb_end(e);
}

static enum ccn_upcall_res
r_proto_bulk_import(struct ccn_closure *selfp,
                          enum ccn_upcall_kind kind,
                          struct ccn_upcall_info *info,
                          int marker_comp)
{
    enum ccn_upcall_res ans = CCN_UPCALL_RESULT_ERR;
    struct ccnr_handle *ccnr = NULL;
    struct ccn_charbuf *filename = NULL;
    struct ccn_charbuf *filename2 = NULL;
    const unsigned char *mstart = NULL;
    size_t mlength;
    struct ccn_indexbuf *ic = NULL;
    struct ccn_charbuf *msg = NULL;
    struct ccn_charbuf *name = NULL;
    struct ccn_charbuf *reply_body = NULL;
    struct ccn_signing_params sp = CCN_SIGNING_PARAMS_INIT;
    const char *infostring = "OK";
    int res;
    
    ccnr = (struct ccnr_handle *)selfp->data;
    ccn_name_comp_get(info->interest_ccnb, info->interest_comps, marker_comp,
                      &mstart, &mlength);
    if (mlength <= strlen(REPO_AF) + 1 || mstart[strlen(REPO_AF)] != '~') {
        infostring = "missing or malformed bulk import name component";
        ccnr_msg(ccnr, "r_proto_bulk_import: %s", infostring);
        goto Reply;
    }
    mstart += strlen(REPO_AF) + 1;
    mlength -= (strlen(REPO_AF) + 1);
    if (memchr(mstart, '/', mlength) != NULL) {
        infostring = "bulk import filename must not include directory";
        ccnr_msg(ccnr, "r_proto_bulk_import: %s", infostring);
        goto Reply;
    }
    filename = ccn_charbuf_create();
    ccn_charbuf_append_string(filename, "import/");
    ccn_charbuf_append(filename, mstart, mlength);
    res = r_init_map_and_process_file(ccnr, filename, 0);
    if (res == 1) {
        infostring = "unable to open bulk import file";
        ccnr_msg(ccnr, "r_proto_bulk_import: %s", infostring);
        goto Reply;
    }
    if (res < 0) {
        infostring = "error parsing bulk import file";
        ccnr_msg(ccnr, "r_proto_bulk_import: %s", infostring);
        goto Reply;
    }
    /* we think we can process it */
    filename->length = 0;
    ccn_charbuf_putf(filename, "%s/import/", ccnr->directory);
    ccn_charbuf_append(filename, mstart, mlength);
    filename2 = ccn_charbuf_create();
    ccn_charbuf_putf(filename2, "%s/import/.", ccnr->directory);
    ccn_charbuf_append(filename2, mstart, mlength);
    res = rename(ccn_charbuf_as_string(filename),
                 ccn_charbuf_as_string(filename2));
    if (res < 0) {
        infostring = "error renaming bulk import file";
        ccnr_msg(ccnr, "r_proto_bulk_import: %s", infostring);
        goto Reply;        
    }
    filename->length = 0;
    ccn_charbuf_append_string(filename, "import/.");
    ccn_charbuf_append(filename, mstart, mlength);
    res = r_init_map_and_process_file(ccnr, filename, 1);
    if (res < 0) {
        infostring = "error merging bulk import file";
        ccnr_msg(ccnr, "r_proto_bulk_import: %s", infostring);
        // fall through and unlink anyway
    }
    if (CCNSHOULDLOG(ccnr, sdfdf, CCNL_FINE))
        ccnr_msg(ccnr, "unlinking bulk import file %s", ccn_charbuf_as_string(filename2));   
    unlink(ccn_charbuf_as_string(filename2));

Reply:
    /* Generate our reply */
    name = ccn_charbuf_create();
    ccn_name_init(name);
    ic = info->interest_comps;
    ccn_name_append_components(name, info->interest_ccnb, ic->buf[0], ic->buf[ic->n - 1]);

    msg = ccn_charbuf_create();
    reply_body = ccn_charbuf_create();
    r_proto_append_repo_info(ccnr, reply_body, NULL, infostring);
    sp.freshness = 12; /* Seconds */
    res = ccn_sign_content(info->h, msg, name, &sp,
                           reply_body->buf, reply_body->length);
    if (res < 0)
        goto Bail;
    res = ccn_put(info->h, msg->buf, msg->length);
    if (res < 0) {
        ccnr_debug_ccnb(ccnr, __LINE__, "r_proto_bulk_import ccn_put FAILED", NULL,
                        msg->buf, msg->length);
        goto Bail;
    }
    ans = CCN_UPCALL_RESULT_INTEREST_CONSUMED;

Bail:
    if (filename != NULL) ccn_charbuf_destroy(&filename);
    if (filename2 != NULL) ccn_charbuf_destroy(&filename2);
    if (name != NULL) ccn_charbuf_destroy(&name);
    if (msg != NULL) ccn_charbuf_destroy(&msg);
    if (reply_body != NULL) ccn_charbuf_destroy(&reply_body);
    return (ans);
}

/* Construct a charbuf with an encoding of a Policy object 
 *
 *  <xs:complexType name="PolicyType">
 *      <xs:sequence>
 *      <xs:element name="PolicyVersion" type="xs:string"/> 
 *      <xs:element name="LocalName" type="xs:string"/>
 *      <xs:element name="GlobalPrefix" type="xs:string"/>
 *  <!-- 0 or more names -->
 *      <xs:element name="Namespace" type="xs:string" minOccurs="0" maxOccurs="unbounded"/>
 *      </xs:sequence>
 *  </xs:complexType>
 */ 
PUBLIC int
r_proto_policy_append_basic(struct ccnr_handle *ccnr,
                            struct ccn_charbuf *policy,
                            const char *version, const char *local_name,
                            const char *global_prefix)
{
    int res;
    res = ccnb_element_begin(policy, CCN_DTAG_Policy);
    res |= ccnb_tagged_putf(policy, CCN_DTAG_PolicyVersion, "%s", version);
    res |= ccnb_tagged_putf(policy, CCN_DTAG_LocalName, "%s", local_name);
    res |= ccnb_tagged_putf(policy, CCN_DTAG_GlobalPrefix, "%s", global_prefix);
    res |= ccnb_element_end(policy);
    return (res);
}
PUBLIC int
r_proto_policy_append_namespace(struct ccnr_handle *ccnr,
                                struct ccn_charbuf *policy,
                                const char *namespace)
{
    int res;
    if (policy->length < 2)
        return(-1);
    policy->length--;   /* remove the closer */
    res = ccnb_tagged_putf(policy, CCN_DTAG_Namespace, "%s", namespace);
    ccnb_element_end(policy);
    return(res);
}

/**
 * Parse a ccnb-encoded policy content object and fill in a ccn_parsed_policy
 * structure as the result.
 */
PUBLIC int
r_proto_parse_policy(struct ccnr_handle *ccnr, const unsigned char *buf, size_t length,
                     struct ccnr_parsed_policy *pp)
{
    int res = 0;
    struct ccn_buf_decoder decoder;
    struct ccn_buf_decoder *d = ccn_buf_decoder_start(&decoder, buf,
                                                      length);
    if (ccn_buf_match_dtag(d, CCN_DTAG_Policy)) {
        ccn_buf_advance(d);
        pp->policy_version_offset = ccn_parse_tagged_string(d, CCN_DTAG_PolicyVersion, pp->store);
        pp->local_name_offset = ccn_parse_tagged_string(d, CCN_DTAG_LocalName, pp->store);
        pp->global_prefix_offset = ccn_parse_tagged_string(d, CCN_DTAG_GlobalPrefix, pp->store);
        pp->namespaces->n = 0;
        while (ccn_buf_match_dtag(d, CCN_DTAG_Namespace)) {
            ccn_indexbuf_append_element(pp->namespaces, ccn_parse_tagged_string(d, CCN_DTAG_Namespace, pp->store));
        }
        ccn_buf_check_close(d);
    } else {
        return(-1);
    }
    return (res);
}

/**
 * Initiate a key fetch if necessary.
 * @returns -1 if error or no name, 0 if fetch was issued, 1 if already stored.
 */
int
r_proto_initiate_key_fetch(struct ccnr_handle *ccnr,
                           const unsigned char *msg,
                           struct ccn_parsed_ContentObject *pco,
                           int use_link,
                           ccnr_cookie a)
{
    /* 
     * Create a new interest in the key name, set up a callback that will
     * insert the key into repo.
     */
    int res;
    struct ccn_charbuf *key_name = NULL;
    struct ccn_closure *key_closure = NULL;
    struct ccn_charbuf *templ = NULL;
    struct ccnr_expect_content *expect_content = NULL;
    const unsigned char *namestart = NULL;
    int namelen = 0;
    int keynamelen;
    int i;
    
    keynamelen = (pco->offset[CCN_PCO_E_KeyName_Name] -
                  pco->offset[CCN_PCO_B_KeyName_Name]);
    if (use_link) {
        /* Try to follow a link instead of using keyname */
        if (pco->type == CCN_CONTENT_LINK) {
            /* For now we only pay attention to the Name in the Link. */
            const unsigned char *data = NULL;
            size_t data_size = 0;
            struct ccn_buf_decoder decoder;
            struct ccn_buf_decoder *d;
            res = ccn_content_get_value(msg, pco->offset[CCN_PCO_E], pco,
                                        &data, &data_size);
            if (res < 0)
                return(-1);
            d = ccn_buf_decoder_start(&decoder, data, data_size);
            if (ccn_buf_match_dtag(d, CCN_DTAG_Link)) {
                int start = 0;
                int end = 0;
                ccn_buf_advance(d);
                start = d->decoder.token_index;
                ccn_parse_Name(d, NULL);
                end = d->decoder.token_index;
                ccn_buf_check_close(d);
                if (d->decoder.state < 0)
                    return(-1);
                namestart = data + start;
                namelen = end - start;
                if (namelen == keynamelen &&
                    0 == memcmp(namestart, msg + pco->offset[CCN_PCO_B_KeyName_Name], namelen)) {
                    /*
                     * The link matches the key locator. There is no point
                     * in checking two times for the same thing.
                     */
                    if (CCNSHOULDLOG(ccnr, sdfdf, CCNL_FINE))
                        ccnr_debug_ccnb(ccnr, __LINE__, "keyfetch_link_opt",
                                        NULL, namestart, namelen);
                    return(-1);
                }
            }
        }
    }
    else {
        /* Use the KeyName if present */
        namestart = msg + pco->offset[CCN_PCO_B_KeyName_Name];
        namelen = (pco->offset[CCN_PCO_E_KeyName_Name] -
                   pco->offset[CCN_PCO_B_KeyName_Name]);
    }
    /*
     * If there is no KeyName or link, provided, we can't ask, so do not bother.
     */
    if (namelen == 0 || a == 0)
        return(-1);
    key_name = ccn_charbuf_create();
    ccn_charbuf_append(key_name, namestart, namelen);
    /* Construct an interest complete with Name so we can do lookup */
    templ = ccn_charbuf_create();
    ccn_charbuf_append_tt(templ, CCN_DTAG_Interest, CCN_DTAG);
    ccn_charbuf_append(templ, key_name->buf, key_name->length);
    ccnb_tagged_putf(templ, CCN_DTAG_MinSuffixComponents, "%d", 1);
    ccnb_tagged_putf(templ, CCN_DTAG_MaxSuffixComponents, "%d", 3);
    if (pco->offset[CCN_PCO_B_KeyName_Pub] < pco->offset[CCN_PCO_E_KeyName_Pub]) {
        ccn_charbuf_append(templ,
                           msg + pco->offset[CCN_PCO_B_KeyName_Pub],
                           (pco->offset[CCN_PCO_E_KeyName_Pub] - 
                            pco->offset[CCN_PCO_B_KeyName_Pub]));
    }
    ccn_charbuf_append_closer(templ); /* </Interest> */
    /* See if we already have it - if so we declare we are done. */
    if (r_lookup(ccnr, templ, NULL) == 0) {
        res = 1;
        // Note - it might be that the thing we found is not really the thing
        // we were after.  For now we don't check.
    }
    else {
        /* We do not have it; need to ask */
        res = -1;
        expect_content = calloc(1, sizeof(*expect_content));
        if (expect_content == NULL)
            goto Bail;
        expect_content->ccnr = ccnr;
        expect_content->final = -1;
        for (i = 0; i < CCNR_PIPELINE; i++)
            expect_content->outstanding[i] = -1;
        /* inform r_proto_expect_content we are looking for a key. */
        expect_content->keyfetch = a;
        key_closure = calloc(1, sizeof(*key_closure));
        if (key_closure == NULL)
            goto Bail;
        key_closure->p = &r_proto_expect_content;
        key_closure->data = expect_content;
        res = ccn_express_interest(ccnr->direct_client, key_name, key_closure, templ);
        if (res >= 0) {
            if (CCNSHOULDLOG(ccnr, sdfdf, CCNL_FINE))
                ccnr_debug_ccnb(ccnr, __LINE__, "keyfetch_start",
                                NULL, templ->buf, templ->length);
            key_closure = NULL;
            expect_content = NULL;
            res = 0;
        }
    }
Bail:
    if (key_closure != NULL)
        free(key_closure);
    if (expect_content != NULL)
        free(expect_content);
    ccn_charbuf_destroy(&key_name);
    ccn_charbuf_destroy(&templ);
    return(res);
}
<|MERGE_RESOLUTION|>--- conflicted
+++ resolved
@@ -965,17 +965,6 @@
                 if (CCNSHOULDLOG(ccnr, LM_8, CCNL_FINER))
                     ccnr_debug_ccnb(ccnr, __LINE__, "reap enumeration state", NULL,
                                     es->name->buf, es->name->length);            
-<<<<<<< HEAD
-                ccn_charbuf_destroy(&es->name);
-                ccn_charbuf_destroy(&es->interest); // unnecessary?
-                ccn_charbuf_destroy(&es->reply_body);
-                ccn_indexbuf_destroy(&es->interest_comps);
-                for (i = 0; i < ENUM_N_COBS; i++)
-                    ccn_charbuf_destroy(&(es->cob[i]));
-                // remove the entry from the hash table
-=======
-                // remove the entry from the hash table, finalization frees data
->>>>>>> c1b9ad56
                 hashtb_delete(e);
             }
         hashtb_next(e);
