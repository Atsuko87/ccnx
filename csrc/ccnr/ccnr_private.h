--- conflicted
+++ resolved
@@ -293,11 +293,7 @@
  * Each fdholder is referenced by its file descriptor.
  */
 struct fdholder {
-<<<<<<< HEAD
     unsigned filedesc;          /**< file descriptor */
-=======
-    int recv_fd;                /**< socket for receiving */
->>>>>>> 0fcb5806
     int flags;                  /**< CCNR_FACE_* fdholder flags */
     unsigned recvcount;         /**< for activity level monitoring */
     struct content_queue *q[CCN_CQ_N]; /**< outgoing content, per delay class */
