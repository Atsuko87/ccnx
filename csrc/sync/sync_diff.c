--- conflicted
+++ resolved
@@ -1655,6 +1655,7 @@
         default:
             return 0;
             // don't restart a busy updater
+            return -1;
     }
 }
 
@@ -1669,10 +1670,7 @@
     if (debug >= CCNL_FINE) {
         SyncNoteSimple(root, here, "stopping");
     }
-<<<<<<< HEAD
-=======
     resetUpdateData(ud);
     ud->state = sync_update_state_done;
     return 1;
->>>>>>> 811a610d
-}
+}
