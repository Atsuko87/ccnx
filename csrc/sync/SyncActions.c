/**
 * @file sync/SyncActions.c
 *  
 * Part of CCNx Sync.
 *
 * This library is free software; you can redistribute it and/or modify it
 * under the terms of the GNU Lesser General Public License version 2.1
 * as published by the Free Software Foundation.
 * This library is distributed in the hope that it will be useful,
 * but WITHOUT ANY WARRANTY; without even the implied warranty of
 * MERCHANTABILITY or FITNESS FOR A PARTICULAR PURPOSE. See the GNU
 * Lesser General Public License for more details. You should have received
 * a copy of the GNU Lesser General Public License along with this library;
 * if not, write to the Free Software Foundation, Inc., 51 Franklin Street,
 * Fifth Floor, Boston, MA 02110-1301 USA.
 */

#include <stdlib.h>
#include <stdio.h>
#include <string.h>
#include <strings.h>
#include <sys/resource.h>
#include <sys/time.h>

#include <ccn/ccn.h>
#include <ccn/charbuf.h>
#include <ccn/coding.h>
#include <ccn/indexbuf.h>
#include <ccn/schedule.h>

#include <ccnr/ccnr_msg.h>
#include <ccnr/ccnr_sync.h>
#include <ccnr/ccnr_private.h>

#include "SyncActions.h"
#include "SyncNode.h"
#include "SyncPrivate.h"
#include "SyncRoot.h"
#include "SyncTreeWorker.h"
#include "SyncUtil.h"

#define M 1000000
// various configuration parameters
// TBD: get them from an external source?
static int useCompExcl = 1;             // governs use of nextcomp exclusion use
static int showHighLevel = 1;           // governs high-level comments
static int nDeltasLimit = 4;            // limit of deltas objects in chain per root
static int cachePurgeTrigger = 60;      // cache entry purge, in seconds
static int cacheCleanBatch = 16;        // seconds between cleaning batches
static int cacheCleanDelta = 8;         // cache clean batch size
static int adviseNeedReset = 1;         // reset value for adviseNeed
static int updateStallDelta = 15;       // seconds used to determine stalled update
static int updateNeedDelta = 6;         // seconds for adaptive update
static int shortDelayMicros = 1000;     // short delay for quick reschedule
static int compareAssumeBad = 20;       // secs since last fetch OK to assume compare failed
static int nodeSplitTrigger = 4000;     // in bytes, triggers node split
static int exclusionLimit = 600;        // in bytes, limits exclusion list size
static int exclusionTrig = 5;           // trigger for including root hashes in excl list (secs)
static int stableTimeTrig = 10;         // trigger for storing stable point (secs)
static int hashSplitTrigger = 17;       // trigger for splitting based on hash (n/255)
static int namesYieldInc = 100;         // number of names to inc between yield tests
static int namesYieldMicros = 20*1000;  // number of micros to use as yield trigger
static char *syncStableSuffix = "SyncStable";

#define SYNC_UPDATE_VERSION (20120307)
static enum ccn_dtag CCN_DTAG_SyncNodeDeltas = (enum ccn_dtag) 127;

enum SyncCompareState {
    SyncCompare_init,
    SyncCompare_preload,
    SyncCompare_busy,
    SyncCompare_waiting,
    SyncCompare_done
};

struct SyncCompareData {
    struct SyncRootStruct *root;    /**< parent root for this comparison */
    struct SyncTreeWorkerHead *twL; /**< local tree walker state */
    struct SyncTreeWorkerHead *twR; /**< remote tree walker state */
    struct ccn_charbuf *hashL;      /**< hash for root of local sync tree */
    struct ccn_charbuf *hashR;      /**< hash for root of remote sync tree */
    struct ccn_charbuf *cbL;        /**< local tree scratch */
    struct ccn_charbuf *cbR;        /**< remote tree scratch */
    struct ccn_charbuf *lagL;       /**< local lag name */
    int *lagMatch;                  /**< lagging # of matching components */
    struct SyncActionData *errList; /**< actions that had errors for this compare */
    int errsQueued;                 /**< names added during this comparison */
    int namesAdded;                 /**< names added during this comparison */
    int nodeFetchBusy;              /**< number of busy remote node fetches */
    int nodeFetchFailed;            /**< number of failed remote node fetches */
    int contentPos;                 /**< position of next content to fetch */
    int contentFetchBusy;           /**< number of busy content fetches */
    int contentFetchFailed;         /**< number of failed content fetches */
    struct ccn_scheduled_event *ev; /**< progress event */
    enum SyncCompareState state;    /**< summary state of comparison */
    int64_t lastFetchOK;          /**< time marker for last successul node/content fetch */
    int64_t startTime;            /**< time marker for compare data creation */
    int64_t lastEnter;            /**< time marker for last compare step entry */
    int64_t lastMark;             /**< time marker for stall determination */
    int64_t maxHold;                /**< max time thread was held by compare */
};

enum SyncUpdateState {
    SyncUpdate_init,
    SyncUpdate_inserted,
    SyncUpdate_busy,
    SyncUpdate_error,
    SyncUpdate_done
};

struct SyncUpdateData {
    struct SyncRootStruct *root;
    enum SyncUpdateState state;
    struct SyncNameAccum *sort;
    struct SyncNodeAccum *nodes;
    struct SyncTreeWorkerHead *tw;
    struct ccn_charbuf *cb;
    IndexSorter_Base ixBase;
    IndexSorter_Index ixPos;
    int nameLenAccum;
    int namesAdded;
    int initLen;
    struct SyncHashCacheEntry *ceStart; /*< entry for start hash (may be NULL) */
    struct SyncHashCacheEntry *ceStop;  /*< entry for end hash */
    int64_t startTime;
    int64_t entryTime;
    int64_t maxHold;
    int preSortCount;
    int postSortCount;
    struct SyncRootDeltas *deltas;
};

///////////////////////////////////////////////////////////////////////////
///// Forward procedure declarations
///////////////////////////////////////////////////////////////////////////

static int
HeartbeatAction(struct ccn_schedule *sched,
                void *clienth,
                struct ccn_scheduled_event *ev,
                int flags);

static int
UpdateAction(struct ccn_schedule *sched,
             void *clienth,
             struct ccn_scheduled_event *ev,
             int flags);

static int
CompareAction(struct ccn_schedule *sched,
              void *clienth,
              struct ccn_scheduled_event *ev,
              int flags);

///////////////////////////////////////////////////////////////////////////
///// General internal routines
///////////////////////////////////////////////////////////////////////////


static int
showCacheEntry(struct SyncRootStruct *root, char *dst, int lim,
               char *prefix, struct SyncHashCacheEntry *ce) {
    int n = 0;
    if (ce == NULL) n = snprintf(dst, lim, "%shash#null", prefix);
    else n = snprintf(dst, lim, "%shash#%08x", prefix, (uint32_t) ce->small);
    return n;
}

static void
showCacheEntry1(struct SyncRootStruct *root, char *here, char *msg,
                struct SyncHashCacheEntry *ce) {
    char temp[1024];
    showCacheEntry(root, temp, sizeof(temp), "", ce);
    SyncNoteSimple2(root, here, msg, temp);
}

static void
showCacheEntry2(struct SyncRootStruct *root, char *here, char *msg,
                struct SyncHashCacheEntry *ce1, struct SyncHashCacheEntry *ce2) {
    char temp[1024];
    int n = showCacheEntry(root, temp, sizeof(temp), "", ce1);
    showCacheEntry(root, temp+n, sizeof(temp)-n, ", ", ce2);
    SyncNoteSimple2(root, here, msg, temp);
}

static struct SyncActionData *
newActionData(enum SyncRegisterActionKind kind) {
    struct SyncActionData *data = NEW_STRUCT(1, SyncActionData);
    data->startTime = SyncCurrentTime();
    data->kind = kind;
    data->state = SyncActionState_init;
    return data;
}

static void
linkActionData(struct SyncRootStruct *root, struct SyncActionData *data) {
    data->root = root;
    data->ce = root->priv->ceCurrent;
    data->next = root->actions;
    data->client_handle = root->base->client_handle;
    data->state = SyncActionState_sent;
    root->actions = data;
}

static void
delinkActionData(struct SyncActionData *data) {
    if (data == NULL) return;
    if (data->state == SyncActionState_sent) {
        // remove from the action chain in the root
        struct SyncRootStruct *root = data->root;
        if (root == NULL) return;
        struct SyncActionData *each = root->actions;
        struct SyncActionData *lag = NULL;
        data->state = SyncActionState_loose;
        while (each != NULL) {
            struct SyncActionData *next = each->next;
            if (data == each) {
                data->next = NULL;
                if (lag == NULL) root->actions = next;
                else lag->next = next;
                break;
            }
            lag = each;
            each = next;
        }
    } else {
        if (data->state == SyncActionState_error) {
            // remove from the errList chain in the comparison
            struct SyncCompareData *comp = data->comp;
            if (comp == NULL) return;
            struct SyncActionData *each = comp->errList;
            struct SyncActionData *lag = NULL;
            data->state = SyncActionState_loose;
            while (each != NULL) {
                struct SyncActionData *next = each->next;
                if (data == each) {
                    data->next = NULL;
                    if (comp->errsQueued > 0) comp->errsQueued--;
                    if (lag == NULL) comp->errList = next;
                    else lag->next = next;
                    break;
                }
                lag = each;
                each = next;
            }
        }
    }
}

static int
moveActionData(struct SyncActionData *data, enum SyncActionState dstState) {
    // moves the action data to the given state queue
    // (must be SyncActionState_sent or SyncActionState_error)
    // returns 1 for success, 0 for not possible
    if (data == NULL) return 0;
    if (dstState == SyncActionState_error && data->state != SyncActionState_sent)
        return 0;
    if (dstState == SyncActionState_sent && data->state != SyncActionState_error)
        return 0;
    struct SyncRootStruct *root = data->root;
    struct SyncCompareData *comp = data->comp;
    if (root == NULL || comp == NULL) return 0;
    delinkActionData(data);
    if (dstState == SyncActionState_sent) {
        data->next = root->actions;
        root->actions = data;
    } else {
        data->next = comp->errList;
        comp->errList = data;
        comp->errsQueued++;
    }
    data->state = dstState;
    return 1;
}

static struct SyncActionData *
destroyActionData(struct SyncActionData *data) {
    if (data != NULL) {
        delinkActionData(data);
        // remove any resources
        if (data->prefix != NULL)
            ccn_charbuf_destroy(&data->prefix);
        if (data->hash != NULL)
            ccn_charbuf_destroy(&data->hash);
        data->next = NULL;
        data->root = NULL;
        data->comp = NULL;
        free(data);
    }
    return NULL;
}

static char *
getCmdStr(enum SyncRegisterActionKind kind) {
    switch (kind) {
        case SRI_Kind_AdviseInt:
        case SRI_Kind_RootAdvise:
            return "\xC1.S.ra";
        case SRI_Kind_FetchInt:
        case SRI_Kind_NodeFetch:
            return "\xC1.S.nf";
        case SRI_Kind_RootStats:
            return "\xC1.S.rs";
        default:
            return NULL;
    }
}

static char *
getKindStr(enum SyncRegisterActionKind kind) {
    switch (kind) {
        case SRI_Kind_None:
            return "None";
        case SRI_Kind_AdviseInt:
        case SRI_Kind_RootAdvise:
            return "RootAdvise";
        case SRI_Kind_FetchInt:
        case SRI_Kind_NodeFetch:
            return "NodeFetch";
        case SRI_Kind_RootStats:
            return "RootStats";
        case SRI_Kind_Content:
            return "Content";
        default:
            return NULL;
    }
}

static void
setCovered(struct SyncHashCacheEntry *ce) {
    char *here = "Sync.setCovered";
    if (ce->state & SyncHashState_covered) {
        // nothing to do, already covered
    } else if (ce->state & SyncHashState_remote) {
        // only set this bit if a remote hash has been entered
        struct SyncRootStruct *root = ce->head->root;
        if (root->base->debug >= CCNL_FINER) {
            char *hex = SyncHexStr(ce->hash->buf, ce->hash->length);
            SyncNoteSimple(root, here, hex);
            free(hex);
        }
        ce->state |= SyncHashState_covered;
    }
}

static int
isCovered(struct SyncHashCacheEntry *ce) {
    if (ce == NULL) return 1;
    if (ce->state & SyncHashState_covered) return 1;
    if (ce->state & SyncHashState_local) {
        setCovered(ce);
        return 1;
    }
    return 0;
}

static int
compareHash(struct ccn_charbuf *hashX, struct ccn_charbuf *hashY) {
    if (hashX == hashY) return 0;
    if (hashX == NULL) return -1;
    if (hashY == NULL) return 1;
    size_t lenX = hashX->length;
    size_t lenY = hashY->length;
    if (lenX < lenY) return -1;
    if (lenX > lenY) return 1;
    return memcmp(hashX->buf, hashY->buf, lenX);
}

// take a list of names and sort them, removing duplicates!
// should leave src empty  
static struct SyncNameAccum *
sortNames(struct SyncRootStruct *root, struct SyncNameAccum *src) {
    char *here = "Sync.sortNames";
    IndexSorter_Index ixLim = src->len;
    IndexSorter_Base ixBase = IndexSorter_New(ixLim, -1);
    ixBase->sorter = SyncNameAccumSorter;
    ixBase->client = src;
    IndexSorter_Index ix = 0;
    for (ix = 0; ix < ixLim; ix++) IndexSorter_Add(ixBase, ix);
    struct SyncNameAccum *dst = SyncAllocNameAccum(ixLim);
    struct ccn_charbuf *lag = NULL;
    for (ix = 0; ix < ixLim; ix++) {
        IndexSorter_Index j = IndexSorter_Rem(ixBase);
        if (j >= ixLim) {
            SyncNoteFailed(root, here, "rem failed", __LINE__);
            break;
        }
        struct ccn_charbuf *name = src->ents[j].name;
        src->ents[j].name = NULL;
        if (name == NULL) {
            SyncNoteFailed(root, here, "name == NULL", __LINE__);
            break;
        }
        if (lag == NULL || SyncCmpNames(lag, name) != 0) {
            // only append the name if it is not a duplicate
            SyncNameAccumAppend(dst, name, src->ents[j].data); // XXXXXX
            lag = name;
        } else {
            // this name needs to be destroyed
            ccn_charbuf_destroy(&name);
        }
    }    
    src->len = 0;
    IndexSorter_Free(&ixBase);
    return dst;
}

static int
reportExclude(struct SyncRootStruct *root, struct ccn_buf_decoder *d) {
    char *here = "Sync.reportExclude";
    int res = -1;
    if (ccn_buf_match_dtag(d, CCN_DTAG_Exclude)) {
        res = d->decoder.element_index;
        ccn_buf_advance(d);
        // optional Any | Bloom not present
        while (ccn_buf_match_dtag(d, CCN_DTAG_Component)) {
            size_t cs = 0;
            const unsigned char *cp = NULL;
            ccn_buf_advance(d);
            if (ccn_buf_match_blob(d, &cp, &cs)) {
                ccn_buf_advance(d);
                char *hex = SyncHexStr(cp, cs);
                SyncNoteSimple(root, here, hex);
                free(hex);
                ccn_buf_check_close(d);
            }
        }
        ccn_buf_check_close(d);
    }
    if (d->decoder.state < 0)
        res = d->decoder.state;
    if (res < 0)
        SyncNoteSimple(root, here, "parse failed");
    return res;
}

#define StatsLine(XXX) \
if (stats->XXX) \
pos += snprintf(s+pos, lim-pos, ", %s %ju", #XXX, (uintmax_t) stats->XXX);

static struct ccn_charbuf *
formatStats(struct SyncRootStruct *root, struct ccn_charbuf *cb) {
    struct SyncRootStats *stats = root->priv->stats;
    struct SyncNodeComposite *ncL = NULL;
    char s[2000];
    int lim = sizeof(s);
    int pos = 0;
    int64_t now = SyncCurrentTime();
    int ru_ok = -1;
#ifdef RUSAGE_SELF
    struct rusage ru;
    ru_ok = getrusage(RUSAGE_SELF, &ru);
#endif
    struct ccn_charbuf *hash = root->currentHash;
    struct SyncCompareData *comp = root->compare;
    struct SyncUpdateData *update = root->update;
    struct SyncHashCacheEntry *ceL = root->priv->ceCurrent;
    if (ceL != NULL) {
        SyncCacheEntryFetch(ceL);
        ncL = ceL->ncL;
    }
    
    pos += snprintf(s+pos, lim-pos, "stats for root#%u", root->rootId);
    if (hash->length > 0) {
        // show the current hash
        char *hex = SyncHexStr(hash->buf, hash->length);
        pos += snprintf(s+pos, lim-pos, ", currentHash %s", hex);
        free(hex);
    }
    if (comp != NULL) {
        struct ccn_charbuf *hashR = comp->hashR;
        if (hashR != NULL && hashR->length > 0) {
            char *hex = SyncHexStr(hashR->buf, hashR->length);
            pos += snprintf(s+pos, lim-pos, ", remoteHash %s", hex);
            free(hex);
        }
        intmax_t dt = SyncDeltaTime(comp->startTime, now);
        pos += snprintf(s+pos, lim-pos, ", compareBusy %jd", dt);
    }
    if (update != NULL) {
        intmax_t dt = SyncDeltaTime(update->startTime, now);
        pos += snprintf(s+pos, lim-pos, ", updateBusy %jd", dt);
    }
    
    if (root->priv->lastHashChange != 0) {
        uintmax_t x = root->priv->lastHashChange;
        pos += snprintf(s+pos, lim-pos, ", lastHashChange %ju.%06u",
                        x / M, (unsigned) (x % M));
    }
    
    if (root->namesToAdd != NULL) {
        intmax_t rem = root->namesToAdd->len;
        if (rem > 0)
            pos += snprintf(s+pos, lim-pos, ", namesToAdd %jd", rem);
    }
    if (root->namesToFetch != NULL) {
        intmax_t rem = root->namesToFetch->len;
        if (comp != NULL) rem = rem - comp->contentPos;
        if (rem > 0)
            pos += snprintf(s+pos, lim-pos, ", namesToFetch %jd", rem);
    }
    if (ncL != NULL) {
        pos += snprintf(s+pos, lim-pos, ", treeDepth %ju", (uintmax_t) 
                        ncL->treeDepth);
        pos += snprintf(s+pos, lim-pos, ", treeNames %ju", (uintmax_t) 
                        ncL->leafCount);
        pos += snprintf(s+pos, lim-pos, ", treeBytes %ju", (uintmax_t) 
                        ncL->byteCount + ncL->cb->length);
    }
    
    StatsLine(comparesDone);
    StatsLine(lastCompareMicros);
    StatsLine(updatesDone);
    StatsLine(lastUpdateMicros);
    StatsLine(nodesCreated);
    StatsLine(nodesShared);
    StatsLine(rootAdviseSent);
    StatsLine(rootAdviseSeen);
    StatsLine(rootAdviseReceived);
    StatsLine(rootAdviseTimeout);
    StatsLine(rootAdviseFailed);
    StatsLine(nodeFetchSent);
    StatsLine(nodeFetchSeen);
    StatsLine(nodeFetchReceived);
    StatsLine(nodeFetchTimeout);
    StatsLine(nodeFetchFailed);
    StatsLine(nodeFetchBytes);
    StatsLine(contentFetchSent);
    StatsLine(contentFetchReceived);
    StatsLine(contentFetchTimeout);
    StatsLine(contentFetchFailed);
    StatsLine(contentFetchBytes);
    
#ifdef RUSAGE_SELF
    if (ru_ok >= 0) {
        pos += snprintf(s+pos, lim-pos, ", maxrss %ju",
                        (uintmax_t) ru.ru_maxrss);
        pos += snprintf(s+pos, lim-pos, ", utime %ju.%06u",
                        (uintmax_t) ru.ru_utime.tv_sec,
                        (unsigned) ru.ru_utime.tv_usec);
        pos += snprintf(s+pos, lim-pos, ", stime %ju.%06u",
                        (uintmax_t) ru.ru_stime.tv_sec,
                        (unsigned) ru.ru_stime.tv_usec);
    }
#endif   
    ccn_charbuf_append(cb, s, pos);
    return cb;
}

#undef StatsLine

static struct SyncNameAccum *
exclusionsFromHashList(struct SyncRootStruct *root,
                       struct SyncNameAccum *acc,
                       struct SyncHashInfoList *list) {
    int count = 0;
    int limit = exclusionLimit;
    int64_t now = SyncCurrentTime();
    int64_t limitMicros = exclusionTrig*M;
    
    while (list != NULL) {
        struct SyncHashCacheEntry *ce = list->ce;
        if (ce != NULL && isCovered(ce)
            && SyncDeltaTime(ce->lastUsed, now) < limitMicros) {
            // any root known to be covered is excluded
            struct ccn_charbuf *hash = ce->hash;
            count = count + hash->length + 8;
            if (count > limit)
                // exclusion list is getting too long, so ignore earlier roots
                break;
            struct ccn_charbuf *name = ccn_charbuf_create();
            ccn_name_init(name);
            ccn_name_append(name, hash->buf, hash->length);
            if (acc == NULL) acc = SyncAllocNameAccum(0);
            SyncNameAccumAppend(acc, name, 0);
        }
        list = list->next;
    }
    if (acc != NULL && acc->len > 1) {
        // exclusion list must be sorted
        struct SyncNameAccum *lag = acc;
        acc = sortNames(root, acc);
        SyncFreeNameAccum(lag);
    }
    return acc;
}

static struct ccn_charbuf *
constructCommandPrefix(struct SyncRootStruct *root,
                       enum SyncRegisterActionKind kind) {
    struct ccn_charbuf *prefix = ccn_charbuf_create();
    int res = 0;
    ccn_name_init(prefix);
    if (root->topoPrefix != NULL && root->topoPrefix->length > 0) {
        // the topo (if any) always comes first
        res |= SyncAppendAllComponents(prefix, root->topoPrefix);
    }
    // the command comes after the topo
    ccn_name_append_str(prefix, getCmdStr(kind));
    res |= ccn_name_append(prefix, root->sliceHash->buf, root->sliceHash->length);
    
    if (res < 0) {
        ccn_charbuf_destroy(&prefix);
    }
    return prefix;
}

// extract deltas extracts a list of delta names from an upcall info
// the names are placed in a name accum stored in root->priv->remoteDeltas
// returns < 0 on error, or the name count on success
static int
extractDeltas(struct SyncRootStruct *root, struct ccn_upcall_info *info) {
    // first, find the content
    char *here = "Sync.extractDeltas";
    const unsigned char *cp = NULL;
    int count = 0;
    size_t cs = 0;
    size_t ccnb_size = info->pco->offset[CCN_PCO_E];
    const unsigned char *ccnb = info->content_ccnb;
    int res = ccn_content_get_value(ccnb, ccnb_size, info->pco,
                                    &cp, &cs);
    if (res < 0 || cs < 2) {
        SyncNoteFailed(root, here, "ccn_content_get_value", __LINE__);
        return -1;
    }
    
    // second, parse the object
    struct ccn_buf_decoder ds;
    struct ccn_buf_decoder *d = ccn_buf_decoder_start(&ds, cp, cs);
    
    if (ccn_buf_match_dtag(d, CCN_DTAG_SyncNodeDeltas)) {
        ccn_buf_advance(d);
        uintmax_t vers = SyncParseUnsigned(d, CCN_DTAG_SyncVersion);
        if (SyncCheckDecodeErr(d) || vers != SYNC_UPDATE_VERSION) {
            SyncNoteFailed(root, here, "bad version", __LINE__);
            return -1;
        }
        struct SyncNameAccum *na = root->priv->remoteDeltas;
        if (na != NULL) SyncFreeNameAccumAndNames(na);
        na = SyncAllocNameAccum(4);
        root->priv->remoteDeltas = na;
        while (ccn_buf_match_dtag(d, CCN_DTAG_Name)) {
            struct ccn_charbuf *name = SyncExtractName(d);
            if (name == NULL) {
                SyncNoteFailed(root, here, "bad name", __LINE__);
                break;
            }
            SyncNameAccumAppend(na, name, 0);
            count++;
        }
        ccn_buf_check_close(d);
    }
    return count;
}

// extractNode parses and creates a sync tree node from an upcall info
// returns NULL if there was any kind of error
static struct SyncNodeComposite *
extractNode(struct SyncRootStruct *root, struct ccn_upcall_info *info) {
    // first, find the content
    char *here = "Sync.extractNode";
    const unsigned char *cp = NULL;
    size_t cs = 0;
    size_t ccnb_size = info->pco->offset[CCN_PCO_E];
    const unsigned char *ccnb = info->content_ccnb;
    int res = ccn_content_get_value(ccnb, ccnb_size, info->pco,
                                    &cp, &cs);
    if (res < 0 || cs < DEFAULT_HASH_BYTES) {
        SyncNoteFailed(root, here, "ccn_content_get_value", __LINE__);
        return NULL;
    }
    
    // second, parse the object
    struct SyncNodeComposite *nc = SyncAllocComposite(root->base);
    struct ccn_buf_decoder ds;
    struct ccn_buf_decoder *d = ccn_buf_decoder_start(&ds, cp, cs);
    res |= SyncParseComposite(nc, d);
    if (res < 0) {
        // failed, so back out of the allocations
        SyncNoteFailed(root, here, "bad parse", -res);
        SyncFreeComposite(nc);
        nc = NULL;
    }
    return nc;
}

// noteHash remembers a remote hash (given by the hash cache entry),
// promoting it to the front
// if add == TRUE and there is no remote hash, then add it, else ignore it
// returns < 0 for error, 0 if not added, 1 if added
static int
noteHash(struct SyncRootStruct *root, struct SyncHashCacheEntry *ce,
               int add, int remote) {
    char *here = "Sync.noteRemoteHash";
    int debug = root->base->debug;
<<<<<<< HEAD
    struct ccnr_handle *ccnr = root->base->ccnr;
    struct ccn_charbuf *hash = NULL;
    int hl = 0;
=======
    struct ccnr_handle *ccnr = root->base->client_handle;
    struct ccn_charbuf *hash = ce->hash;
    int hl = hash->length;
    if (hl == 0) return 0;
>>>>>>> fa001ae3
    struct SyncHashInfoList *head = root->priv->remoteSeen;
    struct SyncHashInfoList *each = head;
    struct SyncHashInfoList *lag = NULL;
    int64_t mark = SyncCurrentTime();
    int res = 0;
    if (remote == 0) {
        head = root->priv->localMade;
        here = "Sync.noteLocalHash";
    }
    if (ce != NULL) {
        ce->lastUsed = mark;
        if (ce->state & SyncHashState_local)
            setCovered(ce);
        hash = ce->hash;
        hl = hash->length;
    }
    while (each != NULL) {
        if (ce == each->ce) {
            if (lag != NULL) {
                // move it to the front
                lag->next = each->next;
                each->next = head;
                head = each;
                res = 1;
            }
            break;
        }
        lag = each;
        each = each->next;
    }
    if (each == NULL && add) {
        // need a new entry
        each = NEW_STRUCT(1, SyncHashInfoList);
        each->next = head;
        head = each;
    }
    if (each != NULL) {
        each->ce = ce;
        if (ce != NULL) ce->busy++;
        each->lastSeen = mark;
        each->lastReplied = 0;
    }
    if (remote == 0) root->priv->localMade = head;
    else root->priv->remoteSeen = head;
    
    if (debug >= CCNL_FINE) {
        char *hex = "empty";
        if (hl > 0) hex = SyncHexStr(hash->buf, hl);
        char *extra = ((isCovered(ce)) ? "covered, " : "");
        ccnr_msg(ccnr, "%s, root#%u, %s%s", here, root->rootId, extra, hex);
        if (hl > 0) free(hex);
    }
    return res;
}

// chooseRemoteHash returns the most recently seen/used remote hash
// from the remoteSeen list.  The chosen hash must be remote (duh),
// and not covered and must have been seen or used recently enough.
// (TBD: is 2*rootAdviseLifetime a good choice?)
// chooseRemoteHash also prunes the remoteSeen list of ineligible entries.
static struct SyncHashInfoList *
chooseRemoteHash(struct SyncRootStruct *root) {
    struct SyncHashInfoList *each = root->priv->remoteSeen;
    int64_t now = SyncCurrentTime();
    int64_t limit = ((int64_t)root->base->priv->rootAdviseLifetime)*2*M;
    struct SyncHashInfoList *lag = NULL;
    while (each != NULL) {
        struct SyncHashCacheEntry *ce = each->ce;
        struct SyncHashInfoList *next = each->next;
        int64_t dt = SyncDeltaTime(each->lastSeen, now);
        if (dt < limit) {
            // not expired
            if (ce != NULL 
                && (ce->state & SyncHashState_remote)
                && ((ce->state & SyncHashState_covered) == 0))
                return each;
        } else {
            // prune this entry (too old)
            if (lag == NULL) root->priv->remoteSeen = next;
            else lag->next = next;
            free(each);
        }
        each = next;
    }
    return NULL;
}

static int
fauxError(struct SyncBaseStruct *base) {
    // returns 1 with probability fauxErrorTrigger percent [roughly]
    if (base != NULL && base->priv->fauxErrorTrigger > 0) {
        int fet = base->priv->fauxErrorTrigger;
        if (fet > 0) {
            int r = random() % 100;
            if (r < fet) return 1;
        }
    }
    return 0;
}

///////////////////////////////////////////////////////////////////////////
///// Comparison internal routines
///////////////////////////////////////////////////////////////////////////

static void
destroyCompareData(struct SyncCompareData *data) {
    if (data == NULL) return;
    struct SyncRootStruct *root = data->root;
    struct SyncPrivate *priv = root->base->priv;
    if (root != NULL) {
        while (data->errList != NULL) {
            struct SyncActionData *sad = data->errList;
            destroyActionData(sad);
        }
        root->namesToFetch = SyncFreeNameAccumAndNames(root->namesToFetch);
        root->compare = NULL;
        struct SyncActionData *each = root->actions;
        // break the link from the action to the compare
        while (each != NULL) {
            if (each->comp == data) each->comp = NULL;
            each = each->next;
        }
    }
    if (priv->comparesBusy > 0) priv->comparesBusy--;
    ccn_charbuf_destroy(&data->hashL);
    ccn_charbuf_destroy(&data->hashR);
    ccn_charbuf_destroy(&data->cbL);
    ccn_charbuf_destroy(&data->cbR);
    data->twL = SyncTreeWorkerFree(data->twL);
    data->twR = SyncTreeWorkerFree(data->twR);
    if (data->ev != NULL && root != NULL) {
        data->ev->evdata = NULL;
        ccn_schedule_cancel(root->base->sched, data->ev);
    }
    free(data);
}

static void
abortCompare(struct SyncCompareData *data, char *why) {
    // this compare failed due to a node fetch or content fetch failure
    // we could get repeated failures if we try the same remote node,
    // so remove it from the seen remote nodes, then destroy the compare data
    if (data == NULL) return;
    struct SyncRootStruct *root = data->root;
    if (root != NULL) {
        char *here = "Sync.abortCompare";
        struct SyncBaseStruct *base = root->base;
        struct SyncRootPrivate *priv = root->priv;
        struct SyncHashInfoList *list = priv->remoteSeen;
        struct SyncHashInfoList *lag = NULL;
        struct ccn_charbuf *hash = data->hashR;
        while (list != NULL) {
            struct SyncHashInfoList *next = list->next;
            struct SyncHashCacheEntry *ce = list->ce;
            if (ce != NULL && compareHash(ce->hash, hash) == 0) {
                // found the failed root, so remove the remote entry
                // if we really needed it it will come back via root advise
                if (base->debug >= CCNL_INFO) {
                    // maybe this should be a warning?
                    char *hex = SyncHexStr(hash->buf, hash->length);
                    ccnr_msg(root->base->client_handle,
                             "%s, root#%u, remove remote hash %s",
                             here, root->rootId, hex);
                    free(hex);
                }
                list->next = NULL;
                list->ce = NULL;
                if (ce->busy > 0) ce->busy--;
                if (lag == NULL) priv->remoteSeen = next;
                else lag->next = next;
                free(list);
                break;
            }
            lag = list;
            list = next;
        }
        if (root->base->debug >= CCNL_WARNING)
            SyncNoteSimple(root, here, why);
    }
    destroyCompareData(data);
}

static int
extractBuf(struct ccn_charbuf *cb, struct SyncNodeComposite *nc, struct SyncNodeElem *ne) {
    struct ccn_buf_decoder ds;
    struct ccn_buf_decoder *d = SyncInitDecoderFromElem(&ds, nc, ne);
    ccn_charbuf_reset(cb);
    int res = SyncAppendElementInner(cb, d);
    return res;    
}

static struct SyncHashCacheEntry *
ensureRemoteEntry(struct SyncCompareData *data,
                  const unsigned char * xp,
                  ssize_t xs) {
    char *here = "Sync.ensureRemoteEntry";
    struct SyncRootStruct *root = data->root;
    struct SyncHashCacheEntry *ce = SyncHashEnter(root->ch, xp, xs, SyncHashState_remote);
    if (ce == NULL) {
        // and why did this fail?
        SyncNoteFailed(root, here, "bad enter", __LINE__);
        return ce;
    }
    if (ce->state & SyncHashState_local) setCovered(ce);
    return ce;
}

static struct SyncHashCacheEntry *
cacheEntryForElem(struct SyncCompareData *data,
                  struct SyncNodeComposite *nc,
                  struct SyncNodeElem *ne,
                  int remote) {
    char *here = "Sync.cacheEntryForElem";
    struct SyncRootStruct *root = data->root;
    struct ccn_buf_decoder ds;
    struct ccn_buf_decoder *d = SyncInitDecoderFromOffset(&ds, nc,
                                                          ne->start,
                                                          ne->stop);
    const unsigned char * xp = NULL;
    ssize_t xs = 0;
    SyncGetHashPtr(d, &xp, &xs);
    if (xs == 0 || xp == NULL) {
        // no hash?  this could be a problem
        SyncNoteFailed(root, here, "no hash", __LINE__);
        return NULL;
    }
    struct SyncHashCacheEntry *ce = NULL;
    if (remote > 0) {
        // the entry should be remote
        ce = ensureRemoteEntry(data, xp, xs);
    } else {
        // local entry, fetch it if missing
        ce = SyncHashLookup(root->ch, xp, xs);
        if (SyncCacheEntryFetch(ce) < 0) {
            SyncNoteFailed(root, here, "bad fetch", __LINE__);
            return NULL;
        }
    }
    if (ce == NULL) {
        // this entry should already exist
        SyncNoteFailed(root, here, "bad lookup", __LINE__);
        return ce;
    }
    ce->lastUsed = data->lastEnter;
    return ce;
}

static int
comparisonFailed(struct SyncCompareData *data, char *why, int line) {
    SyncNoteFailed(data->root, "Sync.CompareAction", why, line);
    data->state = SyncCompare_waiting;
    return -1;
}

static int
addNameFromCompare(struct SyncCompareData *data) {
    char *here = "Sync.addNameFromCompare";
    struct SyncRootStruct *root = data->root;
    int debug = root->base->debug;
    struct ccn_charbuf *name = data->cbR;
    if (root->namesToFetch == NULL)
        root->namesToFetch = SyncAllocNameAccum(0);
    SyncNameAccumAppend(root->namesToFetch, SyncCopyName(name), 0);
    struct SyncTreeWorkerEntry *tweR = SyncTreeWorkerTop(data->twR);
    tweR->pos++;
    tweR->count++;
    data->namesAdded++;
    if (debug >= CCNL_FINE) {
        SyncNoteUri(root, here, "added", name);
    }
    return 0;
}

/*
 * doPreload(data) walks the remote tree, and requests a fetch for every remote
 * node that is not covered locally and has not been fetched,
 * and is not being fetched.  This allows large trees to be fetched in parallel,
 * speeding up the load process.
 */
static int
doPreload(struct SyncCompareData *data) {
    struct SyncRootStruct *root = data->root;
    struct SyncTreeWorkerHead *twR = data->twR;
    int busyLim = root->base->priv->maxFetchBusy;
    for (;;) {
        if (data->nodeFetchBusy > busyLim) return 0;
        if (twR->level <= 0) break;
        struct SyncTreeWorkerEntry *ent = SyncTreeWorkerTop(twR);
        struct SyncHashCacheEntry *ceR = ent->cacheEntry;
        if (ceR == NULL)
            return -1;
        if (ceR->state & SyncHashState_fetching
            || isCovered(ceR)) {
            // not a needed node, so pop it
        } else if (ceR->ncR != NULL) {
            // visit the children
            struct SyncNodeComposite *ncR = ceR->ncR;
            int lim = ncR->refLen;
            while (ent->pos < lim) {
                struct SyncNodeElem *ep = &ncR->refs[ent->pos];
                if ((ep->kind & SyncElemKind_leaf) == 0)
                    break;
                ent->pos++;
            }
            if (ent->pos < lim) {
                struct SyncNodeElem *ep = &ncR->refs[ent->pos];
                struct SyncHashCacheEntry *sub = cacheEntryForElem(data, ncR, ep, 1);
                if (sub == NULL)
                    return -1;
                ent = SyncTreeWorkerPush(twR);
                if (ent == NULL)
                    return -1;
                continue;
            }
        } else {
            // init the fetch, then pop
            SyncStartNodeFetch(root, ceR, data);
        }
        // common exit to pop and iterate
        ent = SyncTreeWorkerPop(twR);
        if (ent != NULL) ent->pos++;
    }
    while (data->nodeFetchBusy < busyLim) {
        // restart the failed node fetches (while we can)
        struct SyncActionData *sad = data->errList;
        if (sad == NULL) break;
        struct SyncHashCacheEntry *ceR = SyncHashLookup(root->ch,
                                                        sad->hash->buf,
                                                        sad->hash->length);
        SyncStartNodeFetch(root, ceR, data);
        destroyActionData(sad);
    }
    
    if (data->nodeFetchBusy > 0) return 0;
    if (data->errList != NULL) return 0;
    if (twR->level > 0) return 0;
    return 1;
}

/*
 * doComparison(data) is a key routine, because it determines what is
 * present in data->twR that is not present in data->twL.  It does so by
 * walking the two trees, L and R, in increasing name order.  To gain efficiency
 * doComparison avoids examining nodes in R that are already covered, and nodes
 * in L that have been bypassed in the walk of R.
 *
 * Ideally doComparison allows determination of k differences in O(k*log(N))
 * steps, where N is the number of names in the union of L and R.  However, if
 * the tree structures differ significantly the cost can be as high as O(N).
 */
static int
doComparison(struct SyncCompareData *data) {
    struct SyncRootStruct *root = data->root;
    struct SyncTreeWorkerHead *twL = data->twL;
    struct SyncTreeWorkerHead *twR = data->twR;
    
    for (;;) {
        struct SyncTreeWorkerEntry *tweR = SyncTreeWorkerTop(twR);
        if (tweR == NULL) {
            // the remote is done, so no more names to add
            return 1;
        }
        struct SyncHashCacheEntry *ceR = tweR->cacheEntry;
        if (ceR == NULL)
            return comparisonFailed(data, "bad cache entry for R", __LINE__);
        ceR->lastUsed = data->lastEnter;
        if (tweR->pos == 0 && isCovered(ceR)) {
            // short cut, nothing in R we don't have
            size_t c = tweR->count;
            tweR = SyncTreeWorkerPop(twR);
            if (tweR != NULL) {
                tweR->pos++;
                tweR->count += c;
            }
            continue;
        }
        struct SyncNodeComposite *ncR = ceR->ncR;
        if (ncR == NULL) {
            // top remote node not present, so go get it
            int nf = SyncStartNodeFetch(root, ceR, data);
            if (nf == 0) {
                // TBD: duplicate, so ignore the fetch?
                // for now, this is an error!
                return comparisonFailed(data, "node fetch duplicate?", __LINE__);
            } else if (nf > 0) {
                // node fetch started OK
            } else {
                // node fetch failed to initiate
                return comparisonFailed(data, "bad node fetch for R", __LINE__);
            }
            return 0;
        }
        if (tweR->pos >= ncR->refLen) {
            // we just went off the end of the current remote node, so pop it
            // skip over the processed element if we still have a node
            size_t c = tweR->count;
            if (c == 0) {
                // nothing was added, so this node must be covered
                setCovered(ceR);
            }
            tweR = SyncTreeWorkerPop(twR);
            if (tweR != NULL) {
                tweR->pos++;
                tweR->count += c;
            }
            continue;
        }
        struct SyncNodeElem *neR = SyncTreeWorkerGetElem(twR);
        if (neR == NULL)
            return comparisonFailed(data, "bad element for R", __LINE__);
        
        if (extractBuf(data->cbR, ncR, neR) < 0)
            // the remote name/hash extract failed
            return comparisonFailed(data, "bad extract for R", __LINE__);
        
        struct SyncTreeWorkerEntry *tweL = SyncTreeWorkerTop(twL);
        if (tweL == NULL) {
            // L is now empty, so add R
            if (neR->kind == SyncElemKind_node) {
                // to add a node R, push into it
                struct SyncHashCacheEntry *subR = cacheEntryForElem(data, ncR, neR, 1);
                if (subR == NULL || SyncTreeWorkerPush(twR) == NULL)
                    return comparisonFailed(data, "bad cache entry for R", __LINE__);
            } else {
                // R is a leaf
                addNameFromCompare(data);
            }
        } else {
            struct SyncHashCacheEntry *ceL = tweL->cacheEntry;
            if (SyncCacheEntryFetch(ceL) < 0)
                return comparisonFailed(data, "bad cache entry for L", __LINE__);
            struct SyncNodeComposite *ncL = ceL->ncL;
            ceL->lastUsed = data->lastEnter;
            if (tweL->pos >= ncL->refLen) {
                // we just went off the end of the current local node, so pop it
                tweL = SyncTreeWorkerPop(twL);
                if (tweL != NULL) tweL->pos++;
                continue;
            }
            struct SyncNodeElem *neL = SyncTreeWorkerGetElem(twL);
            if (neL == NULL || extractBuf(data->cbL, ncL, neL) < 0) {
                // the local name/hash extract failed
                return comparisonFailed(data, "bad extract for L", __LINE__);
            }
            if (neR->kind == SyncElemKind_node) {
                // quick kill for a remote node?
                struct SyncHashCacheEntry *subR = cacheEntryForElem(data, ncR, neR, 1);
                if (subR == NULL)
                    return comparisonFailed(data, "bad element for R", __LINE__);
                if (isCovered(subR)) {
                    // nothing to add, this node is already covered
                    // note: this works even if the remote node is not present!
                    tweR->pos++;
                    continue;
                }
                if (subR->ncR == NULL) {
                    // there is a remote hash, but no node present,
                    // so push into it to force the fetch
                    if (SyncTreeWorkerPush(twR) == NULL)
                        return comparisonFailed(data, "bad push for R", __LINE__);
                    continue;
                }
                
                if (neL->kind == SyncElemKind_leaf) {
                    // L is a leaf, R is a node that is present
                    enum SyncCompareResult scr = SyncNodeCompareMinMax(subR->ncR, data->cbL);
                    switch (scr) {
                        case SCR_before:
                            // L < Min(R), so advance L
                            tweL->pos++;
                            break;
                        case SCR_max:
                            // L == Max(R), advance both
                            tweL->pos++;
                            tweR->pos++;
                            break;
                        default:
                            // in all other cases, dive into R
                            if (SyncTreeWorkerPush(twR) == NULL)
                                return comparisonFailed(data, "bad push for R", __LINE__);
                            break;
                    }
                    
                } else {
                    // both L and R are nodes, test for L being present
                    struct SyncHashCacheEntry *subL = cacheEntryForElem(data, ncL, neL, 0);
                    if (subL == NULL || subL->ncL == NULL)
                        return comparisonFailed(data, "bad cache entry for L", __LINE__);
                    // both L and R are nodes, and both are present
                    struct SyncNodeComposite *ncL = subL->ncL;
                    struct SyncNodeComposite *ncR = subR->ncR;
                    int cmp = SyncCmpNames(ncR->minName, ncL->maxName);
                    if (cmp > 0) {
                        // Min(R) > Max(L), so advance L
                        tweL->pos++;
                    } else {
                        // dive into both nodes
                        if (SyncTreeWorkerPush(twL) == NULL)
                            return comparisonFailed(data, "bad push for L", __LINE__);
                        if (SyncTreeWorkerPush(twR) == NULL)
                            return comparisonFailed(data, "bad push for R", __LINE__);
                    }
                }
            } else {
                // R is a leaf
                if (neL->kind == SyncElemKind_leaf) {
                    // both L and R are names, so the compare is simple
                    int cmp = SyncCmpNames(data->cbL, data->cbR);
                    if (cmp == 0) {
                        // L == R, so advance both
                        tweL->pos++;
                        tweR->pos++;
                    } else if (cmp < 0) {
                        // L < R, advance L 
                        tweL->pos++;
                    } else {
                        // L > R, so add R
                        addNameFromCompare(data);
                    }
                } else {
                    // R is a leaf, but L is a node
                    struct SyncHashCacheEntry *subL = cacheEntryForElem(data, ncL, neL, 0);
                    if (subL == NULL || subL->ncL == NULL)
                        return comparisonFailed(data, "bad cache entry for L", __LINE__);
                    enum SyncCompareResult scr = SyncNodeCompareMinMax(subL->ncL, data->cbR);
                    switch (scr) {
                        case SCR_before:
                            // R < Min(L), so add R
                            addNameFromCompare(data);
                            break;
                        case SCR_max:
                            // R == Max(L), advance both
                            tweL->pos++;
                            tweR->pos++;
                            break;
                        case SCR_min:
                            // R == Min(L), advance R
                            tweR->pos++;
                            break;
                        case SCR_after:
                            // R > Max(L), advance L
                            tweL->pos++;
                            break;
                        case SCR_inside:
                            // Min(L) < R < Max(L), so dive into L
                            if (SyncTreeWorkerPush(twL) == NULL)
                                return comparisonFailed(data, "bad push for L", __LINE__);
                            break;
                        default:
                            // this is really broken
                            return comparisonFailed(data, "bad min/max compare", __LINE__);
                    }
                    
                }
            }
        }
    }
}

static int
fetchStablePoint(struct SyncBaseStruct *base, ccnr_hwm *ptr) {
    int res = 0;
    struct ccn_charbuf *cb = ccn_charbuf_create();
    struct ccn_charbuf *name = SyncCopyName(base->priv->localHostPrefix);
    res |= ccn_name_append_str(name, syncStableSuffix);
    struct ccn_charbuf *interest = SyncGenInterest(name, 1, 0, -1, 1, NULL);
    if (interest == NULL) return -__LINE__;
    // TBD: check the signature!
    res |= r_sync_lookup(base->client_handle, interest, cb);
    if (res >= 0) {
        // parse the object
        const unsigned char *xp = NULL;
        size_t xs = 0;
        res |= SyncPointerToContent(cb, NULL, &xp, &xs);
        if (res >= 0) {
            // extract the value
            uintmax_t val = 0;
            static char *key = "stable ";
            struct ccn_buf_decoder ds;
            struct ccn_buf_decoder *d = ccn_buf_decoder_start(&ds, xp, xs);
            res = -__LINE__;
            if (ccn_buf_match_dtag(d, CCN_DTAG_StringValue)) {
                ccn_buf_advance(d);
                res = -__LINE__;
                if (ccn_buf_match_blob(d, &xp, &xs)) {
                    int ks = strlen(key);
                    ccn_buf_advance(d);
                    res = -__LINE__;
                    if (xs > ks && strncmp(key, (char *) xp, ks) == 0) {
                        xp = xp + ks;
                        for (;;) {
                            unsigned char c = *xp;
                            if (c < '0' || c > '9') break;
                            val = val * 10 + (c - '0');
                            xp++;
                            res = 0;
                        }
                        if (ptr != NULL && res == 0)
                            *ptr = ccnr_hwm_decode(base->client_handle, val);
                    }
                }
            }
        }
    }
    
    ccn_charbuf_destroy(&cb);
    ccn_charbuf_destroy(&name);
    ccn_charbuf_destroy(&interest);
    return res;
}

static int
storeStablePoint(struct SyncBaseStruct *base, ccnr_hwm point) {
    struct ccn_charbuf *x = ccn_charbuf_create();
    struct ccn_charbuf *name = SyncCopyName(base->priv->localHostPrefix);
    int res = 0;
    char temp[32];
    int nc = snprintf(temp, sizeof(temp), "stable %ju",
                      ccnr_hwm_encode(base->client_handle, point));
    // TBD: find a better encoding & use better tags?
    res |= ccnb_append_tagged_blob(x, CCN_DTAG_StringValue, temp, nc);
    res |= ccn_name_append_str(name, syncStableSuffix);
    res |= ccn_create_version(base->ccn, name, CCN_V_NOW, 0, 0);
    res |= ccn_name_append_numeric(name, CCN_MARKER_SEQNUM, 0);
    if (res >= 0) {
        // sign and store the buffer
        // freshness need not be long at all
        struct ccn_charbuf *cob = SyncSignBuf(base, x, name,
                                              1, CCN_SP_FINAL_BLOCK);
        if (cob != NULL) {
            res |= r_sync_local_store(base->client_handle, cob);
            ccn_charbuf_destroy(&cob);
        }
    }
    ccn_charbuf_destroy(&name);
    ccn_charbuf_destroy(&x);
    return res;
}

static int
isRootStableEnough(struct SyncRootStruct *root, ccnr_hwm target) {
    if (root->namesToAdd->len == 0) return 1;
    return 0;
}

// purge the nodes associated with cache entries that have not been
// recently used, provided that the nodes are not reachable from the current
// sync tree root
static void
purgeOldEntries(struct SyncRootStruct *root) {
    char *here = "Sync.purgeOldEntries";
    struct SyncHashCacheHead *ch = root->ch;
    struct SyncHashCacheEntry *ceL = root->priv->ceCurrent;
    if (ceL == NULL) return;
    struct SyncTreeWorkerHead *twL = SyncTreeWorkerCreate(ch, ceL, 0);
    int64_t now = SyncCurrentTime();
    int64_t trigger = cachePurgeTrigger*M;
    SyncHashClearMarks(ch);
    SyncTreeMarkReachable(twL, 0);
    int hx = 0;
    for (hx = 0; hx < ch->mod; hx++) {
        struct SyncHashCacheEntry *ce = ch->ents[hx];
        while (ce != NULL) {
            if ((ce->state & SyncHashState_marked) == 0
                && ce->state & SyncHashState_stored) {
                // stable, but not reachable using current tree
                struct SyncNodeComposite *ncL = ce->ncL;
                if (ncL != NULL) {
                    int64_t dt = SyncDeltaTime(ce->lastUsed, now);
                    if (dt > trigger) {
                        // old enough to know better
                        ce->ncL = NULL;
                        ncL = SyncNodeDecRC(ncL);
                        if (root->base->debug >= CCNL_FINE) {
                            char *hex = SyncHexStr(ce->hash->buf, ce->hash->length);
                            SyncNoteSimple(root, here, hex);
                            free(hex);
                        }
                    }
                }
            }
            ce = ce->next;
        }
    }
    SyncTreeWorkerFree(twL);
}

static int
CompareAction(struct ccn_schedule *sched,
              void *clienth,
              struct ccn_scheduled_event *ev,
              int flags) {
    char *here = "Sync.CompareAction";
    struct SyncCompareData *data = (struct SyncCompareData *) ev->evdata;
    if (data == NULL || data->root == NULL) {
        // invalid, not sure how we got here
        return -1;
    }
    data->lastEnter = SyncCurrentTime();
    struct SyncRootStruct *root = data->root;
    struct ccnr_handle *ccnr = root->base->client_handle;
    int debug = root->base->debug;
    if (data->ev != ev || flags & CCN_SCHEDULE_CANCEL) {
        // orphaned or cancelled
        if (debug >= CCNL_FINE)
            SyncNoteSimple(root, here, "orphan?");
        data->ev = NULL;
        return -1;
    }
    
    int delay = shortDelayMicros;
    switch (data->state) {
        case SyncCompare_init:
            // nothing to do, flow into next state
            if (debug >= CCNL_FINE)
                SyncNoteSimple(root, here, "init");
            data->state = SyncCompare_preload;
        case SyncCompare_preload: {
            // nothing to do (yet), flow into next state
            if (debug >= CCNL_FINE)
                SyncNoteSimple(root, here, "preload");
            struct SyncHashCacheEntry *ceR = SyncHashLookup(root->ch,
                                                            data->hashR->buf,
                                                            data->hashR->length);
            SyncTreeWorkerInit(data->twR, ceR, 1);
            int res = doPreload(data);
            if (res < 0) {
                abortCompare(data, "doPreload failed");
                return -1;
            }
            if (res == 0) {
                // not yet preloaded
                if (data->nodeFetchBusy > 0) {
                    // rely on SyncRemoteFetchResponse to restart us
                    data->ev = NULL;
                    delay = -1;
                }
                break;
            }
            // before switch to busy, reset the remote tree walker
            SyncTreeWorkerInit(data->twR, ceR, 1);
            data->state = SyncCompare_busy;
        }
        case SyncCompare_busy: {
            // come here when we are comparing the trees
            if (debug >= CCNL_FINE)
                SyncNoteSimple(root, here, "busy");
            int res = doComparison(data);
            if (res < 0) {
                abortCompare(data, "doComparison failed");
                return -1;
            }
            if (data->errList != NULL) {
                // we had a load started during compare, so retreat a state
                data->state = SyncCompare_preload;
                if (debug >= CCNL_WARNING)
                    SyncNoteSimple(root, here, "retreat one state");
                break;
            }
            if (res == 0)
                // comparison not yet complete
                break;
            // either full success or failure gets here
            data->state = SyncCompare_waiting;
        }
        case SyncCompare_waiting: {
            if (debug >= CCNL_FINE)
                SyncNoteSimple(root, here, "waiting");
            struct SyncNameAccum *namesToFetch = root->namesToFetch;
            int busyLim = root->base->priv->maxFetchBusy;
            int len = ((namesToFetch != NULL) ? namesToFetch->len : 0);
            if (debug >= CCNL_FINE) {
                int pos = data->contentPos;
                ccnr_msg(ccnr, "%s, root#%u, pos %d, names %d",
                         here, root->rootId, pos, len);
            }
            while (data->contentFetchBusy < busyLim
                   && data->contentPos < len) {
                // initiate the content fetches
                int pos = data->contentPos;
                struct ccn_charbuf *name = namesToFetch->ents[pos].name;
                SyncStartContentFetch(root, name, data);
                data->contentPos = pos + 1;
            }
            while (data->contentFetchBusy < busyLim) {
                // restart the failed fetches
                struct SyncActionData *sad = data->errList;
                if (sad == NULL) break;
                SyncStartContentFetch(root, sad->prefix, data);
                destroyActionData(sad);
            }
            if (data->contentFetchBusy > 0) {
                // rely on SyncRemoteFetchResponse to restart us
                data->ev = NULL;
                delay = -1;
                break;
            }
            data->state = SyncCompare_done;
        }
        case SyncCompare_done: {
            // cleanup
            int64_t now = SyncCurrentTime();
            int64_t mh = SyncDeltaTime(data->lastEnter, now);
            int64_t dt = SyncDeltaTime(data->startTime, now);
            root->priv->stats->comparesDone++;
            root->priv->stats->lastCompareMicros = dt;
            if (mh > data->maxHold) data->maxHold = mh;
            mh = (mh + 500) / 1000;
            dt = (dt + 500) / 1000;

            if (debug >= CCNL_INFO) {
                int reportStats = root->base->priv->syncActionsPrivate & 4;
                char temp[64];
                snprintf(temp, sizeof(temp)-2,
                         "%d.%03d secs [%d.%03d], %d names added",
                         (int) (dt / 1000), (int) (dt % 1000),
                         (int) (mh / 1000), (int) (mh % 1000),
                         (int) data->namesAdded);
                SyncNoteSimple2(root, here, "done", temp);
                if (reportStats) {
                    struct ccn_charbuf *cb = ccn_charbuf_create();
                    formatStats(root, cb);
                    char *str = ccn_charbuf_as_string(cb);
                    ccnr_msg(root->base->client_handle, "%s, %s", here, str);
                    ccn_charbuf_destroy(&cb);
                }
            }
            destroyCompareData(data);
            return -1;
        }
        default: break;
    }
    int64_t mh = SyncDeltaTime(data->lastEnter, SyncCurrentTime());
    if (mh > data->maxHold) data->maxHold = mh;
    return delay;
}

static void
kickCompare(struct SyncCompareData *scd, struct SyncActionData *action) {
    // we just got content for a particular action
    // may need to restart CompareAction
    if (scd != NULL && scd->ev == NULL) {
        struct ccn_scheduled_event *ev = ccn_schedule_event(scd->root->base->sched,
                                                            shortDelayMicros,
                                                            CompareAction,
                                                            scd,
                                                            0);
        scd->ev = ev;
    }
}

static void
kickHeartBeat(struct SyncRootStruct *root, int micros) {
    if (root != NULL)
        ccn_schedule_event(root->base->sched,
                           micros,
                           HeartbeatAction,
                           root->base,
                           0);
}

///////////////////////////////////////////////////////////////////////////
///// Tree building internal routines
///////////////////////////////////////////////////////////////////////////

static struct SyncHashCacheEntry *
newNodeCommon(struct SyncRootStruct *root,
              struct SyncNodeAccum *nodes,
              struct SyncNodeComposite *nc) {
    // finish building and inserting a local node
    char *here = "Sync.newNodeCommon";
    int debug = root->base->debug;
    struct ccnr_handle *ccnr = root->base->client_handle;
    if (nc == NULL || nc->hash == NULL) {
        SyncNoteFailed(root, here, "bad node", __LINE__);
        return NULL;
    }
    struct SyncHashCacheHead *ch = root->ch;
    struct ccn_charbuf *hash = nc->hash;
    struct SyncHashCacheEntry *ce = SyncHashLookup(ch, hash->buf, hash->length);
    SyncCacheEntryFetch(ce);
    if (ce != NULL && ce->ncL != NULL) {
        // an equivalent local node is already in the cache
        // so get rid of the new node and return the existing entry
        if (debug >= CCNL_FINE) {
            char *hex = SyncHexStr(hash->buf, hash->length);
            SyncNoteSimple2(root, here, "suppressed duplicate", hex);
            free(hex);
        }
        SyncFreeComposite(nc);
        nc = ce->ncL;
        root->priv->stats->nodesShared++;
    } else {
        // no local cache entry, so make one
        struct SyncPrivate *priv = root->base->priv;
        ce = SyncHashEnter(ch, hash->buf, hash->length, SyncHashState_local);
        if (ce == NULL) {
            // this should not have happened!
            SyncNoteFailed(root, here, "bad enter", __LINE__);
            SyncNodeDecRC(nc);
            return NULL;
        }
        ce->ncL = nc;
        if (ce->state & SyncHashState_remote)
            setCovered(ce);
        // queue this cache entry for storing
        ce->state |= SyncHashState_storing;
        if (priv->storingTail == NULL) {
            // storing queue is empty
            priv->storingHead = ce;
        } else {
            // append to the tail
            priv->storingTail->storing = ce;
        }
        priv->storingTail = ce;
        priv->nStoring++;
        root->priv->stats->nodesCreated++;
        if (nc->cb->length >= nodeSplitTrigger) {
            // if this happens then our split estimate was wrong!
            if (debug >= CCNL_INFO)
                ccnr_msg(ccnr,
                         "%s, root#%u, cb->length (%d) >= nodeSplitTrigger (%d)",
                         here, root->rootId,
                         (int) nc->cb->length, (int) nodeSplitTrigger);
        }
    }
    SyncNodeIncRC(nc);
    SyncAccumNode(nodes, nc);
    return ce;
}

static struct SyncHashCacheEntry *
nodeFromNodes(struct SyncRootStruct *root, struct SyncNodeAccum *na) {
    char *here = "Sync.nodeFromNodes";
    struct SyncHashCacheHead *ch = root->ch;
    struct SyncBaseStruct *base = root->base;
    struct ccnr_handle *ccnr = base->client_handle;
    int debug = base->debug;
    int lim = na->len;
    if (lim == 0) {
        SyncNoteFailed(root, here, "empty", __LINE__);
        return NULL;
    }
    if (lim == 1) {
        // just return the singleton node
        struct SyncNodeComposite *nc = na->ents[0];
        if (nc == NULL || nc->hash == NULL) {
            SyncNoteFailed(root, here, "bad node", __LINE__);
            return NULL;
        }
        struct SyncHashCacheEntry *ce = SyncHashLookup(ch,
                                                       nc->hash->buf,
                                                       nc->hash->length);
        if (ce == NULL)
            SyncNoteFailed(root, here, "bad lookup", __LINE__);
        return ce;
    }
    
    int accLim = nodeSplitTrigger - nodeSplitTrigger/8;
    struct SyncNodeAccum *nodes = SyncAllocNodeAccum(0);
    struct SyncHashCacheEntry *ce = NULL;
    int j = 0;
    while (j < lim) {
        int maxLen = 0;
        int i = j;
        struct SyncNodeComposite *nc = SyncAllocComposite(base);
        int accLen = nc->cb->length;
        // first, loop to find the run length
        while (i < lim && accLen < accLim) {
            struct SyncNodeComposite *elem = na->ents[i];
            i++;
            int nodeLen = elem->hash->length + 8;
            if (nodeLen > maxLen) maxLen = nodeLen;
            accLen = accLen + nodeLen + (maxLen - nodeLen) * 2;
        }
        
        // append the references in the run
        while (j < i) {
            struct SyncNodeComposite *elem = na->ents[j];
            j++;
            SyncNodeAddNode(nc, elem);
        }
        SyncEndComposite(nc); // finish the node
        ce = newNodeCommon(root, nodes, nc);
    }
    // go recursive just in case we need the extra levels
    ce = nodeFromNodes(root, nodes);
    nodes = SyncFreeNodeAccum(nodes);
    if (debug >= CCNL_FINE) {
        ccnr_msg(ccnr, "%s, root#%u, %d refs", here, root->rootId, lim);
    }
    return ce;
}

extern int
SyncStartSliceEnum(struct SyncRootStruct *root) {
    char *here = "Sync.SyncStartSliceEnum";
    struct SyncBaseStruct *base = root->base;
    if (base->priv->sliceBusy == 0) {
        int debug = root->base->debug;
        struct ccn_charbuf *name = root->namingPrefix;
        struct ccn_charbuf *nin = SyncGenInterest(name,
                                                  -1, -1, -1, -1,
                                                  NULL);
        int res = r_sync_enumerate(base->client_handle, nin);
        
        ccn_charbuf_destroy(&nin);
        if (res > 0) {
            if (debug >= CCNL_INFO)
                SyncNoteUri(root, here, "slice enum start", name);
            base->priv->sliceBusy = res;
            root->priv->sliceBusy = res;
            return 1;
        } else if (debug >= CCNL_SEVERE) {
            SyncNoteUri(root, here, "slice enum failed", name);
            return -1;
        }
    }
    return 0;
}

///////////////////////////////////////////////////////////////////////////
///// Main dispatching routine, the heart beat
///////////////////////////////////////////////////////////////////////////

static int
HeartbeatAction(struct ccn_schedule *sched,
                void *clienth,
                struct ccn_scheduled_event *ev,
                int flags) {
    char *here = "Sync.HeartbeatAction";
    struct SyncBaseStruct *base = (struct SyncBaseStruct *) ev->evdata;
    if (base == NULL || base->priv == NULL || (flags & CCN_SCHEDULE_CANCEL)) {
        // TBD: and why did this happen? (can't report it, though)
        return -1;
    }
    
    struct SyncPrivate *priv = base->priv;
    if (priv->sliceEnum > 0) {
        // we are still busy enumerating the slices, so reschedule
        return shortDelayMicros;
    }
    
    // check for first root that needs a slice enumeration
    struct SyncRootStruct *root = priv->rootHead;
    while (root != NULL) {
        if (root->priv->sliceBusy < 0 && priv->sliceBusy == 0) {
            // this root needs an enumeration
            if (SyncStartSliceEnum(root) < 0)
                return priv->heartbeatMicros;
            return shortDelayMicros;
        }
        root = root->next;
    }
    int64_t now = SyncCurrentTime();
    root = priv->rootHead;
    int64_t lifeMicros = ((int64_t) priv->rootAdviseLifetime)*M;
    int64_t needMicros = ((int64_t) updateNeedDelta)*M;
        
    while (root != NULL) {
        struct SyncRootPrivate *rp = root->priv;
        struct SyncCompareData *comp = root->compare;
        if (rp->sliceBusy < 0 && priv->sliceBusy == 0) {
            // this root needs an enumeration
            if (SyncStartSliceEnum(root) < 0)
                return priv->heartbeatMicros;
        } else if (priv->sliceBusy > 0) {
            // this root is busy enumerating
        } else if (root->update != NULL) {
            // update is busy, so don't process this root
        } else if (comp == NULL) {
            // only run the update when not comparing
            size_t addLen = root->namesToAdd->len;
            int64_t deltaAdvise = SyncDeltaTime(rp->lastAdvise, now);
            int64_t deltaUpdate = SyncDeltaTime(rp->lastUpdate, now);
            int64_t needUpdate = needMicros;
            if (addLen == rp->prevAddLen)
                // no change recently, so 
                needUpdate = rp->stats->lastUpdateMicros * 2;
            if (rp->adviseNeed <= 0 && deltaAdvise > lifeMicros)
                // it's been a while since the last RootAdvise
                rp->adviseNeed = adviseNeedReset;
            if (deltaUpdate >= needUpdate) {
                // TBD: determine if this is a good algorithm for adaptive update  
                if (addLen > 0) {
                    // need to update the root
                    SyncUpdateRoot(root);
                }
                struct SyncHashCacheEntry *ceL = rp->ceCurrent;
                if (ceL != NULL && (ceL->state & SyncHashState_local)) {
                    if (rp->adviseNeed > 0 || ceL != rp->lastLocalSent) {
                        SyncSendRootAdviseInterest(root);
                    }
                } else
                    // empty hash, so try for a starting reply
                    SyncSendRootAdviseInterest(root);
                if (root->update == NULL) {
                    if (rp->remoteDeltas != NULL)
                        // there are cheap updates to try first
                        SyncStartCompareAction(root, NULL);
                    else {
                        // we might try the expensive way
                        struct SyncHashInfoList *x = chooseRemoteHash(root);
                        if (x != NULL) {
                            SyncStartCompareAction(root, x->ce->hash);
                        }
                    }
                }
            }
            rp->prevAddLen = root->namesToAdd->len;
        } else {
            // running a compare, check for stall or excessive time since last fetch
            int64_t dt = SyncDeltaTime(comp->lastMark, now);
            if (dt > updateStallDelta*M) {
                // periodic stall warning
                if (base->debug >= CCNL_WARNING)
                    SyncNoteSimple(root, here, "compare stalled?");
                comp->lastMark = now;
            }
            // test for fatal stall (based on last fetch time)
            dt = SyncDeltaTime(comp->lastFetchOK, now);
            if (dt > compareAssumeBad*M) {
                abortCompare(comp, "no progress");
            }
        }
        // TBD: prune eldest remote roots from list
        // TBD: prune old remote node entries from cache
        root = root->next;
    }
    int64_t deltaClean = SyncDeltaTime(priv->lastCacheClean, now);
    if (priv->useRepoStore && deltaClean >= cacheCleanDelta*M) {
        // time to try to clean a batch of cache entries
        // TBD: reclaim local nodes when not used for a while?
        int cleanRem = cacheCleanBatch;
        while (cleanRem > 0) {
            struct SyncHashCacheEntry *ce = priv->storingHead;
            if (ce == NULL) break;
            struct SyncHashCacheEntry *ceN = ce->storing;
            SyncCacheEntryStore(ce);
            priv->storingHead = ceN;
            if (ceN == NULL) priv->storingTail = ceN;
            if (priv->nStoring > 0) priv->nStoring--;
            root = ce->head->root;
            ccnr_hwm chw = ce->stablePoint;
            if (ccnr_hwm_compare(base->client_handle, chw, root->priv->stablePoint) > 0) {
                // the node that just got stored had a better stablePoint for the node
                root->priv->stablePoint = chw;
                root->priv->lastStable = now;
                if (ccnr_hwm_compare(base->client_handle, chw, priv->stableTarget) > 0)
                    priv->stableTarget = chw;
                if (base->debug >= CCNL_INFO) {
                    char temp[64];
                    snprintf(temp, sizeof(temp),
                             "newly stable at %ju",
                             ccnr_hwm_encode(base->client_handle, chw));
                    SyncNoteSimple(root, here, temp);
                }
            }
            cleanRem--;
        }
        priv->lastCacheClean = now;
    }
    if (priv->stableEnabled && priv->useRepoStore
        && priv->nStoring == 0
        && ccnr_hwm_compare(base->client_handle, priv->stableTarget, priv->stableStored) > 0) {
        // test for stability
        int unstable = 1;
        int64_t dt = SyncDeltaTime(priv->lastStable, now);
        if (dt > stableTimeTrig*M) {
            // worth examining the roots for stability
            unstable = 0;
            root = priv->rootHead;
            while (root != NULL) {
                if (!isRootStableEnough(root, priv->stableTarget)) {
                    unstable++;
                    break;
                }
                root = root->next;
            }
        }
        if (unstable == 0) {
            // can store out the stable target
            if (base->debug >= CCNL_INFO) {
                char temp[64];
                snprintf(temp, sizeof(temp),
                         "stable target reached at %ju",
                         ccnr_hwm_encode(base->client_handle, priv->stableTarget));
                ccnr_msg(base->client_handle, "%s, %s", here, temp);
            }
            int spRes = storeStablePoint(base, priv->stableTarget);
            if (spRes < 0 && base->debug >= CCNL_WARNING) {
                ccnr_msg(base->client_handle, "%s, warning: stable target not stored", here);
            }
            priv->lastStable = now;
            priv->stableStored = priv->stableTarget;
        }
    }
    return priv->heartbeatMicros;
}


///////////////////////////////////////////////////////////////////////////
///// External routines
///////////////////////////////////////////////////////////////////////////

extern int
SyncStartHeartbeat(struct SyncBaseStruct *base) {
    static char *here = "Sync.SyncStartHeartbeat";
    int res = -1;
    if (base != NULL && base->sched != NULL) {
        int debug = base->debug;
        struct ccnr_handle *ccnr = base->client_handle;
        struct SyncPrivate *priv = base->priv;
        struct ccn_charbuf *nin = SyncGenInterest(priv->sliceCmdPrefix,
                                                  -1, -1, -1, -1,
                                                  NULL);
        
        // once the slices are started we try to restart at the last commit point
        // (there may be none for a fresh repo, or if this feature is disabled)
        ccnr_hwm commitPoint = CCNR_NULL_HWM;
        if (priv->stableEnabled && priv->useRepoStore) {
            res = fetchStablePoint(base, &commitPoint);
            if (res < 0 && base->debug >= CCNL_WARNING) 
                ccnr_msg(base->client_handle, "%s, no stable recovery point", here);
        }
        r_sync_notify_after(base->client_handle, commitPoint);

        // at startup we ask for all of the existing slices
        res = r_sync_enumerate(ccnr, nin);
        ccn_charbuf_destroy(&nin);
        if (res > 0) {
            priv->sliceEnum = res;
            if (debug >= CCNL_INFO)
                ccnr_msg(ccnr, "%s, slice enumerate started, %d", here, res);
            res = 0;
        } else if (debug >= CCNL_WARNING) {
            // it is OK to fail here, since 
            ccnr_msg(ccnr, "%s, no slices found", here);
        }
        
        // next we schedule the heartbeat itself
        struct ccn_scheduled_event *ev = ccn_schedule_event(base->sched,
                                                            priv->heartbeatMicros,
                                                            HeartbeatAction,
                                                            base,
                                                            0);
        
        res = 0;
        if (ev == NULL) {
            if (debug >= CCNL_SEVERE)
                ccnr_msg(ccnr, "%s, initial schedule failed!", here);
            res = -1;
        }
    }
    return res;
}

// callback for when an interest gets a reply
// used when fetching a remote content object by explicit name
// or when fetching a remote node
extern enum ccn_upcall_res
SyncRemoteFetchResponse(struct ccn_closure *selfp,
                        enum ccn_upcall_kind kind,
                        struct ccn_upcall_info *info) {
    static char *here = "Sync.SyncRemoteFetchResponse";
    struct SyncActionData *data = selfp->data;
    enum ccn_upcall_res ret = CCN_UPCALL_RESULT_OK;
    switch (kind) {
        case CCN_UPCALL_FINAL:
            selfp->data = destroyActionData(data);
            free(selfp);
            break;
        case CCN_UPCALL_CONTENT_UNVERIFIED:
            // TBD: fix this when we can actually verify
            // return CCN_UPCALL_RESULT_VERIFY;
        case CCN_UPCALL_CONTENT_RAW:
        case CCN_UPCALL_CONTENT_KEYMISSING:
        case CCN_UPCALL_INTEREST_TIMED_OUT:
        case CCN_UPCALL_CONTENT: {
            if (data == NULL) break;
            struct ccnr_handle *ccnr = data->client_handle;
            struct SyncRootStruct *root = data->root;
            struct SyncCompareData *comp = data->comp;
            if (root == NULL) break;
            int debug = root->base->debug;
            struct SyncRootStats *stats = root->priv->stats;
            size_t bytes = 0;
            int faux = fauxError(root->base);
            int64_t now = SyncCurrentTime();
            if (ccnr != NULL && info != NULL && info->pco != NULL && faux == 0
                && kind != CCN_UPCALL_INTEREST_TIMED_OUT)
                bytes = info->pco->offset[CCN_PCO_E];
            if (debug >= CCNL_INFO) {
                char temp[64];
                char *ns = "node";
                char *ks = "ok";
                if (faux) ks = "faux error";
                if (data->kind == SRI_Kind_Content) ns = "content";
                if (kind == CCN_UPCALL_INTEREST_TIMED_OUT) ks = "timeout!";
                int64_t dt = SyncDeltaTime(data->startTime, now);
                dt = (dt + 500) / 1000;
                if (bytes > 0) 
                    snprintf(temp, sizeof(temp),
                             "%s, %s, %d.%03d secs, %u bytes",
                             ns, ks, (int) (dt / 1000), (int) (dt % 1000),
                             (unsigned) bytes);
                else
                    snprintf(temp, sizeof(temp),
                             "%s, %s, %d.%03d secs",
                             ns, ks, (int) (dt / 1000), (int) (dt % 1000));
                SyncNoteUri(root, here, temp, data->prefix);
            }
            
            switch (data->kind) {
                case SRI_Kind_Content: {
                    if (bytes > 0) {
                        // we fetched the content, so store it to the repo
                        ret = r_sync_upcall_store(ccnr, CCN_UPCALL_CONTENT, info);
                        if (ret < 0) {
                            // note this specific failure cause
                            bytes = 0;
                            if (debug >= CCNL_SEVERE)
                                SyncNoteFailed(root, here, "content store", __LINE__);
                        } else {
                            // we need to update the tree, too
                            if (debug >= CCNL_FINE)
                                SyncNoteSimple(root, here, "content stored");
                        }
                    }
                    if (comp != NULL && comp->contentFetchBusy > 0)
                        comp->contentFetchBusy--;
                    if (bytes > 0) {
                        // content fetch wins
                        stats->contentFetchReceived++;
                        stats->contentFetchBytes += bytes;
                        if (comp != NULL)
                            comp->lastFetchOK = now;
                    } else {
                        // content fetch failed
                        if (kind == CCN_UPCALL_INTEREST_TIMED_OUT)
                            stats->contentFetchTimeout++;
                        stats->contentFetchFailed++;
                        if (comp != NULL) {
                            // remember that this one failed
                            comp->contentFetchFailed++;
                            if (!moveActionData(data, SyncActionState_error))
                                SyncNoteFailed(root, here, "moveActionData", __LINE__);
                            selfp->data = NULL;
                        }
                    }
                    // wake up CompareAction to handle more content
                    kickCompare(comp, data);
                    break;
                }
                case SRI_Kind_NodeFetch: {
                    // node fetch reply
                    const unsigned char *xp = data->hash->buf;
                    ssize_t xs = data->hash->length;
                    char *highWhy = "??";
                    char *hex = SyncHexStr(xp, xs);
                    struct SyncHashCacheEntry *ce = SyncHashLookup(root->ch, xp, xs);
                    if (bytes <= 0) {
                        // did not get the node at all
                        highWhy = "no fetch";
                    } else if (ce != NULL && (isCovered(ce) || ce->ncR != NULL)) {
                        // there was a race, and we no longer need this
                        // for stats, count this as a success
                        if (debug >= CCNL_FINE) {
                            SyncNoteSimple2(root, here, "remote node covered", hex);
                        }
                        highWhy = "covered";
                    } else {
                        // we actually need the node that arrived
                        struct SyncNodeComposite *ncR = extractNode(root, info);
                        if (ncR == NULL) {
                            // decoding error, so can't use
                            if (debug >= CCNL_SEVERE)
                                SyncNoteSimple2(root, here, "extractNode failed", hex);
                            bytes = 0;
                            highWhy = "extract failed";
                        } else {
                            // the entry can now be completed
                            ce = SyncHashEnter(root->ch, xp, xs, SyncHashState_remote);
                            ce->ncR = ncR;
                            SyncNodeIncRC(ncR);
                            if (debug >= CCNL_INFO) {
                                SyncNoteSimple2(root, here, "remote node entered", hex);
                            }
                            if (comp == NULL) {
                                if (debug >= CCNL_ERROR)
                                    SyncNoteSimple(root, here, "remote node comp == NULL");
                            }
                            highWhy = "entered";
                        }
                        
                    }
                    if (debug >= CCNL_INFO && showHighLevel) {
                        char temp[64];
                        snprintf(temp, sizeof(temp),
                                 "reply received, %s",
                                 highWhy);
                        showCacheEntry1(root, "Sync.$NodeFetch", temp, ce);
                    }
                    
                    if (comp != NULL && comp->nodeFetchBusy > 0)
                        comp->nodeFetchBusy--;
                    if (bytes > 0) {
                        // node fetch wins
                        stats->nodeFetchReceived++;
                        stats->nodeFetchBytes += bytes;
                        if (comp != NULL)
                            comp->lastFetchOK = now;
                    } else {
                        // node fetch fails
                        if (kind == CCN_UPCALL_INTEREST_TIMED_OUT)
                            stats->nodeFetchTimeout++;
                        else stats->nodeFetchFailed++;
                        if (comp != NULL) {
                            // remember that this one failed
                            if (!moveActionData(data, SyncActionState_error))
                                SyncNoteFailed(root, here, "moveActionData", __LINE__);
                            comp->nodeFetchFailed++;
                            selfp->data = NULL;
                        }
                    }
                    if (ce != NULL && (ce->state & SyncHashState_fetching))
                        // we are no longer fetching this node
                        ce->state -= SyncHashState_fetching;
                    kickCompare(comp, data);
                    free(hex);
                    break;
                }
                default:
                    // SHOULD NOT HAPPEN
                    ret = CCN_UPCALL_RESULT_ERR;
                    break;
            }
            break;
        }
        default:
            // SHOULD NOT HAPPEN
            ret = CCN_UPCALL_RESULT_ERR;
            break;
    }
    return ret;
}

extern int
SyncStartNodeFetch(struct SyncRootStruct *root,
                   struct SyncHashCacheEntry *ce,
                   struct SyncCompareData *comp) {
    static char *here = "Sync.SyncStartNodeFetch";
    enum SyncRegisterActionKind kind = SRI_Kind_NodeFetch;
    struct SyncBaseStruct *base = root->base;
    int debug = base->debug;
    struct ccn *ccn = base->ccn;
    if (ccn == NULL)
        return SyncNoteFailed(root, here, "bad ccn handle", __LINE__);
    // first, check for existing fetch of same hash
    struct ccn_charbuf *hash = ce->hash;
    struct SyncActionData *data = root->actions;
    if (ce->state & SyncHashState_fetching)
        // already busy
        return 0;
    while (data != NULL) {
        if (data->kind == kind && compareHash(data->hash, hash) == 0)
            return 0;
        data = data->next;
    }
    
    struct ccn_closure *action = NEW_STRUCT(1, ccn_closure);
    data = newActionData(kind);
    struct ccn_charbuf *name = constructCommandPrefix(root, kind);
    int res = -1;
    char *why = "constructCommandPrefix";
    if (name != NULL) {
        data->skipToHash = SyncComponentCount(name);
        ccn_name_append(name, hash->buf, hash->length);
        data->prefix = name;
        data->hash = ccn_charbuf_create();
        ccn_charbuf_append_charbuf(data->hash, hash);
        data->comp = comp;
        action->data = data;
        action->p = &SyncRemoteFetchResponse;
        
        struct ccn_charbuf *template = SyncGenInterest(NULL,
                                                       root->priv->syncScope,
                                                       base->priv->fetchLifetime,
                                                       -1, 1, NULL);
        res = ccn_express_interest(ccn, name, action, template);
        if (res < 0) {
            why = "ccn_express_interest";
            if (debug >= CCNL_SEVERE) {
                char *hex = SyncHexStr(hash->buf, hash->length);
                SyncNoteSimple2(root, here, "failed to express interest", hex);
                free(hex);
            }
        } else {
            root->priv->stats->nodeFetchSent++;
            if (debug >= CCNL_INFO) {
                char *hex = SyncHexStr(hash->buf, hash->length);
                SyncNoteSimple2(root, here, "fetching", hex);
                free(hex);
                if (showHighLevel)
                    showCacheEntry1(root, "Sync.$NodeFetch", "interest sent", ce);
            }
        }
        ccn_charbuf_destroy(&template);
    }
    if (res >= 0) {
        // link the request into the root
        linkActionData(root, data);
        comp->nodeFetchBusy++;
        ce->state |= SyncHashState_fetching;
        res = 1;
    } else {
        // return the storage
        comp->nodeFetchFailed++;
        data = destroyActionData(data);
        free(action);
        if (debug >= CCNL_SEVERE)
            SyncNoteFailed(root, here, why, __LINE__);
    }
    return res;
}

extern int
SyncStartContentFetch(struct SyncRootStruct *root,
                      struct ccn_charbuf *name,
                      struct SyncCompareData *comp) {
    static char *here = "Sync.SyncStartContentFetch";
    struct SyncBaseStruct *base = root->base;
    int debug = base->debug;
    struct ccn *ccn = base->ccn;
    if (ccn == NULL || name == NULL)
        return SyncNoteFailed(root, here, "bad ccnr handle", __LINE__);
    
    // first, test to see if the content is already in the repo (yes, it happens)
    struct ccn_charbuf *interest = SyncGenInterest(name, 1, 0, 0, -1, NULL); 
    int res = r_sync_lookup(base->client_handle, interest, NULL);
    ccn_charbuf_destroy(&interest);
    
    if (res >= 0) {
        // this name is already in the Repo, no need to fetch
        // (ignore the accession number through this path)
        if (debug >= CCNL_INFO)
            SyncNoteUri(root, here, "ignored, already present", name);
        SyncAddName(root->base, name, 0);
        res = 0;
    } else {
        struct ccn_closure *action = NEW_STRUCT(1, ccn_closure);
        struct SyncActionData *data = newActionData(SRI_Kind_Content);
        data->prefix = ccn_charbuf_create();
        ccn_charbuf_append_charbuf(data->prefix, name);
        data->comp = comp;
        action->data = data;
        action->p = &SyncRemoteFetchResponse;
        data->skipToHash = -1;  // no hash here
        struct ccn_charbuf *template = SyncGenInterest(NULL,
                                                       root->priv->syncScope,
                                                       base->priv->fetchLifetime,
                                                       0, -1, NULL);
        res = ccn_express_interest(ccn, name, action, template);
        ccn_charbuf_destroy(&template);
        if (res >= 0) {
            // link the request into the root
            root->priv->stats->contentFetchSent++;
            linkActionData(root, data);
            res = 1;
            if (debug >= CCNL_INFO)
                SyncNoteUri(root, here, "fetching", name);
            comp->contentFetchBusy++;
        } else {
            // return the storage
            if (debug >= CCNL_SEVERE)
                SyncNoteUri(root, here, "failed", name);
            data = destroyActionData(data);
            free(action);
            comp->contentFetchFailed++;
        }
    }
    return res;
}

static struct SyncActionData *
SyncFindAction(struct SyncRootStruct *root, enum SyncRegisterActionKind kind) {
    struct SyncActionData *each = root->actions;
    while (each != NULL) {
        if (each->kind == kind) return each;
        each = each->next;
    }
    return NULL;
}

extern int
SyncAddName(struct SyncBaseStruct *base,
            struct ccn_charbuf *name,
            ccnr_accession item) {
    static char *here = "Sync.SyncAddName";
    struct SyncPrivate *priv = base->priv;
    int debug = base->debug;
    struct SyncRootStruct *root = priv->rootHead;
    int count = 0;
    while (root != NULL) {
        if (SyncRootLookupName(root, name) == SyncRootLookupCode_covered) {
            // ANY matching root gets an addition
            // add the name for later processing
            struct ccn_charbuf *prev = NULL;
            int pos = root->namesToAdd->len;
            if (pos > 0) prev = root->namesToAdd->ents[pos-1].name;
            if (prev != NULL && SyncCmpNames(name, prev) == 0) {
                // this is a duplicate, so forget it!
                if (debug >= CCNL_FINE) {
                    SyncNoteUri(root, here, "ignore dup", name);
                }
            } else {
                // not obviously a duplicate
                uintmax_t itemNum = ccnr_accession_encode(base->client_handle, item);
                SyncNameAccumAppend(root->namesToAdd, SyncCopyName(name), itemNum);
                if (item != CCNR_NULL_ACCESSION)
                    root->priv->highWater = ccnr_hwm_update(base->client_handle,
                                                            root->priv->highWater,
                                                            item);
                count++;
                if (debug >= CCNL_FINE) {
                    char temp[64];
                    // TBD: improve item reporting?
                    if (item >= CCNR_MIN_ACCESSION && item <= CCNR_MAX_ACCESSION) {
                        snprintf(temp, sizeof(temp), "added, %ju", itemNum);
                    } else {
                        snprintf(temp, sizeof(temp), "no accession");
                    }
                    SyncNoteUri(root, here, temp, name);
                }
            }
        }
        root = root->next;
    }
    if (item != CCNR_NULL_ACCESSION)
        base->highWater = ccnr_hwm_update(base->client_handle, base->highWater, item);
    return count;
}

static int
findAndDeleteRoot(struct SyncBaseStruct *base, char *here,
                  const unsigned char *hp, ssize_t hs) {
    struct SyncRootStruct *root = base->priv->rootHead;
    int debug = base->debug;
    while (root != NULL) {
        struct ccn_charbuf *sh = root->sliceHash;
        if (sh->length == hs && memcmp(sh->buf, hp, hs) == 0) {
            // matching an existing root, so delete it
            if (debug >= CCNL_INFO) {
                char *hex = SyncHexStr(hp, hs);
                ccnr_msg(base->client_handle,
                         "%s, root#%u, deleted, %s",
                         here, root->rootId, hex);
                free(hex);
            }
            // need to remove any pending stores for deleted roots
            struct SyncPrivate *priv = base->priv;
            struct SyncHashCacheEntry *ce = priv->storingHead;
            struct SyncHashCacheEntry *lag = NULL;
            while (ce != NULL) {
                struct SyncHashCacheEntry *ceN = ce->storing;
                if (ce->head->root == root) {
                    // this root is going away, so delink the pending store
                    if (lag == NULL) priv->storingHead = ceN;
                    else lag->storing = ceN;
                    if (priv->nStoring > 0) priv->nStoring--;
                } else lag = ce;
                if (ceN == NULL) priv->storingTail = lag;
                ce = ceN;
            }
            SyncRemRoot(root);
            return 1;
        }
        root = root->next;
    }
    if (debug >= CCNL_FINE) {
        char *hex = SyncHexStr(hp, hs);
        ccnr_msg(base->client_handle,
                 "%s, root not found, %s",
                 here, hex);
        free(hex);
    }
    return 0;
}

extern int
SyncHandleSlice(struct SyncBaseStruct *base, struct ccn_charbuf *name) {
    char *here = "Sync.SyncHandleSlice";
    char *why = NULL;
    struct ccnr_handle *ccnr = base->client_handle;
    int debug = base->debug;
    const unsigned char *hp = NULL;
    ssize_t hs = 0;
    int match = SyncPrefixMatch(base->priv->sliceCmdPrefix, name, 0);
    if (match < 0) return match;
    // the component after the prefix should be the hash
    SyncGetComponentPtr(name, match, &hp, &hs);
    why = "invalid hash";
    if (hs > 0 && hs < MAX_HASH_BYTES) {
        // we pass the first smoke test
        struct ccn_charbuf *content = ccn_charbuf_create();
        struct ccn_charbuf *interest = SyncGenInterest(name, 1, 0, -1, 1, NULL);
        int lookupRes = -__LINE__;
        if (interest != NULL) {
            lookupRes = r_sync_lookup(ccnr, interest, content);
            ccn_charbuf_destroy(&interest);
        }
        why = "bad fetch";
        if (lookupRes >= 0 && content->length > 0) {
            // we got the content
            struct ccn_parsed_ContentObject pcos;
            struct ccn_parsed_ContentObject *pco = &pcos;
            int parseRes = ccn_parse_ContentObject(content->buf,
                                                   content->length,
                                                   pco, NULL);
            const unsigned char *xp = NULL;
            size_t xs = 0;
            why = "bad content object";
            if (parseRes >= 0) {
                if (pco->type == CCN_CONTENT_GONE) {
                    findAndDeleteRoot(base, here, hp, hs);
                    ccn_charbuf_destroy(&content);
                    return 0;
                } else {
                    why = "bad content start";
                    parseRes = SyncPointerToContent(content, pco, &xp, &xs);
                    if (debug >= CCNL_SEVERE && (xs <= 0 || parseRes < 0)) {
                        // we can't get the pointer, so somebody is wrong
                        ssize_t start = pco->offset[CCN_PCO_B_Content];
                        ssize_t stop = pco->offset[CCN_PCO_E_Content];
                        int len = stop-start;
                        char *hex = SyncHexStr(content->buf+start, len);
                        ccnr_msg(ccnr,
                                 "%s, invalid content start, line %d, len %d, %s",
                                 here, -parseRes, len, hex);
                        free(hex);
                    }
                }
            }
            if (parseRes >= 0) {
                struct SyncRootStruct *root = base->priv->rootHead;
                while (root != NULL) {
                    struct ccn_charbuf *sh = root->sliceHash;
                    if (sh->length == hs && memcmp(sh->buf, hp, hs) == 0) {
                        // we already have this slice (or at least the hash matches)
                        // ignore anything else (first arrival wins)
                        if (debug >= CCNL_FINE) {
                            char *hex = SyncHexStr(hp, hs);
                            ccnr_msg(ccnr,
                                     "%s, new root ignored for slice %s",
                                     here, hex);
                            free(hex);
                        }
                        ccn_charbuf_destroy(&content);
                        return 0;
                    }
                    root = root->next;
                }
                why = "no content tag";
                struct ccn_buf_decoder rds;
                struct ccn_buf_decoder *rd = NULL;
                rd = ccn_buf_decoder_start(&rds, xp, xs);
                root = SyncRootDecodeAndAdd(base, rd);
                why = "slice decode";
                if (root != NULL) {
                    struct ccn_charbuf *sh = root->sliceHash;
                    if (sh->length == hs && memcmp(sh->buf, hp, hs) == 0) {
                        // this slice is new
                        if (debug >= CCNL_INFO) {
                            char *hex = SyncHexStr(hp, hs);
                            SyncNoteSimple2(root, here, "new root for slice", hex);
                            free(hex);
                        }
                        ccn_charbuf_destroy(&content);
                        return 1;
                    } else {
                        // hashes don't match, so whoever wrote the slice is at fault
                        // destroy the root, since it may well be bogus
                        // (we could have checked earlier, but the end-to-end check is better)
                        if (debug >= CCNL_WARNING) {
                            char *hexL = SyncHexStr(sh->buf, sh->length);
                            char *hexR = SyncHexStr(hp, hs);
                            ccnr_msg(ccnr, "%s, failed, hashes not equal, L %s, R %s",
                                     here, hexL, hexR);
                            free(hexL);
                            free(hexR);
                        }
                        root = SyncRemRoot(root);
                        if (root != NULL) {
                            // failed to remove the root, this could be nasty
                            SyncNoteFailed(root, here, "root not removed", __LINE__);
                        }
                    }
                }
                
            }
        }
        if (debug >= CCNL_SEVERE)
            ccnr_msg(ccnr, "%s, failed! (%s)", here, why);
        ccn_charbuf_destroy(&content);
    }
    return -1;
}

// NewDeltas allocates a new deltas object for the given root
// note: caller is responsible for storing the pointer 
static struct SyncRootDeltas *
NewDeltas(struct SyncRootStruct *root) {
    struct SyncRootDeltas *deltas = NEW_STRUCT(1, SyncRootDeltas);
    deltas->ceStart = root->priv->ceCurrent;
    deltas->coding = ccn_charbuf_create();
    deltas->whenMade = SyncCurrentTime();
    ccnb_element_begin(deltas->coding, CCN_DTAG_SyncNodeDeltas);
    SyncAppendTaggedNumber(deltas->coding, CCN_DTAG_SyncVersion, SYNC_UPDATE_VERSION);
    return deltas;
}

// FreeDeltas frees up a deltas object, which is presumed to be delinked
// no action if deltas == NULL
// returns NULL
static struct SyncRootDeltas *
FreeDeltas(struct SyncRootDeltas *deltas) {
    if (deltas != NULL) {
        ccn_charbuf_destroy(&deltas->coding);
        ccn_charbuf_destroy(&deltas->name);
        ccn_charbuf_destroy(&deltas->cob);
        free(deltas);
    }
    return NULL;
}

// RemRootDeltas removes a specific deltas object from the chain,
// updating the chain head and tail and the count as needed
// returns 1 if the rmoval worked, 0 if the object was not found
static int
RemRootDeltas(struct SyncRootStruct *root, struct SyncRootDeltas *deltas) {
    struct SyncRootPrivate *rp = root->priv;
    if (deltas != NULL) {
        struct SyncRootDeltas *lag = NULL;
        struct SyncRootDeltas *each = rp->deltasHead;
        while (each != NULL) {
            struct SyncRootDeltas *next = each->next;
            if (each == deltas) {
                // found it, so delink
                if (lag == NULL) rp->deltasHead = next;
                else lag->next = next;
                if (deltas == rp->deltasTail)
                    rp->deltasTail = lag;
                rp->nDeltas--;
                // delinked, so free the storage
                FreeDeltas(deltas);
                return 1;
            }
            lag = each;
            each = next;
        }
    }
    return 0;
}

// SendDeltasReply sends a RootAdvise reply using the given deltas.
// It may purge older deltas objects from the root.
static int
SendDeltasReply(struct SyncRootStruct *root, struct SyncRootDeltas *deltas) {
    static char *here = "Sync.SendDeltasReply";
    struct SyncBaseStruct *base = root->base;
    struct SyncRootPrivate *rp = root->priv;
    struct ccn_charbuf *name = deltas->name;
    struct ccn_charbuf *cob = deltas->cob;
    int res = 0;
    int debug = root->base->debug;
    char *newCobMsg = "";
    if (name == NULL) {
        // don't have an output name yet, so make it
        struct ccn_charbuf *hash = NULL;
        name = constructCommandPrefix(root, SRI_Kind_RootAdvise);
        if (deltas->ceStart != NULL) hash = deltas->ceStart->hash;
        if (hash == NULL)
            // empty component
            ccn_name_append_str(name, "");
        else
            // append the start hash as a component
            ccn_name_append(name, hash->buf, hash->length);
        // next, append the stop hash to the name
        hash = deltas->ceStop->hash;
        ccn_name_append(name, hash->buf, hash->length);
        ccn_create_version(base->ccn, name, CCN_V_NOW, 0, 0);
        ccn_name_append_numeric(name, CCN_MARKER_SEQNUM, 0);
        deltas->name = name;
    }
    if (cob == NULL) {
        // don't have a signed outbut buffer
        cob = SyncSignBuf(base, deltas->coding, name,
                          base->priv->rootAdviseFresh,
                          CCN_SP_FINAL_BLOCK);
        deltas->cob = cob;
        newCobMsg = "+";
    }
    res = ccn_put(base->ccn, cob->buf, cob->length);
    if (res >= 0) {
        // we have success!
        deltas->whenSent = SyncCurrentTime();
        if (debug >= CCNL_INFO) {
            char temp[64];
            snprintf(temp, sizeof(temp),
                               "reply sent%s (%u)",
                               newCobMsg,
                               deltas->deltasCount);
            SyncNoteUri(root, here, temp, name);
            if (showHighLevel)
                showCacheEntry2(root, "Sync.$RootAdvise", temp,
                                deltas->ceStart, deltas->ceStop);
        }
    } else {
        if (debug >= CCNL_SEVERE)
            SyncNoteUri(root, here, "reply failed", name);
    }
    // purge deltas beyond some count
    // (TBD: better method for purging?)
    while (rp->nDeltas > nDeltasLimit) {
        deltas = rp->deltasHead;
        if (deltas == rp->deltasTail) break;
        if (RemRootDeltas(root, deltas) != 1) break;
    }
    return res;
}

// scanRemoteSeen returns the first SyncHashInfoList object int the remoteSeen
// list that refers to the given hash entry (which may be NULL)
static struct SyncHashInfoList *
scanRemoteSeen(struct SyncRootStruct *root, struct SyncHashCacheEntry *ceR) {
    struct SyncHashInfoList *remoteSeen = root->priv->remoteSeen;
    while (remoteSeen != NULL) {
        if (remoteSeen->ce == ceR) return remoteSeen;
        remoteSeen = remoteSeen->next;
    }
    return NULL;
}

// CloseUpdateCoding finishes up the deltas object (closes the coding),
// removes it from the updates, and moves it to the root
// note: if the update object has a deltas object then the coding is not closed!
static struct SyncRootDeltas *
CloseUpdateCoding(struct SyncUpdateData *ud) {
    struct SyncRootStruct *root = ud->root;
    struct SyncRootDeltas *deltas = ud->deltas;
    if (deltas != NULL) {
        struct SyncHashCacheEntry *ceStop = root->priv->ceCurrent;
        ud->deltas = NULL;
        deltas->next = NULL;
        if (deltas->deltasCount <= 0 || deltas->coding == NULL || ud->ceStart == ceStop) {
            // nothing here, so forget it (fail over to using NodeFetch)
            FreeDeltas(deltas);
            deltas = NULL;
        } else {
            // link into the deltas chain
            ccnb_element_end(deltas->coding);
            struct SyncRootPrivate *rp = root->priv;
            struct SyncRootDeltas *tail = rp->deltasTail;
            if (tail != NULL) {
                tail->next = deltas;
            } else {
                rp->deltasHead = deltas;
            }
            tail = deltas;
            deltas->ceStop = ceStop;
            rp->nDeltas++;
        }
    }
    return deltas;
}

// scanDeltas retruns the first SyncRootDeltas object that starts with
// the given hash entry
static struct SyncRootDeltas *
scanDeltas(struct SyncRootStruct *root, struct SyncHashCacheEntry *ceR) {
    struct SyncRootDeltas *deltas = root->priv->deltasHead;
    while (deltas != NULL) {
        if (deltas->ceStart == ceR) break;
        deltas = deltas->next;
    }
    return deltas;
}

extern enum ccn_upcall_res
SyncInterestArrived(struct ccn_closure *selfp,
                    enum ccn_upcall_kind kind,
                    struct ccn_upcall_info *info) {
    static char *here = "Sync.SyncInterestArrived";
    struct SyncActionData *data = selfp->data;
    enum ccn_upcall_res ret = CCN_UPCALL_RESULT_OK;
    char temp[200];
    switch (kind) {
        case CCN_UPCALL_FINAL:
            data = destroyActionData(data);
            free(selfp);
            break;
        case CCN_UPCALL_INTEREST: {
            struct SyncRootStruct *root = data->root;
            if (root == NULL) break;
            struct SyncRootPrivate *rp = root->priv;
            struct SyncBaseStruct *base = root->base;
            int debug = base->debug;
            int skipToHash = data->skipToHash;
            const unsigned char *buf = info->interest_ccnb;
            struct ccn_indexbuf *comps = info->interest_comps;
            char *hexL = NULL;
            char *hexR = NULL;
            if ((info->pi->answerfrom & CCN_AOK_NEW) == 0) {
                // TBD: is this the right thing to do?
                if (debug >= CCNL_INFO)
                    SyncNoteUri(root, here, "CCN_AOK_NEW = 0", data->prefix);
                break;
            }
            switch (data->kind) {
                case SRI_Kind_None:
                    // not an active request, so ignore
                    break;
                case SRI_Kind_RootStats: {
                    char *who = getKindStr(data->kind);
                    struct ccn_charbuf *name = SyncCopyName(data->prefix);
                    ccn_create_version(info->h, name, CCN_V_NOW, 0, 0);
                    ccn_name_append_numeric(name, CCN_MARKER_SEQNUM, 0);
                    if (debug >= CCNL_FINE)
                        SyncNoteUri(root, here, who, name);
                    struct ccn_charbuf *cb = ccn_charbuf_create();
                    struct timeval tv = {0};
                    gettimeofday(&tv, 0);
                    int pos = snprintf(temp, sizeof(temp),
                                       "%ju.%06u: ", 
                                       (uintmax_t) tv.tv_sec,
                                       (unsigned) tv.tv_usec);
                    ccn_charbuf_append(cb, temp, pos);
                    formatStats(root, cb);
                    struct ccn_charbuf *cob = SyncSignBuf(base, cb, name,
                                                          1, CCN_SP_FINAL_BLOCK);
                    int res = ccn_put(info->h, cob->buf, cob->length);
                    if (res >= 0) {
                        // we have success!
                        if (debug >= CCNL_INFO)
                            SyncNoteUri(root, here, "reply sent", name);
                    } else {
                        if (debug >= CCNL_SEVERE)
                            SyncNoteUri(root, here, "reply failed", name);
                    }
                    ccn_charbuf_destroy(&name);
                    ccn_charbuf_destroy(&cb);
                    ccn_charbuf_destroy(&cob);
                    ret = CCN_UPCALL_RESULT_INTEREST_CONSUMED;
                    break;
                }
                case SRI_Kind_AdviseInt:
                case SRI_Kind_FetchInt: {
                    const unsigned char *bufR = NULL;
                    size_t lenR = 0;
                    struct SyncHashCacheEntry *ceL = NULL;
                    struct SyncHashCacheEntry *ceR = NULL;
                    const unsigned char *bufL = root->currentHash->buf;
                    char *who = getKindStr(data->kind);
                    size_t lenL = root->currentHash->length;
                    char *highHere = "??";
                    ccn_name_comp_get(buf, comps, skipToHash, &bufR, &lenR);
                    if (bufR == NULL || lenR == 0) {
                        if (data->kind == SRI_Kind_FetchInt) {
                        }
                    } else {
                        hexR = SyncHexStr(bufR, lenR);
                        ceR = SyncHashEnter(root->ch, bufR, lenR, SyncHashState_remote);
                    }
                    hexL = SyncHexStr(bufL, lenL);
                    ceL = root->priv->ceCurrent;
                    
                    if (debug >= CCNL_INFO) {
                        if (hexR == NULL)
                            SyncNoteSimple2(root, here, who, "empty remote hash");
                        else SyncNoteSimple3(root, here, who, "remote hash", hexR);
                        if (hexL == NULL)
                            SyncNoteSimple2(root, here, who, "empty local hash");
                        else SyncNoteSimple3(root, here, who, "local hash", hexL);
                    }
                    if (data->kind == SRI_Kind_AdviseInt) {
                        // get the entry for the local root node
                        // should expire fairly quickly
                        int seen = noteHash(root, ceR, 1, 1);
                        if (debug >= CCNL_INFO) {
                            // worth noting the remote root
                            rp->stats->rootAdviseSeen++;
                            highHere = "Sync.$RootAdvise";
                            if (debug >= CCNL_INFO && showHighLevel)
                                showCacheEntry1(root, highHere, "interest arrived", ceR);
                        }
                        if (ceL == ceR) {
                            // hash given is same as our root hash, so ignore the request
                            if (debug >= CCNL_INFO)
                                SyncNoteSimple2(root, here, who, "ignored (same hash)");
                            // both L and R are empty, so suppress short-term thrashing
                            rp->adviseNeed = 0;
                            purgeOldEntries(root);
                            break;
                        }
                        ssize_t excl_start = info->pi->offset[CCN_PI_B_Exclude];
                        ssize_t excl_stop = info->pi->offset[CCN_PI_E_Exclude];
                        ssize_t excl_len = excl_stop - excl_start;
                        if (excl_len > 0) {
                            // we appear to have an exclusion
                            if (debug >= CCNL_FINER) {
                                struct ccn_buf_decoder ds;
                                struct ccn_buf_decoder *d = &ds;
                                ccn_buf_decoder_start(d,
                                                      buf+excl_start,
                                                      excl_len);
                                reportExclude(root, d);
                            }
                            if (useCompExcl && lenL > 0
                                && ccn_excluded(buf+excl_start,
                                                excl_len,
                                                bufL,
                                                lenL)) {
                                    // we have an exclusion match, so forget it!
                                    if (debug >= CCNL_INFO)
                                        SyncNoteSimple2(root, here, who, "excluded");
                                    break;
                                }
                        }
                        if (seen == 0 && !isCovered(ceR)) {
                            // first time seen, so force a RootAdvise from our side
                            // this should allow the remote to answer with deltas (if present)
                            rp->adviseNeed = adviseNeedReset;
                            // kickHeartBeat(root, shortDelayMicros);
                        }
                    } else {
                        // NodeFetch
                        rp->stats->nodeFetchSeen++;
                        if (ceR == NULL) {
                            // NodeFetch MUST have a valid remote hash!
                            if (debug >= CCNL_SEVERE)
                                SyncNoteSimple2(root, here, who, "failed, no remote hash");
                            return CCN_UPCALL_RESULT_ERR;
                        }
                        highHere = "Sync.$NodeFetch";
                        if (debug >= CCNL_INFO && showHighLevel)
                            showCacheEntry1(root, highHere, "interest arrived", ceR);
                        // after this point, ceL is the requested node
                        ceL = ceR;
                    }
                    if (lenL == 0) {
                        if (debug >= CCNL_INFO)
                            SyncNoteSimple2(root, here, who, "ignored (empty local root)");
                        if (lenR == 0) {
                            // both L and R are empty, so suppress short-term thrashing
                            rp->adviseNeed = 0;
                        }
                        if (root->namesToAdd->len > 0) {
                            if (debug >= CCNL_FINE)
                                SyncNoteSimple2(root, here, who, "new tree needed");
                        }
                        break;
                    }
                    
                    long fresh = base->priv->rootAdviseFresh;
                    // excessive freshness may be a problem when there is an A-B-C
                    // routing, and a node shows up in B's cache that mentions
                    // subnodes that C cannot reach
                    // TBD: come up with a better solution!
                    
                    rp->adviseNeed = adviseNeedReset;
                    
                    // we need to respond with a local tree node (in ceL)
                    
                    // test for desired local tree node being present
                    if (SyncCacheEntryFetch(ceL) < 0) {
                        // requested local node is probably not ours
                        if (debug >= CCNL_FINE) {
                            SyncNoteSimple3(root, here, who, "no local node", hexL);
                        }
                        break;
                    }
                    struct SyncNodeComposite *ncL = ceL->ncL;
                    
                    // root advise: name is prefix + hashIn + hashOut
                    // node fetch: name is prefix + hashIn
                    // empty hashes are OK, but must be encoded
                    struct SyncRootDeltas *deltas = NULL;
                    struct ccn_charbuf *cbL = ncL->cb;
                    struct ccn_charbuf *name = SyncCopyName(data->prefix);
                    ccn_name_append(name, bufR, lenR);
                    if (data->kind == SRI_Kind_AdviseInt) {
                        // respond with the current local hash
                        ccn_name_append(name, bufL, lenL);
                        deltas = scanDeltas(root, ceR);
                        if (deltas != NULL && deltas->whenSent == 0) {
                            // we've got one, so send it now
                            SendDeltasReply(root, deltas);
                            ccn_charbuf_destroy(&name);
                            ret = CCN_UPCALL_RESULT_INTEREST_CONSUMED;
                            break;
                        }
                    }
                    
                    // the content object is based on the node
                    struct ccn_charbuf *cob = NULL;
                    if (data->kind == SRI_Kind_FetchInt) {
                        // node fetch results need not expire
                        cob = ncL->content;
                    }
                    if (cob == NULL && cbL != NULL) {
                        // don't already have it, so make it
                        cob = SyncSignBuf(base, cbL, name,
                                          fresh, CCN_SP_FINAL_BLOCK);
                    }
                    
                    if (cob != NULL) {
                        // we have a reply encoded
                        if (ccn_content_matches_interest(cob->buf, cob->length,
                                                         1, NULL,
                                                         info->interest_ccnb,
                                                         info->pi->offset[CCN_PI_E],
                                                         info->pi)) {
                            // we match the interest
                            int res = ccn_put(info->h, cob->buf, cob->length);
                            if (res >= 0) {
                                // we have success!
                                if (debug >= CCNL_INFO) {
                                    char *why = "reply sent";
                                    SyncNoteUri(root, here, why, name);
                                    if (showHighLevel) {
                                        if (data->kind == SRI_Kind_AdviseInt)
                                            showCacheEntry2(root, highHere, why, ceR, ceL);
                                        else showCacheEntry1(root, highHere, why, ceL);
                                    }
                                }
                            } else {
                                if (debug >= CCNL_SEVERE)
                                    SyncNoteUri(root, here, "reply failed", name);
                            }
                            ret = CCN_UPCALL_RESULT_INTEREST_CONSUMED;
                        } else {
                            // the exclusion filter disallows it
                            if (debug >= CCNL_FINE)
                                SyncNoteUri(root, here, "no match", name);
                        }
                        if (data->kind == SRI_Kind_FetchInt) {
                            // ownership of the encoding transfers to the node
                            ncL->content = cob;
                        } else {
                            // for root advise, don't hold on to the encoding
                            // (it's not signed right for Node Fetch)
                            ccn_charbuf_destroy(&cob);
                        }
                    }
                    ccn_charbuf_destroy(&name);
                    break;
                }
                default:
                    // SHOULD NOT HAPPEN
                    ret = CCN_UPCALL_RESULT_ERR;
                    break;
            }
            if (hexL != NULL) free(hexL);
            if (hexR != NULL) free(hexR);
            break;
        }
        default:
            // SHOULD NOT HAPPEN
            ret = CCN_UPCALL_RESULT_ERR;
            break;
    }
    return ret;
    
}

static int
SyncRegisterInterest(struct SyncRootStruct *root,
                     enum SyncRegisterActionKind kind) {
    static char *here = "Sync.SyncRegisterInterest";
    int res = 0;
    struct SyncBaseStruct *base = root->base;
    int debug = base->debug;
    if (base->ccn == NULL)
        return -__LINE__;
    struct ccn_charbuf *prefix = constructCommandPrefix(root, kind);
    if (prefix != NULL) {
        // so far we have built the full prefix for the interest
        struct ccn_closure *action = NEW_STRUCT(1, ccn_closure);
        struct SyncActionData *data = newActionData(kind);
        data->prefix = prefix;
        data->skipToHash = SyncComponentCount(prefix);
        action->data = data;
        action->p = &SyncInterestArrived;
        
        // we can register the prefix
        res |= ccn_set_interest_filter(root->base->ccn, prefix, action);
        if (res < 0) {
            if (debug >= CCNL_SEVERE)
                SyncNoteUri(root, here, "ccn_set_interest_filter failed", prefix);
            data = destroyActionData(data);
        } else {
            linkActionData(root, data);
            if (debug >= CCNL_INFO)
                SyncNoteUri(root, here, getKindStr(kind), prefix);
        }
    } else {
        // bad input, so delete the prefix
        res = SyncNoteFailed(root, here, "bad prefix", __LINE__);
    }
    return res;
}

extern int
SyncRegisterInterests(struct SyncRootStruct *root) {
    char *here = "Sync.SyncRegisterInterests";
    struct SyncBaseStruct *base = root->base;
    struct ccn *ccn = base->ccn;
    if (ccn == NULL) return -1;
    int res = 0;
    if (base->debug >= CCNL_INFO) {
        // report the root registration and the hex values
        char *hex = SyncHexStr(root->sliceHash->buf, root->sliceHash->length);
        struct ccn_charbuf *uriTopo = NULL;
        char *msgTopo = "??";
        struct ccn_charbuf *topoPrefix = root->topoPrefix;
        if (topoPrefix != NULL && topoPrefix->length > 0) {
            uriTopo = SyncUriForName(topoPrefix);
            msgTopo = ccn_charbuf_as_string(uriTopo);
        }
        struct ccn_charbuf *uriPrefix = NULL;
        char *msgPrefix = "??";
        struct ccn_charbuf *namingPrefix = root->namingPrefix;
        if (namingPrefix != NULL && namingPrefix->length > 0) {
            uriPrefix = SyncUriForName(namingPrefix);
            msgPrefix = ccn_charbuf_as_string(uriPrefix);
        }
        
        ccnr_msg(root->base->client_handle,
                 "%s, root#%u, topo %s, prefix %s, hash %s",
                 here, root->rootId, msgTopo, msgPrefix, hex);
        
        struct SyncNameAccum *filter = root->filter;
        if (filter != NULL) {
            int i = 0;
            for (i = 0; i < filter->len; i++) {
                struct ccn_charbuf *uri = SyncUriForName(filter->ents[i].name);
                ccnr_msg(root->base->client_handle,
                         "%s, root#%u, op %d, pattern %s",
                         here, root->rootId,
                         (int) filter->ents[i].data,
                         ccn_charbuf_as_string(uri));
                ccn_charbuf_destroy(&uri);
            }
        }
        if (uriTopo != NULL) ccn_charbuf_destroy(&uriTopo);
        if (uriPrefix != NULL) ccn_charbuf_destroy(&uriPrefix);
        free(hex);
    }
    res |= SyncRegisterInterest(root, SRI_Kind_AdviseInt);
    res |= SyncRegisterInterest(root, SRI_Kind_FetchInt);
    res |= SyncRegisterInterest(root, SRI_Kind_RootStats);
    root->priv->adviseNeed = adviseNeedReset;
    return res;
}

// callback for when a root advise interest gets a reply
extern enum ccn_upcall_res
SyncRootAdviseResponse(struct ccn_closure *selfp,
                       enum ccn_upcall_kind kind,
                       struct ccn_upcall_info *info) {
    static char *here = "Sync.SyncRootAdviseResponse";
    struct SyncActionData *data = selfp->data;
    enum ccn_upcall_res ret = CCN_UPCALL_RESULT_OK;
    switch (kind) {
        case CCN_UPCALL_FINAL:
            data = destroyActionData(data);
            free(selfp);
            break;
        case CCN_UPCALL_CONTENT_UNVERIFIED:
            ret = CCN_UPCALL_RESULT_VERIFY;
            break;
        case CCN_UPCALL_CONTENT_KEYMISSING:
            ret = CCN_UPCALL_RESULT_FETCHKEY;
            break;
        case CCN_UPCALL_INTEREST_TIMED_OUT: {
            if (data == NULL || info == NULL ||
                data->root == NULL || data->kind != SRI_Kind_RootAdvise) {
                // not active, no useful info
            } else {
                int64_t now = SyncCurrentTime();
                struct SyncRootStruct *root = data->root;
                int debug = root->base->debug;
                root->priv->stats->rootAdviseTimeout++;
                if (debug >= CCNL_INFO) {
                    char temp[64];
                    int64_t dt = SyncDeltaTime(data->startTime, now);
                    dt = (dt + 500) / 1000;
                    snprintf(temp, sizeof(temp),
                             "timeout, %d.%03d secs",
                             (int) (dt / 1000), (int) (dt % 1000));
                    SyncNoteUri(root, here, temp, data->prefix);
                }
                data->startTime = now;
                // as long as we need a reply, keep expressing it
                ret = CCN_UPCALL_RESULT_REEXPRESS;
            }
            break;
        }
        case CCN_UPCALL_CONTENT_RAW:
        case CCN_UPCALL_CONTENT: {
            if (data == NULL || info == NULL ||
                data->root == NULL || data->kind != SRI_Kind_RootAdvise) {
                // not active, no useful info
                break;
            }
            struct SyncRootStruct *root = data->root;
            int debug = root->base->debug;
            if (debug >= CCNL_INFO) {
                struct ccn_charbuf *nm = SyncNameForIndexbuf(info->content_ccnb,
                                                             info->content_comps);
                size_t bytes = info->pco->offset[CCN_PCO_E];
                char temp[64];
                int64_t dt = SyncDeltaTime(data->startTime, SyncCurrentTime());
                dt = (dt + 500) / 1000;
                snprintf(temp, sizeof(temp),
                         "content, %d.%03d secs, %u bytes",
                         (int) (dt / 1000), (int) (dt % 1000),
                         (unsigned) bytes);
                SyncNoteUri(root, here, temp, nm);
                ccn_charbuf_destroy(&nm);
            }
            
            const unsigned char *hp = NULL;
            size_t hs = 0;
            size_t bytes = 0;
            int failed = 0;
            int cres = ccn_name_comp_get(info->content_ccnb,
                                         info->content_comps,
                                         data->skipToHash, &hp, &hs);
            if (cres < 0 || hp == NULL || hs == 0) {
                // bad hash, so complain
                failed++;
                SyncNoteFailed(root, here, "bad hash", __LINE__);
            } else if (fauxError(root->base)) {
                failed++;
                if (debug >= CCNL_WARNING)
                    SyncNoteSimple(root, here, "faux error");
            } else {
                char *highWhy = "covered";
                char highWhyTemp[32];
                struct SyncHashCacheEntry *ce = SyncHashEnter(root->ch, hp, hs,
                                                              SyncHashState_remote);
                noteHash(root, ce, 1, 1);
                if (!isCovered(ce)) {
                    // may need to make an entry
                    struct SyncNodeComposite *nc = NULL;
                    char *hex = SyncHexStr(hp, hs);
                    if (ce != NULL && ce->ncR != NULL) {
                        nc = ce->ncR;
                        highWhy = "not covered";
                        if (debug >= CCNL_INFO)
                            SyncNoteSimple2(root, here, highWhy, hex);
                    } else {
                        int nd = extractDeltas(root, info);
                        if (nd > 0) {
                            // the deltas have been remembered in the root
                            snprintf(highWhyTemp, sizeof(highWhyTemp),
                                     "deltas (%u)", nd);
                            highWhy = highWhyTemp;
                            if (debug >= CCNL_INFO) {
                                SyncNoteSimple2(root, here, highWhy, hex);
                            }
                            SyncStartCompareAction(root, NULL);
                        } else {
                            nc = extractNode(root, info);
                            if (nc == NULL) {
                                // this is bad news, the parsing failed
                                failed++;
                                if (debug >= CCNL_SEVERE)
                                    SyncNoteSimple2(root, here, "extractNode failed", hex);
                            } else {
                                // new entry
                                ce->ncR = nc;
                                SyncNodeIncRC(nc);
                                bytes = info->pco->offset[CCN_PCO_E];
                                if (debug >= CCNL_INFO)
                                    SyncNoteSimple2(root, here, "remote entered", hex);
                                SyncStartCompareAction(root, ce->hash);
                            }
                        }
                    }
                    free(hex);
                }
                if (debug >= CCNL_INFO && showHighLevel) {
                    char temp[64];
                    snprintf(temp, sizeof(temp),
                             "reply received, %s",
                             highWhy);
                    showCacheEntry2(root, "Sync.$RootAdvise", temp,
                                    root->priv->ceCurrent,
                                    ce);
                }
            }
            if (failed) {
                root->priv->stats->rootAdviseFailed++;
            } else {
                root->priv->stats->rootAdviseReceived++;
                root->priv->stats->rootAdviseBytes += bytes;
            }
            break;
        }
        default:
            // SHOULD NOT HAPPEN
            ret = CCN_UPCALL_RESULT_ERR;
            break;
    }
    return ret;
}

extern int
SyncSendRootAdviseInterest(struct SyncRootStruct *root) {
    static char *here = "Sync.SyncSendRootAdviseInterest";
    enum SyncRegisterActionKind kind = SRI_Kind_RootAdvise;
    int debug = root->base->debug;
    struct SyncActionData *data = SyncFindAction(root, kind);
    struct SyncHashCacheEntry *ce = root->priv->ceCurrent;
    if (root->base->ccn == NULL)
        // we don't have a way to send interests
        return 0;
    if (data != NULL) {
        // don't override exiting interest for this root unless the root has changed
        if (ce == NULL || ce == root->priv->lastLocalSent)
            return 0;
        // mark this as inactive, reply to be ignored
        data->kind = SRI_Kind_None;
        if (debug >= CCNL_FINE)
            SyncNoteSimple(root, here, "marked old interest as inactive");
    }
    struct ccn_closure *action = NEW_STRUCT(1, ccn_closure);
    struct ccn_charbuf *prefix = constructCommandPrefix(root, kind);
    struct ccn_charbuf *hash = ccn_charbuf_create();
    
    ccn_charbuf_append_charbuf(hash, root->currentHash);
    ccn_name_append(prefix, hash->buf, hash->length);
    
    data = newActionData(kind);
    data->skipToHash = SyncComponentCount(prefix);
    data->hash = hash;
    data->prefix = prefix;
    action->data = data;
    action->p = &SyncRootAdviseResponse;
    
    struct SyncNameAccum *excl = exclusionsFromHashList(root, NULL, root->priv->remoteSeen);
    excl = exclusionsFromHashList(root, excl, root->priv->localMade);
    int exclCount = ((excl == NULL) ? 0 : excl->len);
    struct ccn_charbuf *template = SyncGenInterest(NULL,
                                                   root->priv->syncScope,
                                                   root->base->priv->rootAdviseLifetime,
                                                   -1, -1,
                                                   excl);
    int res = ccn_express_interest(root->base->ccn,
                                   prefix,
                                   action,
                                   template);
    SyncFreeNameAccumAndNames(excl);
    ccn_charbuf_destroy(&template);
    if (res >= 0) {
        // link the request into the root
        if (root->priv->adviseNeed > 0) root->priv->adviseNeed--;
        linkActionData(root, data);
        root->priv->lastAdvise = SyncCurrentTime();
        root->priv->lastLocalSent = ce;
        root->priv->stats->rootAdviseSent++;
        if (debug >= CCNL_INFO) {
            SyncNoteUri(root, here, "sent", prefix);
            if (showHighLevel) {
                char temp[32];
                snprintf(temp, sizeof(temp),
                         "interest sent (excl %d)", exclCount);
                showCacheEntry1(root, "Sync.$RootAdvise", temp, ce);
            }
        }
        return 1;
    } else {
        // failed, so return the storage
        data = destroyActionData(data);
        free(action);
        if (debug >= CCNL_ERROR)
            SyncNoteSimple(root, here, "ccn_express_interest failed");
        return -1;
    }
}

static int
MakeNodeFromNames(struct SyncUpdateData *ud, int split) {
    char *here = "Sync.MakeNodeFromNames";
    struct SyncRootStruct *root = ud->root;
    int debug = root->base->debug;
    struct SyncNameAccum *na = ud->sort;
    int lim = na->len;
    if (lim == 0)
        // should not have been called, but no harm done
        return 0;
    int i = 0;
    if (split == 0) split = lim;
    if (debug >= CCNL_FINE) {
        char tmp[64];
        snprintf(tmp, sizeof(tmp),
                 "split %d, lim %d",
                 split, lim);
        SyncNoteSimple(root, here, tmp);
    }
    
    // accum the hash for the node, and see if it exists
    struct SyncLongHashStruct longHash;
    memset(&longHash, 0, sizeof(struct SyncLongHashStruct));
    longHash.pos = MAX_HASH_BYTES;
    for (i = 0; i < split; i++) {
        struct ccn_charbuf *name = na->ents[i].name;
        SyncAccumHash(&longHash, name);
    }
    ssize_t hs = MAX_HASH_BYTES-longHash.pos;
    unsigned char *hp = longHash.bytes+longHash.pos;
    struct SyncHashCacheEntry *ce = SyncHashLookup(root->ch, hp, hs);
    if (ce != NULL && ce->ncL != NULL) {
        // node already exists
        struct SyncNodeComposite *nc = ce->ncL;
        SyncNodeIncRC(nc);
        SyncAccumNode(ud->nodes, nc);
        root->priv->stats->nodesShared++;
        if (debug >= CCNL_FINE) {
            char *hex = SyncHexStr(hp, hs);
            SyncNoteSimple2(root, here, "existing local node", hex);
            free(hex);
        }
    } else {
        // need to create a new node
        if (debug >= CCNL_FINE) {
            char *hex = SyncHexStr(hp, hs);
            SyncNoteSimple2(root, here, "need new local node", hex);
            free(hex);
        }
        struct SyncNodeComposite *nc = SyncAllocComposite(root->base);
        for (i = 0; i < split; i++) {
            struct ccn_charbuf *name = na->ents[i].name;
            SyncNodeAddName(nc, name);
            ccn_charbuf_destroy(&name);
            na->ents[i].name = NULL;
        }
        SyncEndComposite(nc);
        newNodeCommon(root, ud->nodes, nc);
    }
    // shift remaining elements down in the name accum
    ud->nameLenAccum = 0;
    i = 0;
    while (split < lim) {
        struct ccn_charbuf *name = na->ents[split].name;
        ud->nameLenAccum += name->length;
        na->ents[i] = na->ents[split];
        na->ents[split].name = NULL;
        i++;
        split++;
    }
    na->len = i;
    return i;
}

static int
TryNodeSplit(struct SyncUpdateData *ud) {
    char *here = "Sync.TryNodeSplit";
    struct SyncNameAccum *na = ud->sort;
    int lim = na->len;
    if (lim == 0)
        // should not have been called, but no harm done
        return 0;
    struct SyncRootStruct *root = ud->root;
    int debug = root->base->debug;
    struct ccn_charbuf *prev = NULL;
    int accLim = nodeSplitTrigger - nodeSplitTrigger/8;
    int accMin = nodeSplitTrigger/2;
    int res = 0;
    int splitMethod = 3;  // was variable, now is constantly enabled
    int maxLen = 0;
    int accLen = 0;
    int prevMatch = 0;
    int split = 0;
    if (debug >= CCNL_FINE) {
        char tmp[64];
        snprintf(tmp, sizeof(tmp),
                 "entered, %d names",
                 lim);
        SyncNoteSimple(root, here, tmp);
    }
    for (split = 0; split < lim; split++) {
        struct ccn_charbuf *name = na->ents[split].name;
        int nameLen = name->length + 8;
        if (nameLen > maxLen) maxLen = nameLen;
        accLen = accLen + nameLen + (maxLen - nameLen) * 2;
        prev = name;
        if (split+1 < lim) {
            if (splitMethod & 1) {
                // use level shift to split
                struct ccn_charbuf *next = na->ents[split+1].name;
                int match = SyncComponentMatch(name, next);
                if (accLen >= accMin
                    && (match < prevMatch || (match > prevMatch+1))) {
                    // force a break due to level changes
                    if (debug >= CCNL_FINE) {
                        char tmp[64];
                        snprintf(tmp, sizeof(tmp),
                                 "split %d, lim %d, match %d, prev %d, accLen %d",
                                 split, lim, match, prevMatch, accLen);
                        SyncNoteSimple2(root, here, "level split found", tmp);
                    }
                    break;
                }
                prevMatch = match;
            }
            if (splitMethod & 2) {
                // use bits of hash to split
                int pos = name->length - 9;
                if (pos > 0 && accLen >= accMin) {
                    unsigned c = name->buf[pos] & 255;
                    if (c < hashSplitTrigger) {
                        if (debug >= CCNL_FINE) {
                            char tmp[64];
                            snprintf(tmp, sizeof(tmp),
                                     "split %d, lim %d, x %u, accLen %d",
                                     split, lim, c, accLen);
                            SyncNoteSimple2(root, here, "hash split found", tmp);
                        }
                        break;
                    }
                }
            }
        }
        if (accLen >= accLim) {
            break;
        }
    }
    // at this point we take the first "split" elements into a node
    res = MakeNodeFromNames(ud, split);
    return res;
}

// AddUpdateName adds a name to the current update name accumulator
// and adds it to the deltas if it is a new name and can be added
static int
AddUpdateName(struct SyncUpdateData *ud, struct ccn_charbuf *name, int isNew) {
    static char *here = "Sync.AddUpdateName";
    struct SyncRootStruct *root = ud->root;
    int debug = root->base->debug;
    struct SyncNameAccum *dst = ud->sort;
    int nameLen = name->length;
    int accLim = nodeSplitTrigger - nodeSplitTrigger/8;
    int res = 0;
    name = SyncCopyName(name);
    SyncNameAccumAppend(dst, name, 0);
    if (debug >= CCNL_FINE) {
        char *msg = ((isNew) ? "added+" : "added");
        SyncNoteUri(root, here, msg, name);
    }
    if (isNew) {
        struct SyncRootDeltas *deltas = ud->deltas;
        int deltasLimit = root->base->priv->deltasLimit;
        if (deltasLimit > 0 && deltas != NULL && deltas->coding != NULL) {
            // append the name to the update coding
            ccn_charbuf_append_charbuf(deltas->coding, name);
            if (deltas->coding->length > deltasLimit) {
                // too large for simple update, kill the coding
                ccn_charbuf_destroy(&deltas->coding);
            }
            deltas->deltasCount++;
        }
    }

    ud->nameLenAccum += nameLen;
    ud->namesAdded++;
    if (ud->nameLenAccum >= accLim) {
        // we should split, if it is possible
        res = TryNodeSplit(ud);
    }
    return res;
}

// merge the semi-sorted names and the old sync tree
// returns -1 for failure, 0 for incomplete, 1 for complete
static int
SyncTreeMergeNames(struct SyncTreeWorkerHead *head,
                   struct SyncUpdateData *ud) {
    char *here = "Sync.SyncTreeMergeNames";
    struct SyncRootStruct *root = ud->root;
    int debug = root->base->debug;
    IndexSorter_Base ixBase = ud->ixBase;
    struct SyncNameAccum *src = (struct SyncNameAccum *) ixBase->client;
    IndexSorter_Index srcPos = 0;
    struct ccn_charbuf *cb = ud->cb;
    int res = 0;
    int namesLim = ud->namesAdded+namesYieldInc;
    if (head != NULL) {
        while (res == 0) {
            struct SyncTreeWorkerEntry *ent = SyncTreeWorkerTop(head);
            if (ent == NULL) break;
            if (ent->cacheEntry == NULL) {
                // probably a real bug!
                res = -__LINE__;
                break;
            }
            struct SyncHashCacheEntry *ce = ent->cacheEntry;
            if (head->remote <= 0) SyncCacheEntryFetch(ce);
            struct SyncNodeComposite *nc = ((head->remote > 0) ? ce->ncR : ce->ncL);
            if (nc == NULL) {
                // should not happen
                res = -__LINE__;
                break;
            }
            int lim = nc->refLen;
            if (ent->pos >= lim) {
                // done with the current level, go back to the previous level
                ent = SyncTreeWorkerPop(head);
                if (ent == NULL) break;
                ent->pos++;
            } else {
                struct SyncNodeElem *ep = &nc->refs[ent->pos];
                if (ep->kind & SyncElemKind_leaf) {
                    // a leaf, so the element name is inline
                    enum SyncCompareResult cmp = SCR_after;
                    struct ccn_charbuf *name = NULL;
                    
                    if (ud->ixBase->len > 0) {
                        srcPos = IndexSorter_Best(ud->ixBase);
                        name = src->ents[srcPos].name;
                        if (name != NULL)
                            cmp = SyncNodeCompareLeaf(nc, ep, name);
                    }
                    switch (cmp) {
                        case SCR_before:
                            // add the name from src
                            AddUpdateName(ud, name, 1);
                        case SCR_min:
                            // advance the src, remove duplicates
                            if (cmp == SCR_min) {
                                if (debug >= CCNL_FINE) {
                                    SyncNoteUri(root, here, "skip", name);
                                }
                            }
                            for (;;) {
                                IndexSorter_Rem(ud->ixBase);
                                if (ud->ixBase->len <= 0) break;
                                srcPos = IndexSorter_Best(ud->ixBase);
                                struct ccn_charbuf *next = src->ents[srcPos].name;
                                if (SyncCmpNames(name, next) != 0) break;
                                if (debug >= CCNL_FINE) {
                                    SyncNoteUri(root, here, "skip dup", next);
                                }
                            }
                            break;
                        case SCR_after:
                            // add the name from the tree
                            extractBuf(cb, nc, ep);
                            AddUpdateName(ud, cb, 0);
                            ent->pos++;
                            break;
                        default:
                            // this is not kosher
                            res = -__LINE__;
                            break;
                    }
                    if (ud->namesAdded >= namesLim) {
                        int64_t dt = SyncDeltaTime(ud->entryTime, SyncCurrentTime());
                        if (dt >= namesYieldMicros) {
                            // need to yield
                            if (debug >= CCNL_FINE)
                                SyncNoteSimple(root, here, "yield");
                            return 0;
                        }
                        namesLim += namesYieldInc;
                    }
                } else {
                    // a node, so push into it
                    ent = SyncTreeWorkerPush(head);
                    if (ent == NULL) {
                        res = -__LINE__;
                        break;
                    }                
                }
            }
        }
    }
    if (res == 0) {
        // done with the tree, move items from the src
        while (ud->ixBase->len > 0) {
            srcPos = IndexSorter_Best(ud->ixBase);
            struct ccn_charbuf *name = src->ents[srcPos].name;
            AddUpdateName(ud, name, 1);
            for (;;) {
                IndexSorter_Rem(ud->ixBase);
                if (ud->ixBase->len <= 0) break;
                srcPos = IndexSorter_Best(ud->ixBase);
                struct ccn_charbuf *next = src->ents[srcPos].name;
                if (SyncCmpNames(name, next) != 0) break;
            }
            if (ud->namesAdded >= namesLim) {
                int64_t dt = SyncDeltaTime(ud->entryTime, SyncCurrentTime());
                if (dt >= namesYieldMicros) {
                    // need to yield
                    if (debug >= CCNL_FINE)
                        SyncNoteSimple(root, here, "yield");
                    return 0;
                }
                namesLim += namesYieldInc;
            }
        }
        res = 1;
    }
    return res;
}

static struct SyncUpdateData *
FreeUpdateData(struct SyncUpdateData *ud) {
    if (ud != NULL) {
        ud->sort = SyncFreeNameAccumAndNames(ud->sort);
        ud->nodes = SyncFreeNodeAccum(ud->nodes);
        ud->deltas = FreeDeltas(ud->deltas);
        free(ud);
    }
    return NULL;
}

static int
UpdateAction(struct ccn_schedule *sched,
             void *clienth,
             struct ccn_scheduled_event *ev,
             int flags) {
    char *here = "Sync.UpdateAction";
    int64_t now = SyncCurrentTime();
    struct SyncUpdateData *ud = (struct SyncUpdateData *) ev->evdata;
    struct SyncRootStruct *root = ud->root;
    struct SyncBaseStruct *base = root->base;
    int debug = base->debug;
    struct ccnr_handle *ccnr = base->client_handle;
    int showEntry = base->priv->syncActionsPrivate & 8;
    // int64_t prevTime = ud->entryTime;
    ud->entryTime = now;
    
    switch (ud->state) {
        case SyncUpdate_init: {
            // we are initialized, and need to insert root->namesToAdd
            // only process a bounded number of names each time
            if (showEntry && debug >= CCNL_INFO) {
                SyncNoteSimple(root, here, "SyncUpdate_init");
            }
            struct SyncNameAccum *src = (struct SyncNameAccum *) ud->ixBase->client;
            IndexSorter_Index srcLen = src->len;
            IndexSorter_Index ix = ud->ixPos;
            IndexSorter_Index ixLim = ix+namesYieldInc;
            if (srcLen < ixLim) ixLim = srcLen;
            
            while (ix < srcLen) {
                if (ix > ixLim) {
                    int64_t dt = SyncDeltaTime(ud->entryTime, SyncCurrentTime());
                    if (dt >= namesYieldMicros) {
                        // need to yield
                        if (debug >= CCNL_FINE)
                            SyncNoteSimple(root, here, "yield");
                        break;
                    }
                    ixLim += namesYieldInc;
                }
                if (debug >= CCNL_FINE) {
                    struct ccn_charbuf *name = src->ents[ix].name;
                    SyncNoteUri(root, here, "insert", name);
                }
                IndexSorter_Add(ud->ixBase, ix);
                ix++;
            }
            ud->ixPos = ix;
            if (ix < srcLen)
                // not done yet, so take a break
                return shortDelayMicros;
            
            struct SyncHashCacheEntry *ent = SyncRootTopEntry(root);
            if (ent != NULL && ud->tw == NULL) {
                SyncCacheEntryFetch(ent);
                ud->tw = SyncTreeWorkerCreate(root->ch, ent, 0);
            }
            ud->sort = SyncAllocNameAccum(0);
            ud->cb = ccn_charbuf_create();
            ud->nodes = SyncAllocNodeAccum(0);
            ud->state = SyncUpdate_inserted;
        }
        case SyncUpdate_inserted: {
            // all names to be added are now in ud->ixBase
            // the old sync tree has not been changed
            if (showEntry && debug >= CCNL_INFO) {
                SyncNoteSimple(root, here, "SyncUpdate_inserted");
            }
            
            int res = SyncTreeMergeNames(ud->tw, ud);
            if (res == 0) break;
                // not done yet, pause requested
            res = MakeNodeFromNames(ud, 0);
            // done, either normally or with error
            // free the resources
            struct SyncNameAccum *src = (struct SyncNameAccum *) ud->ixBase->client;
            ud->tw = SyncTreeWorkerFree(ud->tw);
            src = SyncFreeNameAccumAndNames(src);
            IndexSorter_Free(&ud->ixBase);
            ccn_charbuf_destroy(&ud->cb);
            if (res < 0) {
                // this is bad news!
                ud->deltas = FreeDeltas(ud->deltas);
                ud->sort = SyncFreeNameAccumAndNames(ud->sort);
                SyncNoteFailed(root, here, "merge names", __LINE__);
                return res;
            }
            ud->state = SyncUpdate_busy;
        }
        case SyncUpdate_busy: {
            // ud->nodes has the nodes created from the names
            // the last step is to make up the node superstructure
            if (showEntry && debug >= CCNL_INFO) {
                SyncNoteSimple(root, here, "SyncUpdate_busy");
            }
            int initCount = root->priv->currentSize;
            struct SyncHashCacheEntry *ce = nodeFromNodes(root, ud->nodes);
            int count = ud->namesAdded;
            if (ce == NULL) {
                count = SyncNoteFailed(root, here, "bad nodeFromNames()", __LINE__);
            } else {
                SyncCacheEntryFetch(ce);
                struct SyncNodeComposite *nc = ce->ncL;
                if (nc != NULL) {
                    struct ccn_charbuf *old = root->currentHash;
                    struct ccn_charbuf *hash = SyncLongHashToBuf(&nc->longHash);
                    char *hex = SyncHexStr(hash->buf, hash->length);
                    struct SyncHashCacheEntry *cePrev = root->priv->ceCurrent;
                    struct SyncHashCacheEntry *ce = SyncHashEnter(root->ch, 
                                                                  hash->buf, hash->length,
                                                                  SyncHashState_local);
                    root->currentHash = hash;
                    root->priv->ceCurrent = ce;
                    root->priv->currentSize = count;
                    now = SyncCurrentTime();
                    if (ce != cePrev) {
                        // note the time of the last hash change
                        root->priv->lastHashChange = now;
                        noteHash(root, ce, 1, 0);
                    }
                    ud->ceStop = ce;
                    // now that we have a new current hash, close out the deltas
                    struct SyncRootDeltas *deltas = CloseUpdateCoding(ud);
                    int64_t dt = SyncDeltaTime(ud->startTime, now);
                    root->priv->stats->updatesDone++;
                    root->priv->stats->lastUpdateMicros = dt;
                    dt = (dt + 500) / 1000;
                    int64_t mh = SyncDeltaTime(ud->entryTime, now);
                    if (mh < ud->maxHold) mh = ud->maxHold;
                    mh = (mh + 500) / 1000;
                    if (debug >= CCNL_INFO) {
                        int reportStats = base->priv->syncActionsPrivate & 4;
                        char temp[256];
                        snprintf(temp, sizeof(temp)-2,
                                 "%d.%03d secs [%d.%03d], %d names, depth %d, hash %s",
                                 (int) (dt / 1000), (int) (dt % 1000),
                                 (int) (mh / 1000), (int) (mh % 1000),
                                 (int) count, (int) nc->treeDepth, hex);
                        SyncNoteSimple2(root, here, "done", temp);
                        if (reportStats) {
                            struct ccn_charbuf *cb = ccn_charbuf_create();
                            formatStats(root, cb);
                            char *str = ccn_charbuf_as_string(cb);
                            ccnr_msg(root->base->client_handle, "%s, %s", here, str);
                            ccn_charbuf_destroy(&cb);
                        }
                    }
                    struct SyncHashCacheEntry *chk = SyncRootTopEntry(root);
                    if (chk != ce)
                        count = SyncNoteFailed(root, here, "bad top entry", __LINE__);
                    else if (ud->ceStart != ud->ceStop) {
                        // only do this if the update got something
                        // when this root node is stored we will need to know the stable point
                        struct SyncHashInfoList *remoteSeen = scanRemoteSeen(root, ud->ceStart);
                        ccnr_hwm hwm = root->priv->highWater;
                        ce->stablePoint = hwm;
                        if (debug >= CCNL_INFO) {
                            char temp[1024];
                            if (hwm != CCNR_NULL_HWM) {
                                snprintf(temp, sizeof(temp),
                                         "new stable point at %ju",
                                         ccnr_hwm_encode(root->base->ccnr, hwm));
                            } else {
                                snprintf(temp, sizeof(temp), "high water?");
                            }
                            SyncNoteSimple(root, here, temp);
                            if (showHighLevel) {
                                int tlim = sizeof(temp)-16;
                                int pos = snprintf(temp, sizeof(temp),
                                                   "done (%d)",
                                                   count);
                                if (deltas != NULL) {
                                    pos += snprintf(temp+pos, tlim-pos,
                                                    ", deltas (%d)",
                                                    deltas->deltasCount);
                                }

                                if (remoteSeen != NULL)
                                    pos += snprintf(temp+pos, tlim-pos, ", seen");

                                showCacheEntry2(root, "Sync.$Update", temp,
                                                ud->ceStart, ud->ceStop);
                            }
                        }
                        if (deltas != NULL && deltas->whenSent == 0
                            && remoteSeen != NULL) {
                            // if there is no remote hash matching the deltas stopping hash
                            // but there is a request for the starting hash, then send
                            // the updates now
                            // TBD: is this a good enough test?
                            SendDeltasReply(root, deltas);
                            remoteSeen->lastReplied = now;
                        } else
                            // since we have a new root, we need a new RootAdvise
                            SyncSendRootAdviseInterest(root);
                    } 
                    if (old != NULL) ccn_charbuf_destroy(&old);
                    free(hex);
<<<<<<< HEAD
=======
                    // when this root node is stored we will need to know the stable point
                    ccnr_hwm hwm = root->priv->highWater;
                    ce->stablePoint = hwm;
                    if (debug >= CCNL_INFO) {
                        char temp[64];
                        if (hwm != CCNR_NULL_HWM) {
                            snprintf(temp, sizeof(temp),
                                     "new stable point at %ju",
                                     ccnr_hwm_encode(root->base->client_handle, hwm));
                        } else {
                            snprintf(temp, sizeof(temp), "high water?");
                        }
                        SyncNoteSimple(root, here, temp);
                    }
>>>>>>> fa001ae3
                } else {
                    count = SyncNoteFailed(root, here, "bad node", __LINE__);
                }
            }
            root->priv->adviseNeed = adviseNeedReset;
            if (count <= initCount) {
                // we were supposed to add something?
                if (debug >= CCNL_INFO) {
                    struct ccn_charbuf *hash = root->currentHash;
                    char *hex = SyncHexStr(hash->buf, hash->length);
                    ccnr_msg(ccnr,
                             "%s, root#%u, note, count %d, initCount %d, hash %s",
                             here, root->rootId, count, initCount, hex);
                    free(hex);
                }
            }
            root->update = FreeUpdateData(ud);
            ev->evdata = NULL;
            kickHeartBeat(root, 0);
            return -1;
        }
        default: {
            // show that we are no longer updating
            return -1;
        }
    }
    int64_t edt = SyncDeltaTime(ud->entryTime, SyncCurrentTime());
    if (edt > ud->maxHold) ud->maxHold = edt;
    return shortDelayMicros;
}

// SyncUpdateRoot initiates an update action for the given root,
// creating the SyncUpdateData and scheduling the initial phase
extern int
SyncUpdateRoot(struct SyncRootStruct *root) {
    char *here = "Sync.UpdateAction";
    struct SyncNameAccum *acc = root->namesToAdd;
    if (acc->len == 0) return 0;
    int64_t now = SyncCurrentTime();
    struct SyncBaseStruct *base = root->base;
<<<<<<< HEAD
    struct ccnr_handle *ccnr = base->ccnr;
    struct ccn_charbuf *hash = root->currentHash;
=======
    struct ccnr_handle *ccnr = base->client_handle;
>>>>>>> fa001ae3
    struct SyncUpdateData *ud = NEW_STRUCT(1, SyncUpdateData);
    ud->root = root;
    ud->state = SyncUpdate_init;
    ud->startTime = now;
    ud->entryTime = now;
    ud->ixBase = IndexSorter_New(acc->len, -1);
    ud->ixBase->sorter = SyncNameAccumSorter;
    ud->ixBase->client = acc;
    ud->ixPos = 0;
    ud->initLen = root->priv->currentSize;
    ud->ceStart = root->priv->ceCurrent;
    if (root->base->priv->deltasLimit > 0)
        // create and init the deltas object
        ud->deltas = NewDeltas(root);
    struct ccn_scheduled_event *ev = ccn_schedule_event(base->sched,
                                                        0,
                                                        UpdateAction,
                                                        ud,
                                                        0);
    if (ev == NULL) {
        if (base->debug >= CCNL_SEVERE)
            ccnr_msg(ccnr, "%s, initial schedule failed!", here);
        FreeUpdateData(ud);
        return -1;
    }
    root->priv->lastUpdate = now;
    root->update = ud;
    root->namesToAdd = SyncAllocNameAccum(0);
    if (base->debug >= CCNL_INFO) {
        char *hex = SyncHexStr(hash->buf, hash->length);
        ccnr_msg(ccnr,
                 "%s, root#%u, start, toAdd %d, current %d, hash %s",
                 here, root->rootId,
                 (int) acc->len, (int) ud->initLen, hex);
        free(hex);
    }
    return 1;
}

extern int
SyncStartCompareAction(struct SyncRootStruct *root, struct ccn_charbuf *hashR) {
    char *here = "Sync.SyncStartCompareAction";
    struct SyncPrivate *priv = root->base->priv;
    if (root->compare != NULL || root->update != NULL
        || priv->comparesBusy >= priv->maxComparesBusy)
        // not OK to start another compare
        return 0;
    
    struct ccn_charbuf *hashL = root->currentHash;
    struct SyncHashCacheEntry *ceL = root->priv->ceCurrent;
    struct SyncNameAccum *remoteDeltas = root->priv->remoteDeltas;
    if (remoteDeltas == NULL && hashR == NULL)
        // no point in trying, no data to work on
        return 0;
    
    struct SyncHashCacheEntry *ceR = NULL;
    if (hashR != NULL) {
        ceR = SyncHashEnter(root->ch,
                            hashR->buf,
                            hashR->length,
                            SyncHashState_remote);
        if (ceR == NULL)
            return SyncNoteFailed(root, here, "bad lookup for R", __LINE__);
    }
    
    int debug = root->base->debug;
    struct ccnr_handle *ccnr = root->base->client_handle;
    struct SyncCompareData *data = NEW_STRUCT(1, SyncCompareData);
    int64_t mark = SyncCurrentTime();
    data->startTime = mark;
    data->lastEnter = mark;
    data->lastMark = mark;
    data->lastFetchOK = mark;
    data->root = root;
    root->compare = data;
    root->namesToFetch = SyncFreeNameAccumAndNames(root->namesToFetch);
    data->twL = SyncTreeWorkerCreate(root->ch, ceL, 0);
    if (ceL != NULL) ceL->lastUsed = mark;
    data->twR = SyncTreeWorkerCreate(root->ch, ceR, 1);
    if (ceR != NULL) ceR->lastUsed = mark;
    data->hashL = ccn_charbuf_create();
    ccn_charbuf_append_charbuf(data->hashL, hashL);
    if (remoteDeltas == NULL) {
        // no deltas, so must work from hashR
        data->state = SyncCompare_init;
        data->hashR = ccn_charbuf_create();
        ccn_charbuf_append_charbuf(data->hashR, hashR);
    } else {
        // deltas trump hashR
        root->namesToFetch = remoteDeltas;
        root->priv->remoteDeltas = NULL;
        data->state = SyncCompare_waiting;
    }
    
    data->cbL = ccn_charbuf_create();
    data->cbR = ccn_charbuf_create();
    
    priv->comparesBusy++;
    
    kickCompare(data, NULL);
    
    if (debug >= CCNL_INFO) {
        char *hexL = SyncHexStr(hashL->buf, hashL->length);
        char *msgL = ((hashL->length > 0) ? hexL : "empty");
        if (hashR != NULL && hashR->length > 0) {
            char *hexR = SyncHexStr(hashR->buf, hashR->length);
            ccnr_msg(ccnr, "%s, root#%u, L %s, R %s",
                     here, root->rootId, msgL, hexR);
            free(hexR);
        } else {
            ccnr_msg(ccnr, "%s, root#%u, L %s, R empty",
                     here, root->rootId, msgL);
        }
        free(hexL);
    }
    
    return 1;
}

#undef M<|MERGE_RESOLUTION|>--- conflicted
+++ resolved
@@ -693,16 +693,9 @@
                int add, int remote) {
     char *here = "Sync.noteRemoteHash";
     int debug = root->base->debug;
-<<<<<<< HEAD
-    struct ccnr_handle *ccnr = root->base->ccnr;
+    struct ccnr_handle *ccnr = root->base->client_handle;
     struct ccn_charbuf *hash = NULL;
     int hl = 0;
-=======
-    struct ccnr_handle *ccnr = root->base->client_handle;
-    struct ccn_charbuf *hash = ce->hash;
-    int hl = hash->length;
-    if (hl == 0) return 0;
->>>>>>> fa001ae3
     struct SyncHashInfoList *head = root->priv->remoteSeen;
     struct SyncHashInfoList *each = head;
     struct SyncHashInfoList *lag = NULL;
@@ -3793,7 +3786,7 @@
                             if (hwm != CCNR_NULL_HWM) {
                                 snprintf(temp, sizeof(temp),
                                          "new stable point at %ju",
-                                         ccnr_hwm_encode(root->base->ccnr, hwm));
+                                         ccnr_hwm_encode(root->base->client_handle, hwm));
                             } else {
                                 snprintf(temp, sizeof(temp), "high water?");
                             }
@@ -3830,8 +3823,6 @@
                     } 
                     if (old != NULL) ccn_charbuf_destroy(&old);
                     free(hex);
-<<<<<<< HEAD
-=======
                     // when this root node is stored we will need to know the stable point
                     ccnr_hwm hwm = root->priv->highWater;
                     ce->stablePoint = hwm;
@@ -3846,7 +3837,6 @@
                         }
                         SyncNoteSimple(root, here, temp);
                     }
->>>>>>> fa001ae3
                 } else {
                     count = SyncNoteFailed(root, here, "bad node", __LINE__);
                 }
@@ -3887,12 +3877,8 @@
     if (acc->len == 0) return 0;
     int64_t now = SyncCurrentTime();
     struct SyncBaseStruct *base = root->base;
-<<<<<<< HEAD
-    struct ccnr_handle *ccnr = base->ccnr;
     struct ccn_charbuf *hash = root->currentHash;
-=======
     struct ccnr_handle *ccnr = base->client_handle;
->>>>>>> fa001ae3
     struct SyncUpdateData *ud = NEW_STRUCT(1, SyncUpdateData);
     ud->root = root;
     ud->state = SyncUpdate_init;
