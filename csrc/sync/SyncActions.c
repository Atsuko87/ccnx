--- conflicted
+++ resolved
@@ -2828,17 +2828,10 @@
                                 reportExclude(root, d);
                             }
                             if (useCompExcl && lenL > 0
-<<<<<<< HEAD
-                                && ccn_content_matches_nextcomp(buf+excl_start,
-                                                                excl_len,
-                                                                bufL,
-                                                                lenL) == 0) {
-=======
                                 && ccn_excluded(buf+excl_start,
                                                 excl_len,
                                                 bufL,
                                                 lenL)) {
->>>>>>> 8a2f0373
                                     // we have an exclusion match, so forget it!
                                     if (debug >= CCNL_INFO)
                                         SyncNoteSimple2(root, here, who, "excluded");
