--- conflicted
+++ resolved
@@ -60,11 +60,7 @@
 
 extern void
 SyncNodeIncRC(struct SyncNodeComposite *nc) {
-<<<<<<< HEAD
     int rc = nc->rc+1;
-=======
-    int rc = 1 + nc->rc;
->>>>>>> fa001ae3
     if (rc > 0) nc->rc = rc;
 }
 
