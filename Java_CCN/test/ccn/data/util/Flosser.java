package test.ccn.data.util;

import java.io.IOException;
import java.util.ArrayList;
import java.util.HashMap;
import java.util.Map;
import java.util.Set;
import java.util.Map.Entry;

import com.parc.ccn.Library;
import com.parc.ccn.config.ConfigurationException;
import com.parc.ccn.data.ContentName;
import com.parc.ccn.data.ContentObject;
import com.parc.ccn.data.MalformedContentNameStringException;
import com.parc.ccn.data.query.CCNInterestListener;
import com.parc.ccn.data.query.ExcludeComponent;
import com.parc.ccn.data.query.ExcludeElement;
import com.parc.ccn.data.query.ExcludeFilter;
import com.parc.ccn.data.query.Interest;
import com.parc.ccn.data.util.DataUtils;
import com.parc.ccn.library.CCNLibrary;

/**
 *  A class to help write tests without a repo. Pulls things
 *  through ccnd, under a set of namespaces.
 *  Cheesy -- uses excludes to not get the same content back.
 *  
 *  TODO FIX -- not entirely correct. Gets more duplicates than it needs to.
 *  
 *  See CCNVersionedInputStream for related stream-based flossing code.
 *  The "floss" term refers to "mental floss" -- think a picture of
 *  someone running dental floss in and out through their ears.
 * @author smetters
 *
 */
public class Flosser implements CCNInterestListener {
	
	CCNLibrary _library;
	Map<ContentName, Interest> _interests = new HashMap<ContentName, Interest>();
	
	public Flosser() throws ConfigurationException, IOException {
		this(ContentName.ROOT);
	}
	
	public Flosser(ContentName namespace) throws ConfigurationException, IOException {
		_library = CCNLibrary.open();
		handleNamespace(namespace);
	}
	
	public Flosser(String namespace) throws MalformedContentNameStringException, ConfigurationException, IOException {
		this(ContentName.fromNative(namespace));
	}
	
	public void handleNamespace(ContentName namespace) throws IOException {
		synchronized(_interests) {
			if (_interests.containsKey(namespace)) {
				Library.logger().fine("Already handling namespace: " + namespace);
				return;
			}
			Library.logger().info("Flosser: handling namespace: " + namespace);
			Interest namespaceInterest = new Interest(namespace);
			_interests.put(namespace, namespaceInterest);
			_library.expressInterest(namespaceInterest, this);
		}
	}

	public Interest handleContent(ArrayList<ContentObject> results,
								  Interest interest) {
		Library.logger().finest("Interests registered: " + _interests.size() + " content objects returned: "+results.size());
		// Parameterized behavior that subclasses can override.
		ContentName interestName = null;
		for (ContentObject result : results) {
			Library.logger().fine("Got content for interest " + interest);
			processContent(result);
			// update the interest. follow process used by ccnslurp.
            // exclude the next component of this object, and set up a
            // separate interest to explore its children.
			// first, remove the interest from our list as we aren't going to
			// reexpress it in exactly the same way
			for (Entry<ContentName, Interest> entry : _interests.entrySet()) {
				if (entry.getValue().equals(interest)) {
					synchronized(_interests) {
						interestName = entry.getKey();
						_interests.remove(interestName);
					}
					break;
				}
			}
			
            int prefixCount = (null != interest.nameComponentCount()) ? interest.nameComponentCount() :
                interest.name().count();
            // DKS TODO should the count above be count()-1 and this just prefixCount?
            if (prefixCount == result.name().count()) {
            	if (null == interest.excludeFilter()) {
              		ArrayList<ExcludeElement> excludes = new ArrayList<ExcludeElement>();
               		excludes.add(new ExcludeComponent(result.contentDigest()));
            		interest.excludeFilter(new ExcludeFilter(excludes));
            		Library.logger().finest("Creating new exclude filter for interest " + interest.name());
            	} else {
            		if (interest.excludeFilter().exclude(result.contentDigest())) {
            			Library.logger().fine("We should have already excluded content digest: " + DataUtils.printBytes(result.contentDigest()) + " prefix count: " + interest.nameComponentCount());
            		} else {
            			// Has to be in order...
            			Library.logger().finest("Adding child component to exclude.");
            			interest.excludeFilter().add(new byte [][] { result.contentDigest() });
            		}
            	}
            	Library.logger().finer("Excluding content digest: " + DataUtils.printBytes(result.contentDigest()) + " onto interest " + interest.name() + " total excluded: " + interest.excludeFilter().size());
            } else {
               	if (null == interest.excludeFilter()) {
               		ArrayList<ExcludeElement> excludes = new ArrayList<ExcludeElement>();
               		excludes.add(new ExcludeComponent(result.name().component(prefixCount)));
            		interest.excludeFilter(new ExcludeFilter(excludes));
            		Library.logger().finest("Creating new exclude filter for interest " + interest.name());
               	} else {
                    if (interest.excludeFilter().exclude(result.name().component(prefixCount))) {
            			Library.logger().fine("We should have already excluded child component: " + ContentName.componentPrintURI(result.name().component(prefixCount)) + " prefix count: " + interest.nameComponentCount());                   	
                    } else {
                    	// Has to be in order...
                    	Library.logger().finest("Adding child component to exclude.");
            			interest.excludeFilter().add(
            					new byte [][] { result.name().component(prefixCount) });
                    }
            	}
               	Library.logger().finer("Excluding child " + ContentName.componentPrintURI(result.name().component(prefixCount)) + " total excluded: " + interest.excludeFilter().size());
                // DKS TODO might need to split to matchedComponents like ccnslurp
                ContentName newNamespace = null;
                try {
                	if (interest.name().count() == result.name().count()) {
                		newNamespace = new ContentName(interest.name(), result.contentDigest());
                	} else {
                		newNamespace = new ContentName(interest.name(), 
                			result.name().component(interest.name().count()));
                	}
                	Library.logger().info("Adding new namespace: " + newNamespace);
                	handleNamespace(newNamespace);
                } catch (IOException ioex) {
                	Library.logger().warning("IOException picking up namespace: " + newNamespace);
                }
            }
		}
<<<<<<< HEAD
		_interests.put(interest.name(), interest);
=======
		if (null != interest) {
			_interests.put(interestName, interest);
		}
>>>>>>> eb1c4ae9
		return interest;
	}
	
	public void stop() {
		Library.logger().info("Stop flossing.");
		synchronized (_interests) {
			for (Interest interest : _interests.values()) {
				Library.logger().info("Cancelling pending interest: " + interest.print());
				_library.cancelInterest(interest, this);
			}
		}
	}
	
	public void logNamespaces() {
		Set<ContentName> namespaces = getNamespaces();
		for (ContentName name : namespaces) {
			Library.logger().info("Flosser: monitoring namespace: " + name);
		}
	}
	public Set<ContentName> getNamespaces() { return _interests.keySet(); }

	/**
	 * Override in subclasses that want to do something more interesting than log.
	 * @param result
	 */
	protected void processContent(ContentObject result) {
		Library.logger().info("Flosser got: " + result.name() + " Digest: " + 
				DataUtils.printBytes(result.contentDigest()));
	}
	
}<|MERGE_RESOLUTION|>--- conflicted
+++ resolved
@@ -139,13 +139,8 @@
                 }
             }
 		}
-<<<<<<< HEAD
-		_interests.put(interest.name(), interest);
-=======
-		if (null != interest) {
-			_interests.put(interestName, interest);
-		}
->>>>>>> eb1c4ae9
+		if (null != interest)
+			_interests.put(interest.name(), interest);
 		return interest;
 	}
 	
