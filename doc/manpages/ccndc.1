'\" t
.\"     Title: ccndc
.\"    Author: [see the "AUTHOR" section]
.\" Generator: DocBook XSL Stylesheets v1.78.1 <http://docbook.sf.net/>
<<<<<<< HEAD
.\"      Date: 09/26/2013
=======
.\"      Date: 10/10/2013
>>>>>>> e7d5ed48
.\"    Manual: \ \&
.\"    Source: \ \& 0.8.1
.\"  Language: English
.\"
<<<<<<< HEAD
.TH "CCNDC" "1" "09/26/2013" "\ \& 0\&.8\&.1" "\ \&"
=======
.TH "CCNDC" "1" "10/10/2013" "\ \& 0\&.8\&.1" "\ \&"
>>>>>>> e7d5ed48
.\" -----------------------------------------------------------------
.\" * Define some portability stuff
.\" -----------------------------------------------------------------
.\" ~~~~~~~~~~~~~~~~~~~~~~~~~~~~~~~~~~~~~~~~~~~~~~~~~~~~~~~~~~~~~~~~~
.\" http://bugs.debian.org/507673
.\" http://lists.gnu.org/archive/html/groff/2009-02/msg00013.html
.\" ~~~~~~~~~~~~~~~~~~~~~~~~~~~~~~~~~~~~~~~~~~~~~~~~~~~~~~~~~~~~~~~~~
.ie \n(.g .ds Aq \(aq
.el       .ds Aq '
.\" -----------------------------------------------------------------
.\" * set default formatting
.\" -----------------------------------------------------------------
.\" disable hyphenation
.nh
.\" disable justification (adjust text to left margin only)
.ad l
.\" -----------------------------------------------------------------
.\" * MAIN CONTENT STARTS HERE *
.\" -----------------------------------------------------------------
.SH "NAME"
ccndc \- manipulate CCNx forwarding table
.SH "SYNOPSIS"
.sp
\fBccndc\fR [\fB\-v\fR] [\fB\-t\fR \fIlifetime\fR] \fB\-d\fR
.sp
\fBccndc\fR [\fB\-v\fR] [\fB\-t\fR \fIlifetime\fR] \fB\-f\fR \fIconfigfile\fR
.sp
\fBccndc\fR [\fB\-v\fR] [\fB\-t\fR \fIlifetime\fR] (\fBadd\fR|\fBdel\fR|\fBrenew\fR) \fIuri\fR (\fBudp\fR|\fBtcp\fR) \fIhost\fR [\fIport\fR [\fIflags\fR [\fImcastttl\fR [\fImcastif\fR]]]]
.sp
\fBccndc\fR [\fB\-v\fR] [\fB\-t\fR \fIlifetime\fR] (\fBadd\fR|\fBdel\fR) \fIuri\fR \fBface\fR \fIfaceid\fR
.sp
\fBccndc\fR [\fB\-v\fR] (\fBcreate\fR|\fBdestroy\fR) (\fBudp\fR|\fBtcp\fR) \fIhost\fR [\fIport\fR [\fIflags\fR [\fImcastttl\fR [\fImcastif\fR]]]]
.sp
\fBccndc\fR [\fB\-v\fR] \fBdestroy\fR \fBface\fR \fIfaceid\fR
.sp
\fBccndc\fR [\fB\-v\fR] \fBdestroyface\fR \fIfaceid\fR
.sp
\fBccndc\fR [\fB\-v\fR] \fBsetstrategy\fR \fIuri\fR \fIstrategy\fR [\fIparameters\fR [\fIlifetime\fR]]
.sp
\fBccndc\fR [\fB\-v\fR] \fBgetstrategy\fR \fIuri\fR
.sp
\fBccndc\fR [\fB\-v\fR] \fBremovestrategy\fR \fIuri\fR
.sp
\fBccndc\fR [\fB\-v\fR] [\fB\-t\fR \fIlifetime\fR] \fBsrv\fR
.SH "DESCRIPTION"
.sp
\fBccndc\fR is a simple routing utility/daemon that configures the forwarding table (FIB) in a \fBccnd(1)\fR\&. It may be used either as a command to add or delete static entries in the CCNx FIB (roughly analogous to the \fBroute(8)\fR utility for manipulating an IP routing table)\&. Where a face is specified it may either be by the parameters (\fIhost\fR, \fIport\fR, etc\&.) or by face number\&. Faces can be created or destroyed without reference to a prefix, or will be created automatically if the parameters are given\&. \fBccndc\fR may also run as a daemon that will dynamically create Faces and FIB entries to forward certain CCNx Interests based upon DNS SRV records\&. The Interests that can be dynamically routed in this way are those have an initial name component that is a legal DNS name, for which there is a DNS SRV record pointing to an endpoint for tunneling CCNx protocol traffic over the Internet\&.
.sp
\fBccndc\fR also supports configuration files containing sets of commands\&.
.SH "OPTIONS"
.PP
\fB\-d\fR
.RS 4
enter dynamic mode and create FIB entries based on DNS SRV records
.RE
.PP
\fB\-f\fR
.RS 4
add or delete FIB entries based on contents of
\fIconfigfile\fR
.RE
.PP
\fB\-t\fR
.RS 4
lifetime (seconds) of prefix entries created by subsequent operations including those created by dynamic mode and "srv" command\&.
.RE
.PP
\fB\-v\fR
.RS 4
increase logging level
.RE
.PP
\fBadd\fR \fIuri\fR (\fBudp\fR|\fBtcp\fR) \fIhost\fR [\fIport\fR [\fIflags\fR [\fImcastttl\fR [\fImcastif\fR]]]]
.RS 4
add a FIB entry based on the parameters, creating the face if necessary\&.
.RE
.PP
\fBrenew\fR \fIuri\fR (\fBudp\fR|\fBtcp\fR) \fIhost\fR [\fIport\fR [\fIflags\fR [\fImcastttl\fR [\fImcastif\fR]]]]
.RS 4
destroy any matching face then recreate with the given parameters and add a FIB entry\&.
.RE
.PP
\fBadd\fR \fIuri\fR \fBface\fR \fIfaceid\fR
.RS 4
add a FIB entry to the specified face\&.
.RE
.PP
\fBdel\fR \fIuri\fR (\fBudp\fR|\fBtcp\fR) \fIhost\fR [\fIport\fR [\fIflags\fR [\fImcastttl\fR [\fImcastif\fR]]]]
.RS 4
delete a FIB entry from the face specified by the parameters\&.
.RE
.PP
\fBdel\fR \fIuri\fR \fBface\fR \fIfaceid\fR
.RS 4
remove a FIB entry from the specified face number\&.
.RE
.PP
\fBcreate\fR (\fBudp\fR|\fBtcp\fR) \fIhost\fR [\fIport\fR [\fImcastttl\fR [\fImcastif\fR]]]
.RS 4
create a face based on the parameters\&. No FIB entry is made\&.
.RE
.PP
\fBdestroy\fR (\fBudp\fR|\fBtcp\fR) \fIhost\fR [\fIport\fR [\fImcastttl\fR [\fImcastif\fR]]]
.RS 4
remove a face based on the parameters\&.
.RE
.PP
\fBdestroy\fR \fBface\fR \fIfaceid\fR, \fBdestroyface\fR \fIfaceid\fR
.RS 4
destroy a face based on the numeric faceid\&.
.RE
.PP
\fBsetstrategy\fR \fIuri\fR \fIstrategy\fR [\fIparameters\fR [\fIlifetime\fR]]
.RS 4
associate the named
\fIstrategy\fR
with the prefix
\fIuri\fR\&. The
\fIparameters\fR
are passed along to the strategy; their interpretation is strategy\-specific\&. Lifetime is in seconds\&. Note \- lifetime is currently ignored by ccnd\&.
.RE
.PP
\fBgetstrategy\fR \fIuri\fR
.RS 4
get strategy information associated with the prefix
\fIuri\fR, and print on standard output\&. If no strategy has been associated the prefix, the inherited strategy and its prefix is printed instead\&.
.RE
.PP
\fBremovestrategy\fR \fIuri\fR
.RS 4
remove the strategy associated with the prefix
\fIuri\fR\&. output is the same as getstrategy\&.
.RE
.PP
\fBsrv\fR
.RS 4
create a face and FIB entry (for ccnx:/) based on the results of an SRV lookup using the default DNS search rules\&. Queries _ccnx\&._tcp and _ccnx\&._udp\&.
.RE
.SH "CONFIGURATION FILE"
.sp
\fBccndc\fR will process a configuration file if specified with the \fB\-f\fR flag\&. The configuration file may contain a sequence of commands with the same parameters as may be specified on the \fBccndc\fR command\-line\&. Comments in the file are prefixed with #\&. Here is a sample:
.sp
.if n \{\
.RS 4
.\}
.nf
# Sample ccnd\&.conf for use with ccndc that will route all CCN URIs with
# an example\&.com prefix to a link\-local multicast on an ephemeral port\&.
#
add ccnx:/example\&.com/ udp 224\&.0\&.0\&.204 52428
.fi
.if n \{\
.RE
.\}
.SH "EXIT STATUS"
.PP
\fB0\fR
.RS 4
Success
.RE
.PP
\fB1\fR
.RS 4
Failure (syntax or usage error; communication error)
.RE
.SH "AUTHOR"
.sp
Nick Briggs<|MERGE_RESOLUTION|>--- conflicted
+++ resolved
@@ -2,20 +2,12 @@
 .\"     Title: ccndc
 .\"    Author: [see the "AUTHOR" section]
 .\" Generator: DocBook XSL Stylesheets v1.78.1 <http://docbook.sf.net/>
-<<<<<<< HEAD
-.\"      Date: 09/26/2013
-=======
 .\"      Date: 10/10/2013
->>>>>>> e7d5ed48
 .\"    Manual: \ \&
 .\"    Source: \ \& 0.8.1
 .\"  Language: English
 .\"
-<<<<<<< HEAD
-.TH "CCNDC" "1" "09/26/2013" "\ \& 0\&.8\&.1" "\ \&"
-=======
 .TH "CCNDC" "1" "10/10/2013" "\ \& 0\&.8\&.1" "\ \&"
->>>>>>> e7d5ed48
 .\" -----------------------------------------------------------------
 .\" * Define some portability stuff
 .\" -----------------------------------------------------------------
