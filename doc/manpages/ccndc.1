'\" t
.\"     Title: ccndc
.\"    Author: [see the "AUTHOR" section]
<<<<<<< HEAD
.\" Generator: DocBook XSL Stylesheets v1.78.1 <http://docbook.sf.net/>
.\"      Date: 09/26/2013
=======
.\" Generator: DocBook XSL Stylesheets v1.75.2 <http://docbook.sf.net/>
.\"      Date: 10/09/2013
>>>>>>> 17ea3b3f
.\"    Manual: \ \&
.\"    Source: \ \& 0.8.1
.\"  Language: English
.\"
<<<<<<< HEAD
.TH "CCNDC" "1" "09/26/2013" "\ \& 0\&.8\&.1" "\ \&"
=======
.TH "CCNDC" "1" "10/09/2013" "\ \& 0\&.8\&.1" "\ \&"
>>>>>>> 17ea3b3f
.\" -----------------------------------------------------------------
.\" * Define some portability stuff
.\" -----------------------------------------------------------------
.\" ~~~~~~~~~~~~~~~~~~~~~~~~~~~~~~~~~~~~~~~~~~~~~~~~~~~~~~~~~~~~~~~~~
.\" http://bugs.debian.org/507673
.\" http://lists.gnu.org/archive/html/groff/2009-02/msg00013.html
.\" ~~~~~~~~~~~~~~~~~~~~~~~~~~~~~~~~~~~~~~~~~~~~~~~~~~~~~~~~~~~~~~~~~
.ie \n(.g .ds Aq \(aq
.el       .ds Aq '
.\" -----------------------------------------------------------------
.\" * set default formatting
.\" -----------------------------------------------------------------
.\" disable hyphenation
.nh
.\" disable justification (adjust text to left margin only)
.ad l
.\" -----------------------------------------------------------------
.\" * MAIN CONTENT STARTS HERE *
.\" -----------------------------------------------------------------
.SH "NAME"
ccndc \- manipulate CCNx forwarding table
.SH "SYNOPSIS"
.sp
\fBccndc\fR [\fB\-v\fR] [\fB\-t\fR \fIlifetime\fR] \fB\-d\fR
.sp
\fBccndc\fR [\fB\-v\fR] [\fB\-t\fR \fIlifetime\fR] \fB\-f\fR \fIconfigfile\fR
.sp
\fBccndc\fR [\fB\-v\fR] [\fB\-t\fR \fIlifetime\fR] (\fBadd\fR|\fBdel\fR|\fBrenew\fR) \fIuri\fR (\fBudp\fR|\fBtcp\fR) \fIhost\fR [\fIport\fR [\fIflags\fR [\fImcastttl\fR [\fImcastif\fR]]]]
.sp
\fBccndc\fR [\fB\-v\fR] [\fB\-t\fR \fIlifetime\fR] (\fBadd\fR|\fBdel\fR) \fIuri\fR \fBface\fR \fIfaceid\fR
.sp
\fBccndc\fR [\fB\-v\fR] (\fBcreate\fR|\fBdestroy\fR) (\fBudp\fR|\fBtcp\fR) \fIhost\fR [\fIport\fR [\fIflags\fR [\fImcastttl\fR [\fImcastif\fR]]]]
.sp
\fBccndc\fR [\fB\-v\fR] \fBdestroy\fR \fBface\fR \fIfaceid\fR
.sp
\fBccndc\fR [\fB\-v\fR] \fBdestroyface\fR \fIfaceid\fR
.sp
\fBccndc\fR [\fB\-v\fR] \fBsetstrategy\fR \fIuri\fR \fIstrategy\fR [\fIparameters\fR [\fIlifetime\fR]]
.sp
\fBccndc\fR [\fB\-v\fR] \fBgetstrategy\fR \fIuri\fR
.sp
\fBccndc\fR [\fB\-v\fR] \fBremovestrategy\fR \fIuri\fR
.sp
\fBccndc\fR [\fB\-v\fR] [\fB\-t\fR \fIlifetime\fR] \fBsrv\fR
.SH "DESCRIPTION"
.sp
\fBccndc\fR is a simple routing utility/daemon that configures the forwarding table (FIB) in a \fBccnd(1)\fR\&. It may be used either as a command to add or delete static entries in the CCNx FIB (roughly analogous to the \fBroute(8)\fR utility for manipulating an IP routing table)\&. Where a face is specified it may either be by the parameters (\fIhost\fR, \fIport\fR, etc\&.) or by face number\&. Faces can be created or destroyed without reference to a prefix, or will be created automatically if the parameters are given\&. \fBccndc\fR may also run as a daemon that will dynamically create Faces and FIB entries to forward certain CCNx Interests based upon DNS SRV records\&. The Interests that can be dynamically routed in this way are those have an initial name component that is a legal DNS name, for which there is a DNS SRV record pointing to an endpoint for tunneling CCNx protocol traffic over the Internet\&.
.sp
\fBccndc\fR also supports configuration files containing sets of commands\&.
.SH "OPTIONS"
.PP
\fB\-d\fR
.RS 4
enter dynamic mode and create FIB entries based on DNS SRV records
.RE
.PP
\fB\-f\fR
.RS 4
add or delete FIB entries based on contents of
\fIconfigfile\fR
.RE
.PP
\fB\-t\fR
.RS 4
lifetime (seconds) of prefix entries created by subsequent operations including those created by dynamic mode and "srv" command\&.
.RE
.PP
\fB\-v\fR
.RS 4
increase logging level
.RE
.PP
\fBadd\fR \fIuri\fR (\fBudp\fR|\fBtcp\fR) \fIhost\fR [\fIport\fR [\fIflags\fR [\fImcastttl\fR [\fImcastif\fR]]]]
.RS 4
add a FIB entry based on the parameters, creating the face if necessary\&.
.RE
.PP
\fBrenew\fR \fIuri\fR (\fBudp\fR|\fBtcp\fR) \fIhost\fR [\fIport\fR [\fIflags\fR [\fImcastttl\fR [\fImcastif\fR]]]]
.RS 4
destroy any matching face then recreate with the given parameters and add a FIB entry\&.
.RE
.PP
\fBadd\fR \fIuri\fR \fBface\fR \fIfaceid\fR
.RS 4
add a FIB entry to the specified face\&.
.RE
.PP
\fBdel\fR \fIuri\fR (\fBudp\fR|\fBtcp\fR) \fIhost\fR [\fIport\fR [\fIflags\fR [\fImcastttl\fR [\fImcastif\fR]]]]
.RS 4
delete a FIB entry from the face specified by the parameters\&.
.RE
.PP
\fBdel\fR \fIuri\fR \fBface\fR \fIfaceid\fR
.RS 4
remove a FIB entry from the specified face number\&.
.RE
.PP
\fBcreate\fR (\fBudp\fR|\fBtcp\fR) \fIhost\fR [\fIport\fR [\fImcastttl\fR [\fImcastif\fR]]]
.RS 4
create a face based on the parameters\&. No FIB entry is made\&.
.RE
.PP
\fBdestroy\fR (\fBudp\fR|\fBtcp\fR) \fIhost\fR [\fIport\fR [\fImcastttl\fR [\fImcastif\fR]]]
.RS 4
remove a face based on the parameters\&.
.RE
.PP
\fBdestroy\fR \fBface\fR \fIfaceid\fR, \fBdestroyface\fR \fIfaceid\fR
.RS 4
destroy a face based on the numeric faceid\&.
.RE
.PP
\fBsetstrategy\fR \fIuri\fR \fIstrategy\fR [\fIparameters\fR [\fIlifetime\fR]]
.RS 4
associate the named
\fIstrategy\fR
with the prefix
\fIuri\fR\&. The
\fIparameters\fR
are passed along to the strategy; their interpretation is strategy\-specific\&. Lifetime is in seconds\&. Note \- lifetime is currently ignored by ccnd\&.
.RE
.PP
\fBgetstrategy\fR \fIuri\fR
.RS 4
get strategy information associated with the prefix
\fIuri\fR, and print on standard output\&. If no strategy has been associated the prefix, the inherited strategy and its prefix is printed instead\&.
.RE
.PP
\fBremovestrategy\fR \fIuri\fR
.RS 4
remove the strategy associated with the prefix
\fIuri\fR\&. output is the same as getstrategy\&.
.RE
.PP
\fBsrv\fR
.RS 4
create a face and FIB entry (for ccnx:/) based on the results of an SRV lookup using the default DNS search rules\&. Queries _ccnx\&._tcp and _ccnx\&._udp\&.
.RE
.SH "CONFIGURATION FILE"
.sp
\fBccndc\fR will process a configuration file if specified with the \fB\-f\fR flag\&. The configuration file may contain a sequence of commands with the same parameters as may be specified on the \fBccndc\fR command\-line\&. Comments in the file are prefixed with #\&. Here is a sample:
.sp
.if n \{\
.RS 4
.\}
.nf
# Sample ccnd\&.conf for use with ccndc that will route all CCN URIs with
# an example\&.com prefix to a link\-local multicast on an ephemeral port\&.
#
add ccnx:/example\&.com/ udp 224\&.0\&.0\&.204 52428
.fi
.if n \{\
.RE
.\}
.SH "EXIT STATUS"
.PP
\fB0\fR
.RS 4
Success
.RE
.PP
\fB1\fR
.RS 4
Failure (syntax or usage error; communication error)
.RE
.SH "AUTHOR"
.sp
Nick Briggs<|MERGE_RESOLUTION|>--- conflicted
+++ resolved
@@ -1,22 +1,13 @@
 '\" t
 .\"     Title: ccndc
 .\"    Author: [see the "AUTHOR" section]
-<<<<<<< HEAD
 .\" Generator: DocBook XSL Stylesheets v1.78.1 <http://docbook.sf.net/>
-.\"      Date: 09/26/2013
-=======
-.\" Generator: DocBook XSL Stylesheets v1.75.2 <http://docbook.sf.net/>
-.\"      Date: 10/09/2013
->>>>>>> 17ea3b3f
+.\"      Date: 10/10/2013
 .\"    Manual: \ \&
 .\"    Source: \ \& 0.8.1
 .\"  Language: English
 .\"
-<<<<<<< HEAD
-.TH "CCNDC" "1" "09/26/2013" "\ \& 0\&.8\&.1" "\ \&"
-=======
-.TH "CCNDC" "1" "10/09/2013" "\ \& 0\&.8\&.1" "\ \&"
->>>>>>> 17ea3b3f
+.TH "CCNDC" "1" "10/10/2013" "\ \& 0\&.8\&.1" "\ \&"
 .\" -----------------------------------------------------------------
 .\" * Define some portability stuff
 .\" -----------------------------------------------------------------
