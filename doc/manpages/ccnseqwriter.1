--- conflicted
+++ resolved
@@ -1,22 +1,13 @@
 '\" t
 .\"     Title: ccnseqwriter
 .\"    Author: [see the "AUTHOR" section]
-<<<<<<< HEAD
-.\" Generator: DocBook XSL Stylesheets v1.75.2 <http://docbook.sf.net/>
+.\" Generator: DocBook XSL Stylesheets v1.78.1 <http://docbook.sf.net/>
 .\"      Date: 10/09/2013
-=======
-.\" Generator: DocBook XSL Stylesheets v1.78.1 <http://docbook.sf.net/>
-.\"      Date: 09/24/2013
->>>>>>> ac5a9ad4
 .\"    Manual: \ \&
-.\"    Source: \ \& 0.8.1
+.\"    Source: \ \& 0.8.2
 .\"  Language: English
 .\"
-<<<<<<< HEAD
-.TH "CCNSEQWRITER" "1" "10/09/2013" "\ \& 0\&.8\&.1" "\ \&"
-=======
-.TH "CCNSEQWRITER" "1" "09/24/2013" "\ \& 0\&.8\&.0" "\ \&"
->>>>>>> ac5a9ad4
+.TH "CCNSEQWRITER" "1" "10/09/2013" "\ \& 0\&.8\&.2" "\ \&"
 .\" -----------------------------------------------------------------
 .\" * Define some portability stuff
 .\" -----------------------------------------------------------------
