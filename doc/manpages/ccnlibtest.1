--- conflicted
+++ resolved
@@ -1,22 +1,13 @@
 '\" t
 .\"     Title: ccndlibtest
 .\"    Author: [see the "AUTHOR" section]
-<<<<<<< HEAD
-.\" Generator: DocBook XSL Stylesheets v1.76.0 <http://docbook.sf.net/>
-.\"      Date: 10/09/2012
-=======
 .\" Generator: DocBook XSL Stylesheets v1.76.1 <http://docbook.sf.net/>
 .\"      Date: 10/13/2012
->>>>>>> 9556a4d9
 .\"    Manual: \ \&
 .\"    Source: \ \& 0.7.0pa1
 .\"  Language: English
 .\"
-<<<<<<< HEAD
-.TH "CCNDLIBTEST" "1" "10/09/2012" "\ \& 0\&.7\&.0pa1" "\ \&"
-=======
 .TH "CCNDLIBTEST" "1" "10/13/2012" "\ \& 0\&.6\&.2" "\ \&"
->>>>>>> 9556a4d9
 .\" -----------------------------------------------------------------
 .\" * Define some portability stuff
 .\" -----------------------------------------------------------------
