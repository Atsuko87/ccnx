/*
 * CCNx Android Services
 *
 * Copyright (C) 2010-2012 Palo Alto Research Center, Inc.
 *
 * This work is free software; you can redistribute it and/or modify it under
 * the terms of the GNU General Public License version 2 as published by the
 * Free Software Foundation.
 * This work is distributed in the hope that it will be useful, but WITHOUT ANY
 * WARRANTY; without even the implied warranty of MERCHANTABILITY or
 * FITNESS FOR A PARTICULAR PURPOSE. See the GNU General Public License
 * for more details. You should have received a copy of the GNU General Public
 * License along with this program; if not, write to the
 * Free Software Foundation, Inc., 51 Franklin Street, Fifth Floor,
 * Boston, MA 02110-1301, USA.
 */

package org.ccnx.android.services.repo;

import java.io.ByteArrayInputStream;
import java.io.File;
import java.util.Properties;
import java.util.logging.Level;
import java.util.regex.Pattern;
import java.util.Map.Entry;

import org.ccnx.android.ccnlib.CCNxServiceStatus.SERVICE_STATUS;
import org.ccnx.android.ccnlib.RepoWrapper.REPO_OPTIONS;
import org.ccnx.android.ccnlib.RepoWrapper.CCNR_OPTIONS;
import org.ccnx.android.ccnlib.RepoWrapper.CCNS_OPTIONS;
import org.ccnx.android.services.CCNxService;
import org.ccnx.ccn.config.UserConfiguration;
import org.ccnx.ccn.impl.repo.LogStructRepoStore;
import org.ccnx.ccn.impl.repo.RepositoryServer;
import org.ccnx.ccn.impl.repo.RepositoryStore;

import android.content.Intent;
import android.os.Environment;
import android.util.Log;

/**
 * CCNxService specialization for the Repository.
 */
public final class RepoService extends CCNxService {
	public static final String CLASS_TAG = "CCNxRepoService"; 
	
	private RepositoryServer _server=null;
	private RepositoryStore _repo=null;
	
	public final static String DEFAULT_REPO_DEBUG = "WARNING";
	public final static String DEFAULT_REPO_LOCAL_NAME = "/local";
	public final static String DEFAULT_REPO_GLOBAL_NAME = "/ccnx/repos";
	public final static String DEFAULT_REPO_DIR = "/ccnx/repo";
	public final static String DEFAULT_REPO_NAMESPACE = "/"; 
	public final static String DEFAULT_SYNC_ENABLE = "1";
	public final static String DEFAULT_SYNC_DEBUG = "WARNING";
	public final static String DEFAULT_REPO_PROTO = "unix";
	
	private String repo_dir = null;
	private String repo_debug = null;
	private String repo_local_name = null;
	private String repo_global_name = null;
	private String repo_namespace = null;
	/* We should version the impl 
	 * However we only provide versions bundled
	 * with the CCNx release, currently just v1 and v2.
	 * Does it make sense to use semver for our repo?
	 * Presumably we'll keep legacy versions around for backwards compatibility. 
	 * But in addition to api versions, we'll potentially have pluggable repos, so 
	 * will need to be able to load the version of repo at runtime.  So may be that 
	 * will use reflection to load the repo instead of an ugly if-else/switch statement that 
	 * we have at the moment.
	 */
	private String repo_version = "2.0.0"; // XXX Make this configurable via Android Menu
	
	// used for startup & shutdown
	protected Object _lock = new Object();

	public RepoService(){
		TAG=CLASS_TAG;
	}

	protected void onStartService(Intent intent) {
		Log.d(TAG, "onStartService - Starting");
	
		if (Pattern.matches("1\\.0\\.0", repo_version)) {
			try {
				Properties props = new Properties();
				byte [] opts = intent.getByteArrayExtra("vm_options");
				if( null != opts ) {
					ByteArrayInputStream bais = new ByteArrayInputStream(opts);
					props.loadFromXML(bais);
	
					System.getProperties().putAll(props);
				}
			} catch(Exception e) {
				e.printStackTrace();
			}
			
			Log.d(TAG, "CCN_DIR      = " + UserConfiguration.userConfigurationDirectory());
			Log.d(TAG, "DEF_ALIS     = " + UserConfiguration.defaultKeyAlias());
			Log.d(TAG, "KEY_DIR      = " + UserConfiguration.keyRepositoryDirectory());
			Log.d(TAG, "KEY_FILE     = " + UserConfiguration.keystoreFileName());
			Log.d(TAG, "USER_NAME    = " + UserConfiguration.userName());
			
			if(intent.hasExtra(REPO_OPTIONS.REPO_DIRECTORY.name())){
				repo_dir = intent.getStringExtra(REPO_OPTIONS.REPO_DIRECTORY.name());
			}
			
			if(intent.hasExtra(REPO_OPTIONS.REPO_DEBUG.name())){
				repo_debug = intent.getStringExtra(REPO_OPTIONS.REPO_DEBUG.name());
			} else {
				repo_debug = DEFAULT_REPO_DEBUG;
			}
			
			if(intent.hasExtra(REPO_OPTIONS.REPO_LOCAL.name())){
				repo_local_name = intent.getStringExtra(REPO_OPTIONS.REPO_LOCAL.name());
			} else {
				repo_local_name = DEFAULT_REPO_LOCAL_NAME;
			}
			
			if(intent.hasExtra(REPO_OPTIONS.REPO_GLOBAL.name())){
				repo_global_name = intent.getStringExtra(REPO_OPTIONS.REPO_GLOBAL.name());
			} else {
				repo_global_name = DEFAULT_REPO_GLOBAL_NAME;
			}
			
			if(intent.hasExtra(REPO_OPTIONS.REPO_NAMESPACE.name())){
				repo_namespace = intent.getStringExtra(REPO_OPTIONS.REPO_NAMESPACE.name());
			} else {
				repo_namespace = DEFAULT_REPO_NAMESPACE;
			}	
		} else if (Pattern.matches("2\\.0\\.0", repo_version)) {
			for( CCNR_OPTIONS opt : CCNR_OPTIONS.values() ) {
				if(!intent.hasExtra(opt.name())){
					continue;
				}
				String s = intent.getStringExtra( opt.name() );
				if( null == s ) 
					s = System.getProperty(opt.name());
					Log.d(TAG,"setting option " + opt.name() + " = " + s);
				if( s != null ) {
					options.put(opt.name(), s);
				}
			}
			for( CCNS_OPTIONS opt : CCNS_OPTIONS.values() ) {
				if(!intent.hasExtra(opt.name())){
					continue;
				}
				String s = intent.getStringExtra( opt.name() );
				if( null == s ) 
					s = System.getProperty(opt.name());
					Log.d(TAG,"setting option " + opt.name() + " = " + s);
				if( s != null ) {
					options.put(opt.name(), s);
				}
			}

		} else {
			Log.d(TAG,"Unknown Repo version " + repo_version + " specified, failed to start Repo.");
			setStatus(SERVICE_STATUS.SERVICE_ERROR);
		}
		Load();
	}

	@Override
	protected void runService() {
		setStatus(SERVICE_STATUS.SERVICE_INITIALIZING);
		
		if (Pattern.matches("1\\.0\\.0", repo_version)) {
			try {
				repo_dir = createRepoDir(repo_dir);
				Log.d(TAG,"Using repo directory " + repo_dir);
				Log.d(TAG,"Using repo debug     " + repo_debug);
	
				// Set the log level for the Repo
				Log.d(TAG, "Setting CCNx Logging FAC_ALL to " + repo_debug);
				org.ccnx.ccn.impl.support.Log.setLevel(org.ccnx.ccn.impl.support.Log.FAC_ALL, Level.parse(repo_debug));
				
				synchronized(_lock) {
					if( null == _repo ) {
						_repo = new LogStructRepoStore();
	
						int count = 0;
						while( count < 3 ) {
							try {
								count++;
								_repo.initialize(repo_dir, null, repo_local_name, repo_global_name, repo_namespace, null);
								break;
							} catch(Exception e) {
								if( count >= 3 )
									throw e;
								try {
									Log.d(TAG,"Experiencing problems starting REPO, try again...");
									Thread.sleep(1000);
								} catch(InterruptedException ie) {
	
								}
							}
						}
	
						Log.d(TAG,"Repo version 1 starting using Java-based repo");
						_server = new RepositoryServer(_repo);
						setStatus(SERVICE_STATUS.SERVICE_RUNNING);
						_server.start();
					}
				}
			} catch(Exception e) {
				e.printStackTrace();
				Log.d(TAG, "Exception while invoking runService().  Reason: " + e.getMessage());
				setStatus(SERVICE_STATUS.SERVICE_ERROR);
			} finally {
				thd = null;
			}
		} else if (Pattern.matches("2\\.0\\.0", repo_version)) {
			Log.d(TAG,"Repo version 2 starting using native C-based repo optimized for ARMv7");
			
			/* Only set defaults when the CCNR/SYNC defaults are not appropriate for Android */
			if(options.get(CCNR_OPTIONS.CCNR_DEBUG.name()) == null) {
				options.put(CCNR_OPTIONS.CCNR_DEBUG.name(), DEFAULT_REPO_DEBUG);
			} else {
				Log.d(TAG,CCNR_OPTIONS.CCNR_DEBUG.name() + " = " + options.get(CCNR_OPTIONS.CCNR_DEBUG.name()));
			}
			
			/* Make sure this directory is on the external storage */
			if(options.get(CCNR_OPTIONS.CCNR_DIRECTORY.name()) == null){
				repo_dir = DEFAULT_REPO_DIR;
				options.put(CCNR_OPTIONS.CCNR_DIRECTORY.name(), repo_dir);
			} else {
				repo_dir = options.get(CCNR_OPTIONS.CCNR_DIRECTORY.name());
				if (!repo_dir.startsWith(Environment.getExternalStorageDirectory().getAbsolutePath())) {
					repo_dir = Environment.getExternalStorageDirectory().getAbsolutePath() + repo_dir;
					options.put(CCNR_OPTIONS.CCNR_DIRECTORY.name(), repo_dir);
					Log.d(TAG, "CCNR_DIRECTORY remapped to contain external storage path = " + repo_dir);
				}
				Log.d(TAG,CCNR_OPTIONS.CCNR_DIRECTORY.name() + " = " + repo_dir);
			}
			
			if(options.get(CCNR_OPTIONS.CCNR_GLOBAL_PREFIX.name()) == null) {
				options.put(CCNR_OPTIONS.CCNR_GLOBAL_PREFIX.name(), DEFAULT_REPO_GLOBAL_NAME);
			} else {
				Log.d(TAG,CCNR_OPTIONS.CCNR_GLOBAL_PREFIX.name() + " = " + options.get(CCNR_OPTIONS.CCNR_GLOBAL_PREFIX.name()));
			}
			
			/* Take CCNR_BTREE_* defaults */
			/* Take CCNR_CONTENT_CACHE defaults */
			/* Take CCNR_MIN_SEND_BUFSIZE */
			
			/* If we decide to split the CCND and CCNR services into separate APKs
			 * We'll need to toggle this to use tcp */
			if(options.get(CCNR_OPTIONS.CCNR_PROTO.name()) == null) {
				options.put(CCNR_OPTIONS.CCNR_PROTO.name(), DEFAULT_REPO_PROTO);
			} else {
				Log.d(TAG,CCNR_OPTIONS.CCNR_PROTO.name() + " = " + CCNR_OPTIONS.CCNR_PROTO.name());
			}
			
			/* Take CCNR_LISTEN_ON defaults */
			/* Take CCNR_STATUS_PORT defaults */
			/* Take all CCNS_* defaults */
			/* Don't bother with undocumented CCNS_* variables */
			
			if ((repo_dir = createRepoDir(repo_dir)) == null) {
				//
				// If we can't create the directory 
				// reasons: no perms, external storage unavailable
				// then we cannot proceed
				Log.e(TAG,"Repo version 2 unable to start because cannot create repo_dir");
				setStatus(SERVICE_STATUS.SERVICE_ERROR);
				return;
			}
			try {
				for( Entry<String,String> entry : options.entrySet() ) {
					Log.d(TAG, "options key setenv: " + entry.getKey());
					ccnrSetenv(entry.getKey(), entry.getValue(), 1);
				}
	
<<<<<<< HEAD
				if (ccnrCreate(repo_version) == 0) {
					setStatus(SERVICE_STATUS.SERVICE_RUNNING);
					try {
						ccnrRun();
					} finally {
						ccnrDestroy();
					}
				} else {
					// If we have problems initially creating the CCNR handle, we should shutdown with error
					Log.d(TAG,"ccnrCreate failure, failed to start Repo.");
					setStatus(SERVICE_STATUS.SERVICE_ERROR);
=======
				ccnrCreate(repo_version);
				try {
					setStatus(SERVICE_STATUS.SERVICE_RUNNING);
					ccnrRun();
				} finally {
					ccnrDestroy();
>>>>>>> a6e1ee42
				}
			} catch(Exception e) {
				e.printStackTrace();
				Log.d(TAG, "Exception caught while starting up/shutting down.  Reason: " + e.getMessage()); 
				setStatus(SERVICE_STATUS.SERVICE_ERROR);
				// returning will end the thread
			}
			serviceStopped();
		} else {
			Log.d(TAG,"Unknown Repo version " + repo_version + " specified, failed to start Repo.");
			setStatus(SERVICE_STATUS.SERVICE_ERROR);
		}
	}
	
	protected void stopService(){
		Log.i(TAG,"stopService() called");
		
		setStatus(SERVICE_STATUS.SERVICE_TEARING_DOWN);
		if (Pattern.matches("1\\.0\\.0", repo_version)) {
			if( _server != null ) {
				Log.i(TAG,"calling _server.shutDown()");
				_server.shutDown();
				_server = null;
			}
		} else if (Pattern.matches("2\\.0\\.0", repo_version)) {
			setStatus(SERVICE_STATUS.SERVICE_TEARING_DOWN);
        	ccnrKill();
		} else {
			Log.d(TAG,"Unknown Repo version " + repo_version + " specified, failed to stop Repo.");
			setStatus(SERVICE_STATUS.SERVICE_ERROR);
		}
		setStatus(SERVICE_STATUS.SERVICE_FINISHED); // XXX Is it really ok to assume we've stopped when we might get errors?
	}

	private String createRepoDir(String repodir) {
		File f;
		File external_dir = Environment.getExternalStorageDirectory();
		
		if(repodir != null) {
			// Check if repodir contains the external storage path
			if (!repodir.startsWith(external_dir.getAbsolutePath())) {
				repodir = external_dir.getAbsolutePath() + repodir;
			}
			
			f = new File(repodir); 
			if (f.mkdirs()) {
				Log.d(TAG,"Created repodir = " + repodir);
			} else {
				Log.d(TAG,"Unable to create repodir = " + repodir + ", already exists");
			}
			
		} else {
			// repo_dir is null, lets get a directory from the android system
			// in external storage.
			f = new File(external_dir.getAbsolutePath() + DEFAULT_REPO_DIR);
			if (f.mkdirs()) {
				Log.d(TAG,"Created default repodir = " + external_dir.getAbsolutePath() + DEFAULT_REPO_DIR);
			} else {
				Log.d(TAG,"Unable to create default repodir = " +  external_dir.getAbsolutePath() + DEFAULT_REPO_DIR + ", already exists");
			}
			repodir = f.getAbsolutePath();
		}
		return repodir;
	}
	
	private boolean deleteRepoDir() {
		File f;
		if(repo_dir != null) {
			f = new File(repo_dir);
			try {
				return (f.delete());
			} catch(SecurityException se) {
				Log.e(TAG, "deleteRepoDir SecurityException: " + se.getMessage());
				return false;
			}
		} else {
			return false;
		}
	}
	
	protected native int ccnrCreate(String version);
	protected native int ccnrRun();
    protected native int ccnrDestroy();
    protected native int ccnrKill();
    protected native void ccnrSetenv(String key, String value, int overwrite);
    
    static {
    	//
    	// load library
    	try {
    		System.loadLibrary("controller");
    		Log.e(CLASS_TAG, "loaded native library: controller");
    	} catch(UnsatisfiedLinkError ule) {
    		Log.e(CLASS_TAG, "Unable to load native library: controller");
    	}
    }
}<|MERGE_RESOLUTION|>--- conflicted
+++ resolved
@@ -274,7 +274,6 @@
 					ccnrSetenv(entry.getKey(), entry.getValue(), 1);
 				}
 	
-<<<<<<< HEAD
 				if (ccnrCreate(repo_version) == 0) {
 					setStatus(SERVICE_STATUS.SERVICE_RUNNING);
 					try {
@@ -286,14 +285,6 @@
 					// If we have problems initially creating the CCNR handle, we should shutdown with error
 					Log.d(TAG,"ccnrCreate failure, failed to start Repo.");
 					setStatus(SERVICE_STATUS.SERVICE_ERROR);
-=======
-				ccnrCreate(repo_version);
-				try {
-					setStatus(SERVICE_STATUS.SERVICE_RUNNING);
-					ccnrRun();
-				} finally {
-					ccnrDestroy();
->>>>>>> a6e1ee42
 				}
 			} catch(Exception e) {
 				e.printStackTrace();
